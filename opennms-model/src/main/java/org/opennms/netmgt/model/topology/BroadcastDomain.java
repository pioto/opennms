--- conflicted
+++ resolved
@@ -34,22 +34,12 @@
 import java.util.List;
 import java.util.Map;
 import java.util.Set;
-<<<<<<< HEAD
 import org.opennms.core.utils.InetAddressUtils;
 import org.opennms.netmgt.model.BridgeElement;
 import org.opennms.netmgt.model.BridgeMacLink;
-import org.opennms.netmgt.model.BridgeMacLink.BridgeDot1qTpFdbStatus;
 import org.opennms.netmgt.model.OnmsNode;
 
-public class BroadcastDomain {
-    
-    volatile Set<Bridge> m_bridges = new HashSet<Bridge>();
-
-    volatile List<SharedSegment> m_topology = new ArrayList<SharedSegment>();    
-=======
-
 public class BroadcastDomain implements Topology {
->>>>>>> 9b9b3787
     
     public static int maxlevel = 30;
     public static final int DOMAIN_MATCH_MIN_SIZE = 20;
