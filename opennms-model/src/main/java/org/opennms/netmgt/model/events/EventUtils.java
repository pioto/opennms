/*******************************************************************************
 * This file is part of OpenNMS(R).
 *
 * Copyright (C) 2008-2014 The OpenNMS Group, Inc.
 * OpenNMS(R) is Copyright (C) 1999-2014 The OpenNMS Group, Inc.
 *
 * OpenNMS(R) is a registered trademark of The OpenNMS Group, Inc.
 *
 * OpenNMS(R) is free software: you can redistribute it and/or modify
 * it under the terms of the GNU General Public License as published
 * by the Free Software Foundation, either version 3 of the License,
 * or (at your option) any later version.
 *
 * OpenNMS(R) is distributed in the hope that it will be useful,
 * but WITHOUT ANY WARRANTY; without even the implied warranty of
 * MERCHANTABILITY or FITNESS FOR A PARTICULAR PURPOSE.  See the
 * GNU General Public License for more details.
 *
 * You should have received a copy of the GNU General Public License
 * along with OpenNMS(R).  If not, see:
 *      http://www.gnu.org/licenses/
 *
 * For more information contact:
 *     OpenNMS(R) Licensing <license@opennms.org>
 *     http://www.opennms.org/
 *     http://www.opennms.com/
 *******************************************************************************/

package org.opennms.netmgt.model.events;

import static org.opennms.core.utils.InetAddressUtils.str;
import static org.opennms.netmgt.EventConstants.INTERFACE_DELETED_EVENT_UEI;
import static org.opennms.netmgt.EventConstants.NODE_ADDED_EVENT_UEI;
import static org.opennms.netmgt.EventConstants.NODE_DELETED_EVENT_UEI;
import static org.opennms.netmgt.EventConstants.NODE_GAINED_INTERFACE_EVENT_UEI;
import static org.opennms.netmgt.EventConstants.NODE_GAINED_SERVICE_EVENT_UEI;
import static org.opennms.netmgt.EventConstants.NODE_UPDATED_EVENT_UEI;
import static org.opennms.netmgt.EventConstants.PARM_IP_HOSTNAME;
import static org.opennms.netmgt.EventConstants.PARM_NODE_LABEL;
import static org.opennms.netmgt.EventConstants.PARM_NODE_LABEL_SOURCE;
import static org.opennms.netmgt.EventConstants.PARM_NODE_SYSDESCRIPTION;
import static org.opennms.netmgt.EventConstants.PARM_NODE_SYSNAME;
import static org.opennms.netmgt.EventConstants.PARM_RESCAN_EXISTING;
import static org.opennms.netmgt.EventConstants.SERVICE_DELETED_EVENT_UEI;

import java.net.InetAddress;
import java.util.Collection;
import java.util.Date;
import java.util.Iterator;

import org.opennms.netmgt.model.OnmsNode.NodeLabelSource;
import org.opennms.core.utils.WebSecurityUtils;
import org.opennms.netmgt.xml.event.Autoaction;
import org.opennms.netmgt.xml.event.Event;
import org.opennms.netmgt.xml.event.Forward;
import org.opennms.netmgt.xml.event.Operaction;
import org.opennms.netmgt.xml.event.Parm;
import org.opennms.netmgt.xml.event.Script;
import org.opennms.netmgt.xml.event.Snmp;
import org.opennms.netmgt.xml.event.Value;
import org.slf4j.Logger;
import org.slf4j.LoggerFactory;

/**
 * <p>Abstract EventUtils class.</p>
 *
 * @author ranger
 * @version $Id: $
 */
public abstract class EventUtils {
	
	private static final Logger LOG = LoggerFactory.getLogger(EventUtils.class);

    
    /**
     * <p>createNodeAddedEvent</p>
     *
     * @param source a {@link java.lang.String} object.
     * @param nodeId a int.
     * @param nodeLabel a {@link java.lang.String} object.
     * @param labelSource a {@link java.lang.String} object.
     * @return a {@link org.opennms.netmgt.xml.event.Event} object.
     */
    public static Event createNodeAddedEvent(String source, int nodeId, String nodeLabel, NodeLabelSource labelSource) {
        
        debug("CreateNodeAddedEvent: nodedId: %d", nodeId);
        
        EventBuilder bldr = new EventBuilder(NODE_ADDED_EVENT_UEI, source);
        bldr.setNodeid(nodeId);
        bldr.addParam(PARM_NODE_LABEL, WebSecurityUtils.sanitizeString(nodeLabel));
        if (labelSource != null) {
            bldr.addParam(PARM_NODE_LABEL_SOURCE, labelSource.toString());
        }
        
        return bldr.getEvent();

    }


    /**
     * <p>createNodeGainedInterfaceEvent</p>
     *
     * @param source a {@link java.lang.String} object.
     * @param nodeId a int.
     * @param ifaddr a {@link java.net.InetAddress} object.
     * @return a {@link org.opennms.netmgt.xml.event.Event} object.
     */
    public static Event createNodeGainedInterfaceEvent(String source, int nodeId, InetAddress ifaddr) {
        
        debug("createNodeGainedInterfaceEvent:  %d / %s", nodeId, str(ifaddr));
        
        EventBuilder bldr = new EventBuilder(NODE_GAINED_INTERFACE_EVENT_UEI, source);
        bldr.setNodeid(nodeId);
        bldr.setInterface(ifaddr);
        bldr.addParam(PARM_IP_HOSTNAME, ifaddr.getHostName());

        return bldr.getEvent();
    }
    
    /**
     * <p>createNodeGainedServiceEvent</p>
     *
     * @param source a {@link java.lang.String} object.
     * @param nodeId a int.
     * @param ifaddr a {@link java.net.InetAddress} object.
     * @param service a {@link java.lang.String} object.
     * @param nodeLabel a {@link java.lang.String} object.
     * @param labelSource a {@link java.lang.String} object.
     * @param sysName a {@link java.lang.String} object.
     * @param sysDescr a {@link java.lang.String} object.
     * @return a {@link org.opennms.netmgt.xml.event.Event} object.
     */
    public static Event createNodeGainedServiceEvent(String source, int nodeId, InetAddress ifaddr, String service, String nodeLabel, NodeLabelSource labelSource, String sysName, String sysDescr) {
        
        debug("createAndSendNodeGainedServiceEvent:  nodeId/interface/service  %d/%s/%s", nodeId, str(ifaddr), service);

        EventBuilder bldr = new EventBuilder(NODE_GAINED_SERVICE_EVENT_UEI, source);
        bldr.setNodeid(nodeId);
        bldr.setInterface(ifaddr);
        bldr.setService(service);
        bldr.setParam(PARM_IP_HOSTNAME, ifaddr.getHostName());
        bldr.setParam(PARM_NODE_LABEL, nodeLabel);
        if (labelSource != null) {
            bldr.setParam(PARM_NODE_LABEL_SOURCE, labelSource.toString());
        }

        // Add sysName if available
        if (sysName != null) {
            bldr.setParam(PARM_NODE_SYSNAME, sysName);
        }

        // Add sysDescr if available
        if (sysDescr != null) {
            bldr.setParam(PARM_NODE_SYSDESCRIPTION, sysDescr);
        }

        return bldr.getEvent();
    }

    /**
     * This method is responsible for generating a nodeDeleted event and sending
     * it to eventd..
     *
     * @param source
     *            A string representing the source of the event
     * @param nodeId
     *            Nodeid of the node got deleted.
     * @param hostName
     *            the Host server name.
     * @param nodeLabel
     *            the node label of the deleted node.
     * @return a {@link org.opennms.netmgt.xml.event.Event} object.
     */
    public static Event createNodeDeletedEvent(String source, int nodeId, String hostName, String nodeLabel) {
        
        debug("createNodeDeletedEvent for nodeid:  %d", nodeId);

        EventBuilder bldr = new EventBuilder(NODE_DELETED_EVENT_UEI, source);
        bldr.setNodeid(nodeId);
        bldr.setHost(hostName);

        if (nodeLabel != null) {
            bldr.addParam(PARM_NODE_LABEL, nodeLabel);
        }

        return bldr.getEvent();
    }

    /**
     * Construct an interfaceDeleted event for an interface.
     *
     * @param source
     *            the source of the event
     * @param nodeId
     *            the nodeId of the node the interface resides in
     * @param ipAddr
     *            the ipAdddr of the event
     * @return an Event represent an interfaceDeleted event for the given
     *         interface
     */
    public static Event createInterfaceDeletedEvent(String source, int nodeId, InetAddress addr) {
        debug("createInterfaceDeletedEvent for nodeid/ipaddr:  %d/%s", nodeId, str(addr));

        EventBuilder bldr = new EventBuilder(INTERFACE_DELETED_EVENT_UEI, source);
        bldr.setNodeid(nodeId);
        bldr.setInterface(addr);
        
        return bldr.getEvent();
    }

    /**
     * Constructs a serviceDeleted Event for the nodeId, ipAddr, serviceName
     * triple
     *
     * @param source
     *            the source of the event
     * @param nodeId
     *            the nodeId that the service resides on
     * @param ipAddr
     *            the interface that the service resides on
     * @param service
     *            the name of the service that was deleted
     * @return an Event that represents the serviceDeleted event for the give
     *         triple
     */
    public static Event createServiceDeletedEvent(String source, int nodeId, InetAddress addr, String service) {
        debug("createServiceDeletedEvent for nodeid/ipaddr/service:  %d/%s", nodeId, str(addr), service);

        EventBuilder bldr = new EventBuilder(SERVICE_DELETED_EVENT_UEI, source);
        bldr.setNodeid(nodeId);
        bldr.setInterface(addr);
        bldr.setService(service);

        return bldr.getEvent();
    }


    /**
     * Retrieve the value associated with an event parameter and parse it to a
     * long. If the value can not be found, return a default value.
     *
     * @param e
     *            the Event to retrieve the parameter from
     * @param parmName
     *            the name of the parameter to retrieve
     * @param defaultValue
     *            the value to return if the paramter can not be retrieved or
     *            parsed
     * @return the value of the parameter as a long
     */
    public static long getLongParm(Event e, String parmName, long defaultValue) {
        String longVal = EventUtils.getParm(e, parmName);
    
        if (longVal == null)
            return defaultValue;
    
        try {
            return Long.parseLong(longVal);
        } catch (NumberFormatException ex) {
            return defaultValue;
        }
    }

    /**
     * Retrieve the value associated with an event parameter and parse it to an
     * int. If the value can not be found, return a default value.
     *
     * @param e
     *            the Event to retrieve the parameter from
     * @param parmName
     *            the name of the parameter to retrieve
     * @param defaultValue
     *            the value to return if the paramter can not be retrieved or
     *            parsed
     * @return the value of the parameter as a long
     */
    public static int getIntParm(Event e, String parmName, int defaultValue) {
        String intVal = EventUtils.getParm(e, parmName);
    
        if (intVal == null)
            return defaultValue;
    
        try {
            return Integer.parseInt(intVal);
        } catch (NumberFormatException ex) {
            return defaultValue;
        }
    }

    /**
     * Retrieve a parameter from and event, returning defaultValue of the
     * parameter is not set.
     *
     * @param e
     *            The Event to retrieve the parameter from
     * @param parmName
     *            the name of the parameter to retrieve
     * @param defaultValue
     *            the default value to return if the parameter is not set
     * @return the value of the parameter, or defalutValue if the parameter is
     *         not set
     */
    public static String getParm(Event e, String parmName, String defaultValue) {
        if (e.getParmCollection().size() < 1)
            return defaultValue;
    
        for (Parm parm : e.getParmCollection()) {
            if (parmName.equals(parm.getParmName())) {
                if (parm.getValue() != null && parm.getValue().getContent() != null) {
                    return parm.getValue().getContent();
                } else {
                    return defaultValue;
                }
            }
        }
    
        return defaultValue;
    
    }

    /**
     * Return the value of an event parameter of null if it does not exist.
     *
     * @param e
     *            the Event to get the parameter for
     * @param parmName
     *            the name of the parameter to retrieve
     * @return the value of the parameter, or null of the parameter is not set
     */
    public static String getParm(Event e, String parmName) {
        return EventUtils.getParm(e, parmName, null);
    }
    
    private static void debug(String format, Object... args) {
            LOG.debug(String.format(format, args));
    }


    /**
     * <p>createNodeUpdatedEvent</p>
     *
     * @param source a {@link java.lang.String} object.
     * @param nodeId a {@link java.lang.Integer} object.
     * @param nodeLabel a {@link java.lang.String} object.
     * @param labelSource a {@link java.lang.String} object.
     * @param rescanExisting a {@link java.lang.Boolean} object.
     * @return a {@link org.opennms.netmgt.xml.event.Event} object.
     */
<<<<<<< HEAD
    public static Event createNodeUpdatedEvent(String source, Integer nodeId, String nodeLabel, NodeLabelSource labelSource) {
=======
    public static Event createNodeUpdatedEvent(String source, Integer nodeId, String nodeLabel, String labelSource, boolean rescanExisting) {
>>>>>>> a5147949
        debug("CreateNodeUpdatedEvent: nodedId: %d", nodeId);
        EventBuilder bldr = new EventBuilder(NODE_UPDATED_EVENT_UEI, source);
        bldr.setNodeid(nodeId);
        bldr.addParam(PARM_NODE_LABEL, nodeLabel);
<<<<<<< HEAD
        if (labelSource != null) {
            bldr.addParam(PARM_NODE_LABEL_SOURCE, labelSource.toString());
        }
=======
        bldr.addParam(PARM_NODE_LABEL_SOURCE, labelSource);
        bldr.addParam(PARM_RESCAN_EXISTING, rescanExisting);
>>>>>>> a5147949
        return bldr.getEvent();
    }

    /**
     * <p>toString</p>
     *
     * @param event a {@link org.opennms.netmgt.xml.event.Event} object.
     * @return a {@link java.lang.String} object.
     */
    public static String toString(Event event) {
        StringBuffer b = new StringBuffer("Event: ");
        b.append("\n");
        if (event.getAutoacknowledge() != null) {
            b.append(" Autoacknowledge: " + event.getAutoacknowledge() + "\n");
        }
        if (event.getAutoactionCount() > 0) {
            b.append(" Autoactions:");
            for (Iterator<Autoaction> i = event.getAutoactionCollection().iterator(); i.hasNext(); ) {
                b.append(" " + i.next().toString());
            }
            b.append("\n");
        }
        if (event.getCreationTime() != null) {
            b.append(" CreationTime: " + event.getCreationTime() + "\n");
        }
        b.append(" Dbid: " + event.getDbid() + "\n");
        if (event.getDescr() != null) {
            b.append(" Descr: " + event.getDescr() + "\n");
        }
        if (event.getDistPoller() != null) {
            b.append(" DistPoller: " + event.getDistPoller() + "\n");
        }
        if (event.getForwardCount() > 0) {
            b.append(" Forwards:");
            for (Iterator<Forward> i = event.getForwardCollection().iterator(); i.hasNext(); ) {
                b.append(" " + i.next().toString());
            }
            b.append("\n");
        }
        if (event.getHost() != null) {
            b.append(" Host: " + event.getHost() + "\n");
        }
        if (event.getInterface() != null) {
            b.append(" Interface: " + event.getInterface() + "\n");
        }
        if (event.getLoggroupCount() > 0) {
            b.append(" Loggroup:");
            for (Iterator<String> i = event.getLoggroupCollection().iterator(); i.hasNext(); ) {
                b.append(" " + i.next());
            }
            b.append("\n");
        }
        if (event.getLogmsg() != null) {
            b.append(" Logmsg: " + event.getLogmsg() + "\n");
        }
        if (event.getMask() != null) {
            b.append(" Mask: " + event.getMask() + "\n");
        }
        if (event.getMasterStation() != null) {
            b.append(" MasterStation: " + event.getMasterStation() + "\n");
        }
        if (event.getMouseovertext() != null) {
            b.append(" Mouseovertext: " + event.getMouseovertext() + "\n");
        }
        b.append(" Nodeid: " + event.getNodeid() + "\n");
        if (event.getOperactionCount() > 0) {
            b.append(" Operaction:");
            for (Iterator<Operaction> i = event.getOperactionCollection().iterator(); i.hasNext(); ) {
                b.append(" " + i.next().toString());
            }
            b.append("\n");
        }
        if (event.getOperinstruct() != null) {
            b.append(" Operinstruct: " + event.getOperinstruct() + "\n");
        }
        if (event.getParmCollection().size() > 0) {
            b.append(" Parms: " + toString(event.getParmCollection()) + "\n");
        }
        if (event.getScriptCount() > 0) {
            b.append(" Script:");
            for (Iterator<Script> i = event.getScriptCollection().iterator(); i.hasNext(); ) {
                b.append(" " + i.next().toString());
            }
            b.append("\n");
        }
        if (event.getService() != null) {
            b.append(" Service: " + event.getService() + "\n");
        }
        if (event.getSeverity() != null) {
            b.append(" Severity: " + event.getSeverity() + "\n");
        }
        if (event.getSnmp() != null) {
            b.append(" Snmp: " + toString(event.getSnmp()) + "\n");
        }
        if (event.getSnmphost() != null) {
            b.append(" Snmphost: " + event.getSnmphost() + "\n");
        }
        if (event.getSource() != null) {
            b.append(" Source: " + event.getSource() + "\n");
        }
        if (event.getTime() != null) {
            b.append(" Time: " + event.getTime() + "\n");
        }
        if (event.getTticket() != null) {
            b.append(" Tticket: " + event.getTticket() + "\n");
        }
        if (event.getUei() != null) {
            b.append(" Uei: " + event.getUei() + "\n");
        }
        if (event.getUuid() != null) {
            b.append(" Uuid: " + event.getUuid() + "\n");
        }
        
        b.append("End Event\n");
        return b.toString();
    }

    public static String toString(Collection<Parm> parms) {
        if (parms.size() == 0) {
            return "{}\n";
        }
        
        StringBuffer b = new StringBuffer();
        b.append("{\n");
        for (Parm p : parms) {
            b.append("  ");
            b.append(p.getParmName());
            b.append(" = ");
            b.append(toString(p.getValue()));
            b.append("\n");
        }
        b.append(" }");
        return b.toString();
    }
    
    /**
     * <p>toString</p>
     *
     * @param value a {@link org.opennms.netmgt.xml.event.Value} object.
     * @return a {@link java.lang.String} object.
     */
    public static String toString(Value value) {
        return value.getType() + "(" + value.getEncoding() + "): " + value.getContent();
    }

    /**
     * <p>toString</p>
     *
     * @param snmp a {@link org.opennms.netmgt.xml.event.Snmp} object.
     * @return a {@link java.lang.String} object.
     */
    public static String toString(Snmp snmp) {
        StringBuffer b = new StringBuffer("Snmp: ");
    
        if (snmp.getVersion() != null) {
            b.append("Version: " + snmp.getVersion() + "\n");
        }
        
        b.append("TimeStamp: " + new Date(snmp.getTimeStamp()) + "\n");
        
        if (snmp.getCommunity() != null) {
            b.append("Community: " + snmp.getCommunity() + "\n");
        }
    
        b.append("Generic: " + snmp.getGeneric() + "\n");
        b.append("Specific: " + snmp.getSpecific() + "\n");
        
        if (snmp.getId() != null) {
            b.append("Id: " + snmp.getId() + "\n");
        }
        if (snmp.getIdtext() != null) {
            b.append("Idtext: " + snmp.getIdtext() + "\n");
        }
        
        b.append("End Snmp\n");
        return b.toString();
    }


    /**
     * <p>eventsMatch</p>
     *
     * @param e1 a {@link org.opennms.netmgt.xml.event.Event} object.
     * @param e2 a {@link org.opennms.netmgt.xml.event.Event} object.
     * @return a boolean.
     */
    public static boolean eventsMatch(final Event e1, final Event e2) {
    	if (e1 == e2) {
            return true;
        }
        if (e1 == null || e2 == null) {
            return false;
        }
        if (e1.getUei() != e2.getUei() && (e1.getUei() == null || e2.getUei() == null || !e1.getUei().equals(e2.getUei()))) {
        		return false;
        }
    
        if (e1.getNodeid() != e2.getNodeid()) {
            return false;
        }
        if (e1.getInterface() != e2.getInterface() && (e1.getInterface() == null || e2.getInterface() == null || !e1.getInterface().equals(e2.getInterface()))) {
            return false;
        }
        if (e1.getService() != e2.getService() && (e1.getService() == null || e2.getService() == null || !e1.getService().equals(e2.getService()))) {
            return false;
        }
    
        return true;
    }

}<|MERGE_RESOLUTION|>--- conflicted
+++ resolved
@@ -346,23 +346,15 @@
      * @param rescanExisting a {@link java.lang.Boolean} object.
      * @return a {@link org.opennms.netmgt.xml.event.Event} object.
      */
-<<<<<<< HEAD
-    public static Event createNodeUpdatedEvent(String source, Integer nodeId, String nodeLabel, NodeLabelSource labelSource) {
-=======
-    public static Event createNodeUpdatedEvent(String source, Integer nodeId, String nodeLabel, String labelSource, boolean rescanExisting) {
->>>>>>> a5147949
+    public static Event createNodeUpdatedEvent(String source, Integer nodeId, String nodeLabel, NodeLabelSource labelSource, boolean rescanExisting) {
         debug("CreateNodeUpdatedEvent: nodedId: %d", nodeId);
         EventBuilder bldr = new EventBuilder(NODE_UPDATED_EVENT_UEI, source);
         bldr.setNodeid(nodeId);
         bldr.addParam(PARM_NODE_LABEL, nodeLabel);
-<<<<<<< HEAD
         if (labelSource != null) {
             bldr.addParam(PARM_NODE_LABEL_SOURCE, labelSource.toString());
         }
-=======
-        bldr.addParam(PARM_NODE_LABEL_SOURCE, labelSource);
         bldr.addParam(PARM_RESCAN_EXISTING, rescanExisting);
->>>>>>> a5147949
         return bldr.getEvent();
     }
 
