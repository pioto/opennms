/*******************************************************************************
 * This file is part of OpenNMS(R).
 *
 * Copyright (C) 2009-2012 The OpenNMS Group, Inc.
 * OpenNMS(R) is Copyright (C) 1999-2012 The OpenNMS Group, Inc.
 *
 * OpenNMS(R) is a registered trademark of The OpenNMS Group, Inc.
 *
 * OpenNMS(R) is free software: you can redistribute it and/or modify
 * it under the terms of the GNU General Public License as published
 * by the Free Software Foundation, either version 3 of the License,
 * or (at your option) any later version.
 *
 * OpenNMS(R) is distributed in the hope that it will be useful,
 * but WITHOUT ANY WARRANTY; without even the implied warranty of
 * MERCHANTABILITY or FITNESS FOR A PARTICULAR PURPOSE.  See the
 * GNU General Public License for more details.
 *
 * You should have received a copy of the GNU General Public License
 * along with OpenNMS(R).  If not, see:
 *      http://www.gnu.org/licenses/
 *
 * For more information contact:
 *     OpenNMS(R) Licensing <license@opennms.org>
 *     http://www.opennms.org/
 *     http://www.opennms.com/
 *******************************************************************************/

package org.opennms.netmgt.model.events;

import org.opennms.netmgt.model.AbstractEntityVisitor;
import org.opennms.netmgt.model.OnmsIpInterface;
import org.opennms.netmgt.model.OnmsMonitoredService;
import org.opennms.netmgt.model.OnmsNode;
import org.opennms.netmgt.model.OnmsSnmpInterface;
import org.opennms.netmgt.xml.event.Event;
import org.slf4j.Logger;
import org.slf4j.LoggerFactory;

/**
 * <p>UpdateEventVisitor class.</p>
 *
 * @author ranger
 * @version $Id: $
 */
public class UpdateEventVisitor extends AbstractEntityVisitor {
	
	private static final Logger LOG = LoggerFactory.getLogger(UpdateEventVisitor.class);

    
    private static final String m_eventSource = "Provisiond";
    private EventForwarder m_eventForwarder;
    private boolean m_rescanExisting;

    /**
     * <p>Constructor for UpdateEventVisitor.</p>
     *
     * @param eventForwarder a {@link org.opennms.netmgt.model.events.EventForwarder} object.
     */
    public UpdateEventVisitor(EventForwarder eventForwarder, boolean rescanExisting) {
        m_eventForwarder = eventForwarder;
        m_rescanExisting = rescanExisting;
    }
    
    /** {@inheritDoc} */
    @Override
    public void visitNode(OnmsNode node) {
<<<<<<< HEAD
        LOG.info("Sending nodeAdded Event for {}\n", node);
=======
        LogUtils.infof(this, "Sending nodeUpdated Event for %s\n", node);
>>>>>>> a5147949
        m_eventForwarder.sendNow(createNodeUpdatedEvent(node));
    }

    /** {@inheritDoc} */
    @Override
    public void visitIpInterface(OnmsIpInterface iface) {
        //TODO decide what to do here and when to do it
    }

    /** {@inheritDoc} */
    @Override
    public void visitMonitoredService(OnmsMonitoredService monSvc) {
        //TODO decide what to do here and when to do it
    }
    
    /** {@inheritDoc} */
    @Override
    public void visitSnmpInterface(org.opennms.netmgt.model.OnmsEntity snmpIface) {
        //TODO decide what to do here and when to do it
    }

    private Event createNodeUpdatedEvent(OnmsNode node) {
        return EventUtils.createNodeUpdatedEvent(m_eventSource, node.getId(), node.getLabel(), node.getLabelSource(), m_rescanExisting);
    }

    @SuppressWarnings("unused")
    private Event createIpInterfaceUpdatedEvent(OnmsIpInterface iface) {
        return null;
    }
    
    @SuppressWarnings("unused")
    private Event createSnmpInterfaceUpdatedEvent(OnmsSnmpInterface iface) {
        return null;
    }

    @SuppressWarnings("unused")
    private Event createMonitoredServiceUpdatedEvent(OnmsMonitoredService monSvc) {
        return null;
    }

}<|MERGE_RESOLUTION|>--- conflicted
+++ resolved
@@ -65,11 +65,7 @@
     /** {@inheritDoc} */
     @Override
     public void visitNode(OnmsNode node) {
-<<<<<<< HEAD
-        LOG.info("Sending nodeAdded Event for {}\n", node);
-=======
-        LogUtils.infof(this, "Sending nodeUpdated Event for %s\n", node);
->>>>>>> a5147949
+        LOG.info("Sending nodeUpdated Event for {}\n", node);
         m_eventForwarder.sendNow(createNodeUpdatedEvent(node));
     }
 
