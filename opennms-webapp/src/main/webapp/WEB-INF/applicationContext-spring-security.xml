<?xml version="1.0" encoding="UTF-8"?>
<beans:beans xmlns="http://www.springframework.org/schema/security"
  xmlns:beans="http://www.springframework.org/schema/beans"
  xmlns:xsi="http://www.w3.org/2001/XMLSchema-instance"
  xsi:schemaLocation="http://www.springframework.org/schema/beans http://www.springframework.org/schema/beans/spring-beans-3.0.xsd
              http://www.springframework.org/schema/security http://www.springframework.org/schema/security/spring-security-3.1.xsd"> 
  
  <!-- Only use BASIC auth for the RESTful APIs -->
  <http pattern="/rest/**" realm="OpenNMS Realm">
    <!-- Restrict access to SNMP configuration to ROLE_REST and ROLE_ADMIN only -->
    <intercept-url pattern="/rest/snmpConfig/**" access="ROLE_REST,ROLE_ADMIN"/>
    <intercept-url pattern="/rest/**" method="DELETE" access="ROLE_REST,ROLE_ADMIN"/>
    <intercept-url pattern="/rest/**" method="POST" access="ROLE_REST,ROLE_ADMIN"/>
    <intercept-url pattern="/rest/**" method="PUT" access="ROLE_REST,ROLE_ADMIN"/>
    <intercept-url pattern="/rest/**" method="GET" access="ROLE_REST,ROLE_ADMIN,ROLE_USER"/>
    <intercept-url pattern="/rest/**" method="HEAD" access="ROLE_REST,ROLE_ADMIN,ROLE_USER"/>
    <intercept-url pattern="/rest/**" method="OPTIONS" access="ROLE_REST,ROLE_ADMIN,ROLE_USER"/>

    <http-basic />

    <custom-filter position="LAST" ref="authFilterEnabler"/>
  </http>
  
  <!-- Only use BASIC auth for the RSS URL -->
  <http pattern="/rss.jsp*" access-denied-page="/accessDenied.jsp" realm="OpenNMS Realm">
    <intercept-url pattern="/rss.jsp*" access="ROLE_REST,ROLE_ADMIN,ROLE_USER"/>

    <http-basic />

    <custom-filter position="LAST" ref="authFilterEnabler"/>
  </http>
  
  <!-- Allow anonymous access to the webstart portion of the app -->
  <http pattern="/webstart/**" security="none"/>

  <!-- Only one <http> section can match the implicit '/**' pattern -->
  <http pattern="/**" access-denied-page="/accessDenied.jsp" realm="OpenNMS Realm" auto-config="false" entry-point-ref="loginUrlAuthenticationEntryPoint">
    <intercept-url pattern="/" access="ROLE_ANONYMOUS,ROLE_USER,ROLE_DASHBOARD" />
    <intercept-url pattern="/favicon.ico" access="ROLE_ANONYMOUS,ROLE_USER,ROLE_DASHBOARD" />
    <intercept-url pattern="/logoff.jsp" access="ROLE_ANONYMOUS,ROLE_USER,ROLE_DASHBOARD" />
    <intercept-url pattern="/login.jsp*" access="ROLE_ANONYMOUS,ROLE_USER,ROLE_DASHBOARD" />
    <intercept-url pattern="/accessDenied.jsp*" access="ROLE_ANONYMOUS,ROLE_USER,ROLE_DASHBOARD" />
    <intercept-url pattern="/css/*.css" access="ROLE_ANONYMOUS,ROLE_USER,ROLE_DASHBOARD" />
    <intercept-url pattern="/js/pngfix.js" access="ROLE_ANONYMOUS,ROLE_USER,ROLE_DASHBOARD" />
    <intercept-url pattern="/js/global.js" access="ROLE_ANONYMOUS,ROLE_USER,ROLE_DASHBOARD" />
    <intercept-url pattern="/images/**" access="ROLE_ANONYMOUS,ROLE_USER,ROLE_DASHBOARD" />
    <intercept-url pattern="/admin/node/add.htm" access="ROLE_PROVISION, ROLE_ADMIN" />
    <intercept-url pattern="/admin/provisioningGroups.htm" access="ROLE_PROVISION, ROLE_ADMIN" />
    <intercept-url pattern="/admin/editForeignSource.htm" access="ROLE_PROVISION, ROLE_ADMIN" />
    <intercept-url pattern="/admin/editProvisioningGroup.htm" access="ROLE_PROVISION, ROLE_ADMIN" />
    <intercept-url pattern="/admin/**" access="ROLE_ADMIN" />
    <intercept-url pattern="/**/mib-compiler" access="ROLE_ADMIN" />
    <intercept-url pattern="/**/admin-*" access="ROLE_ADMIN" />
    <intercept-url pattern="/rtc/post/**" access="ROLE_RTC" />
    
    <intercept-url pattern="/frontpage.htm" access="ROLE_USER,ROLE_DASHBOARD" />
    <intercept-url pattern="/dashboard.jsp" access="ROLE_USER,ROLE_DASHBOARD" />
    <intercept-url pattern="/gwt.js" access="ROLE_USER,ROLE_DASHBOARD" />
    <intercept-url pattern="/surveillanceservice.gwt" access="ROLE_USER,ROLE_DASHBOARD" />
    <intercept-url pattern="/graph/graph.png" access="ROLE_USER,ROLE_DASHBOARD" />
    <intercept-url pattern="/dashboard/**" access="ROLE_USER,ROLE_DASHBOARD" />
    <intercept-url pattern="/coreweb/**" access="ROLE_USER,ROLE_DASHBOARD" />
    
    <intercept-url pattern="/**" access="ROLE_USER" />
    
    
    
    <!-- NrtCollection -->
    <intercept-url pattern="/amq/*" access="ROLE_ANONYMOUS,ROLE_USER,ROLE_DASHBOARD" />
    
    <!--Commented out for custom authentication filter<form-login login-page="/login.jsp" authentication-failure-url="/login.jsp?login_error=1" />-->
    <http-basic />
    <logout logout-success-url="/logoff.jsp" />

      <!-- added for custom authentication filter -->
    <custom-filter position="FORM_LOGIN_FILTER" ref="onmsUsernamePasswordAuthenticationFilter" />

    <custom-filter position="LAST" ref="authFilterEnabler"/>
  </http>
  
  <!--  This filter is used to setup the Hibernate query filtering to authorized nodes only -->
  <beans:bean id="authFilterEnabler" class="org.opennms.web.springframework.security.AuthFilterEnabler">
    <beans:property name="filterManager" ref="filterManager" />
    <beans:property name="groupDao" ref="groupDao" />
  </beans:bean>

<<<<<<< HEAD
    <!-- Custom Authentication Filter -->
  <beans:bean id="onmsUsernamePasswordAuthenticationFilter" class="org.opennms.web.springframework.security.OnmsUsernamePasswordAuthenticationFilter">
        <beans:property name="authenticationManager" ref="authenticationManager"/>
        <beans:property name="authenticationFailureHandler" ref="failureHandler"/>
        <beans:property name="authenticationSuccessHandler" ref="successHandler"/>
  </beans:bean>

    <beans:bean id="successHandler" class="org.springframework.security.web.authentication.SavedRequestAwareAuthenticationSuccessHandler">
        <beans:property name="defaultTargetUrl" value="/index.jsp"/>
    </beans:bean>
    <beans:bean id="failureHandler" class="org.springframework.security.web.authentication.SimpleUrlAuthenticationFailureHandler">
        <beans:property name="defaultFailureUrl" value="/login.jsp?login_error=1"/>
    </beans:bean>

    <beans:bean id="loginUrlAuthenticationEntryPoint"
                class="org.springframework.security.web.authentication.LoginUrlAuthenticationEntryPoint">
        <beans:property name="loginFormUrl" value="/login.jsp" />
    </beans:bean>
    <!-- END CUSTOM AUthentication Filter -->

  <!-- use our custom authentication provider; to use RADIUS instead, change this to "radiusAuthenticationProvider" and uncomment below -->
  <authentication-manager alias="authenticationManager">
=======
  <authentication-manager>
    <!-- Use our custom authentication provider -->
>>>>>>> 510c066b
    <authentication-provider ref="hybridAuthenticationProvider" />
    <!-- To enable external (e.g. LDAP, RADIUS) authentication, uncomment the following.
         You must also rename and customize exactly ONE of the example files in the
         spring-security.d subdirectory. -->
    <!-- <authentication-provider ref="externalAuthenticationProvider" /> -->
  </authentication-manager>

  <!-- ===================== USER DAO AUTHENTICATION ==================== -->
  <beans:bean id="userDao" class="org.opennms.web.springframework.security.SpringSecurityUserDaoImpl">
    <beans:property name="magicUsersConfigurationFile" value="${opennms.home}/etc/magic-users.properties" />
    <beans:property name="usersConfigurationFile" value="${opennms.home}/etc/users.xml" />
    <beans:property name="groupsConfigurationFile" value="${opennms.home}/etc/groups.xml" />
    <beans:property name="useGroups" value="false" />
    <beans:property name="userManager" ref="userManager" />
    <beans:property name="groupManager" ref="groupManager" />
  </beans:bean>

  <beans:bean id="openNMSUserDetailsService" class="org.opennms.web.springframework.security.OpenNMSUserDetailsService">
    <beans:property name="userDao" ref="userDao" />
  </beans:bean>

  <beans:bean id="hybridAuthenticationProvider" class="org.opennms.web.springframework.security.HybridOpenNMSUserAuthenticationProvider">
    <beans:property name="userDao" ref="userDao" />
    <beans:property name="userManager" ref="userManager" />
  </beans:bean>

  <!--  this is used to send events on login success and failure -->
  <beans:bean class="org.opennms.web.springframework.security.SecurityAuthenticationEventOnmsEventBuilder">
    <beans:property name="eventProxy" ref="eventProxy"/>
  </beans:bean>

</beans:beans><|MERGE_RESOLUTION|>--- conflicted
+++ resolved
@@ -84,8 +84,7 @@
     <beans:property name="groupDao" ref="groupDao" />
   </beans:bean>
 
-<<<<<<< HEAD
-    <!-- Custom Authentication Filter -->
+  <!-- Custom Authentication Filter -->
   <beans:bean id="onmsUsernamePasswordAuthenticationFilter" class="org.opennms.web.springframework.security.OnmsUsernamePasswordAuthenticationFilter">
         <beans:property name="authenticationManager" ref="authenticationManager"/>
         <beans:property name="authenticationFailureHandler" ref="failureHandler"/>
@@ -107,10 +106,7 @@
 
   <!-- use our custom authentication provider; to use RADIUS instead, change this to "radiusAuthenticationProvider" and uncomment below -->
   <authentication-manager alias="authenticationManager">
-=======
-  <authentication-manager>
     <!-- Use our custom authentication provider -->
->>>>>>> 510c066b
     <authentication-provider ref="hybridAuthenticationProvider" />
     <!-- To enable external (e.g. LDAP, RADIUS) authentication, uncomment the following.
          You must also rename and customize exactly ONE of the example files in the
