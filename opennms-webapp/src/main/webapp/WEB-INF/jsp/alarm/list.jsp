--- conflicted
+++ resolved
@@ -227,11 +227,7 @@
       <a class="btn btn-default" href="<%=this.makeLink(callback, parms, "long", favorite)%>" title="Detailed List of Alarms">Long Listing</a>
         </c:otherwise>
       </c:choose>
-<<<<<<< HEAD
-      <li><a onclick="$('#severityLegendModal').modal()">Severity Legend</a></li>
-=======
       <a class="btn btn-default" onclick="$('#severityLegendModal').modal()">Severity Legend</a>
->>>>>>> 2cbb3850
       
       <% if( req.isUserInRole( Authentication.ROLE_ADMIN ) || !req.isUserInRole( Authentication.ROLE_READONLY ) ) { %>
         <% if ( alarmCount > 0 ) { %>
