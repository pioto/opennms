--- conflicted
+++ resolved
@@ -32,8 +32,9 @@
 <%@page language="java"
         contentType="text/html"
         session="true"
-<<<<<<< HEAD
         import="java.util.*,
+	org.opennms.core.resource.Vault,
+	org.opennms.core.utils.InetAddressUtils,
 	java.text.SimpleDateFormat,
 	org.opennms.web.filter.Filter,
         org.opennms.core.utils.WebSecurityUtils,
@@ -45,25 +46,12 @@
 	org.opennms.web.event.EventUtil,
 	org.opennms.netmgt.EventConstants,
 	org.opennms.web.event.AcknowledgeType,
-=======
-        import="java.util.List,
-        org.opennms.core.resource.Vault,
-        org.opennms.core.utils.InetAddressUtils,
-        org.opennms.core.utils.WebSecurityUtils,
-        org.opennms.web.controller.alarm.*,
-        org.opennms.web.alarm.*,
-        org.opennms.web.servlet.XssRequestWrapper,
->>>>>>> 4dde7749
         org.opennms.netmgt.model.OnmsAcknowledgment,
         org.opennms.netmgt.model.OnmsAlarm,
         org.opennms.netmgt.model.OnmsSeverity,
 	org.opennms.web.servlet.XssRequestWrapper,
         org.opennms.web.springframework.security.Authentication"
-<<<<<<< HEAD
         %>
-=======
-%>
->>>>>>> 4dde7749
 
 <%@taglib uri="http://java.sun.com/jsp/jstl/core" prefix="c" %>
 <%@taglib uri="http://java.sun.com/jsp/jstl/fmt" prefix="fmt" %>
@@ -85,14 +73,10 @@
     
     //Get the required attributes value
     XssRequestWrapper req = new XssRequestWrapper(request);
-<<<<<<< HEAD
     
     String alarmIdString = req.getParameter( "id" );
     
-    Alarm alarm = (Alarm) req.getAttribute("alarm");
-=======
     OnmsAlarm alarm = (OnmsAlarm) request.getAttribute("alarm");
->>>>>>> 4dde7749
 
     EventQueryParms parms = (EventQueryParms)req.getAttribute( "parms" );
     pageContext.setAttribute("parms", parms);
@@ -138,6 +122,7 @@
 	    List<OnmsAcknowledgment> acks = (List<OnmsAcknowledgment>) req.getAttribute("acknowledgments");
 %>
 
+<%@page import="org.opennms.core.resource.Vault"%>
 <jsp:include page="/includes/header.jsp" flush="false" >
     <jsp:param name="title" value="Alarm Detail" />
     <jsp:param name="headTitle" value="Detail" />
