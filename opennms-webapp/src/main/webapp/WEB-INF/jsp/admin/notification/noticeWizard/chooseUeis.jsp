<%--
/*******************************************************************************
 * This file is part of OpenNMS(R).
 *
 * Copyright (C) 2002-2015 The OpenNMS Group, Inc.
 * OpenNMS(R) is Copyright (C) 1999-2015 The OpenNMS Group, Inc.
 *
 * OpenNMS(R) is a registered trademark of The OpenNMS Group, Inc.
 *
 * OpenNMS(R) is free software: you can redistribute it and/or modify
 * it under the terms of the GNU Affero General Public License as published
 * by the Free Software Foundation, either version 3 of the License,
 * or (at your option) any later version.
 *
 * OpenNMS(R) is distributed in the hope that it will be useful,
 * but WITHOUT ANY WARRANTY; without even the implied warranty of
 * MERCHANTABILITY or FITNESS FOR A PARTICULAR PURPOSE.  See the
 * GNU Affero General Public License for more details.
 *
 * You should have received a copy of the GNU Affero General Public License
 * along with OpenNMS(R).  If not, see:
 *      http://www.gnu.org/licenses/
 *
 * For more information contact:
 *     OpenNMS(R) Licensing <license@opennms.org>
 *     http://www.opennms.org/
 *     http://www.opennms.com/
 *******************************************************************************/

--%>

<%@page language="java"
	contentType="text/html"
	session="true"
	import="org.opennms.web.admin.notification.noticeWizard.*"
%>

<jsp:include page="/includes/bootstrap.jsp" flush="false" >
  <jsp:param name="title" value="Choose Event" />
  <jsp:param name="headTitle" value="Choose Event" />
  <jsp:param name="headTitle" value="Admin" />
  <jsp:param name="breadcrumb" value="<a href='admin/index.jsp'>Admin</a>" />
  <jsp:param name="breadcrumb" value="<a href='admin/notification/index.jsp'>Configure Notifications</a>" />
  <jsp:param name="breadcrumb" value="<a href='admin/notification/noticeWizard/eventNotices.htm'>Event Notifications</a>" />
  <jsp:param name="breadcrumb" value="Choose Event" />
</jsp:include>

<script type="text/javascript" >

    function next()
    {
        if (document.events.uei.selectedIndex==-1)
        {
            alert("Please select a uei to associate with this notification.");
        }
        else
        {
            document.events.submit();
        }
    }

$(document).ready(function() {

  function toggleRegexpField() {
    var ueiLabel = $("#uei option:selected").text();
    $('#regexp').prop('disabled', ueiLabel !== 'REGEX_FIELD');
  }

  var allUeiOptions = $("#uei > option");
  var unavailableUeiOptGroup = $("#uei > optgroup");

  function filterUeiList() {
    var filterText = $("#uei-list-filter").val().toLowerCase();
    $("#uei").empty();
    if (filterText.length == 0) {
      $("#uei").append(allUeiOptions);
      $("#uei").append(unavailableUeiOptGroup);
    } else {
      allUeiOptions.each(function ( index, element ) {
        if ( $(this).text().toLowerCase().indexOf(filterText) != -1) {
          $("#uei").append( $(this) );
        }
      });
    }
    $('#filteringModal').modal('hide');
    $('#uei-list-filter').focus();
  }

  $("#uei-list-filter").keydown(function(event) {
    if (event.which == 27) {
      event.preventDefault();
      if ($("#uei-list-filter").val().length > 0) {
        $('#uei-list-filter').val("");
        $('#filteringModal').modal('show');
      }
    }
  });

  $("#uei").keydown(function(event) {
    if (event.which == 27) {
      event.preventDefault();
      if ($("#uei-list-filter").val().length > 0) {
        $('#uei-list-filter').val("");
        $('#filteringModal').modal('show');
      }
    }
  });

  $("#uei-list-filter").keypress(function(event) {
    if (event.which == 13) {
      event.preventDefault();
      $('#filteringModal').modal('show');
    }
  });

  $("#filteringModal").on( "shown.bs.modal", function() { filterUeiList(); } );

  $("select#uei").change(function(e) {
    toggleRegexpField();
  });

  $('#regexp').change(function(e) {
    var value = e.target.value;
    if (!value.match("^~")) {
      alert("Invalid regex field: [" + value + "], value does not start with ~\n" +
        "Resetting value back to default.\n"
      );
      e.target.value = e.target.defaultValue;
      return false;
    }
    var uei = $('#uei')[0];
    $(uei.options[uei.selectedIndex]).val(value);
    uei.selectmenu('refresh');
  });

  toggleRegexpField();

  if ($('#regexp').val() === '~^$') {
    $('#regexp').prop('disabled', true);
  }

});

</script>

<<<<<<< HEAD
<div id="filteringModal" class="modal fade" tabindex="-1">
  <div class="modal-dialog modal-sm">
    <div class="modal-content">
      <div class="modal-body">
        <i class="fa fa-spinner fa-spin"></i> Filtering
      </div>
    </div>
  </div>
</div>

<h2>${model.title}</h2>

=======
>>>>>>> 82f75ee3
<div id="filteringModal" class="modal fade" tabindex="-1">
  <div class="modal-dialog modal-sm">
    <div class="modal-content">
      <div class="modal-body">
        <i class="fa fa-spinner fa-spin"></i> Filtering
      </div>
    </div>
  </div>
</div>

<h2>${model.title}</h2>

<form method="post" name="events"
      action="admin/notification/noticeWizard/notificationWizard" >
<input type="hidden" name="sourcePage" value="<%=NotificationWizardServlet.SOURCE_PAGE_UEIS%>"/>

<div class="row">
  <div class="col-md-6">
    <div class="panel panel-default">
      <div class="panel-heading">
        <h3 class="panel-title">Choose the event UEI that will trigger this notification.</h3>
      </div>
      <table class="table table-condensed">
        <tr>
          <td valign="top" align="left">
            <div class="form-group">
              <label for="uei" class="control-label">Events</label>
              <input id="uei-list-filter" name="uei-list-filter" type="text" class="form-control" size="96" value="" placeholder="Filter displayed events..." />
              <select id="uei" name="uei" class="form-control" size="20" >
              ${model.eventSelect}
              </select>
            </div>
            <div class="form-group">
              <label for="regexp" class="control-label">Regular Expression Field</label>
              <input id="regexp" name="regexp" type="text" class="form-control" size="96" value="${model.noticeUei}" />
            </div>
          </td>
        </tr>
        <tr>
          <td colspan="2">
            <input type="reset" class="btn btn-default"/>
          </td>
        </tr>
        <tr>
          <td colspan="2">
           <a HREF="javascript:next()">Next &#155;&#155;&#155;</a>
          </td>
        </tr>
      </table>
    </div> <!-- panel -->
  </div> <!-- column -->
</div> <!-- row -->

</form>

<jsp:include page="/includes/bootstrap-footer.jsp" flush="false" /><|MERGE_RESOLUTION|>--- conflicted
+++ resolved
@@ -143,21 +143,6 @@
 
 </script>
 
-<<<<<<< HEAD
-<div id="filteringModal" class="modal fade" tabindex="-1">
-  <div class="modal-dialog modal-sm">
-    <div class="modal-content">
-      <div class="modal-body">
-        <i class="fa fa-spinner fa-spin"></i> Filtering
-      </div>
-    </div>
-  </div>
-</div>
-
-<h2>${model.title}</h2>
-
-=======
->>>>>>> 82f75ee3
 <div id="filteringModal" class="modal fade" tabindex="-1">
   <div class="modal-dialog modal-sm">
     <div class="modal-content">
