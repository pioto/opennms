--- conflicted
+++ resolved
@@ -3,7 +3,6 @@
 <html>
   <head>
     <title>NearRealTime</title>
-<<<<<<< HEAD
     <link type="text/css" href="../../../css/jquery-ui-1.7.3.custom.css" rel="Stylesheet" />	
     <!-- <script type="text/javascript" src="../../../js/jquery-1.4.2.min.js"></script> -->
     <script type="text/javascript" src="https://ajax.googleapis.com/ajax/libs/jquery/1.7.2/jquery.min.js"></script>
@@ -12,9 +11,7 @@
     <script type="text/javascript" src="../../../js/amq.js"></script>
     <script type="text/javascript" src="../../../js/d3.v2.js"></script>
     <style type="text/css">
-=======
-
->>>>>>> 29c98d0f
+
 svg {
   border: 1px solid #ccc;
 }
@@ -49,6 +46,7 @@
 
 line {
   stroke-width: 1;
+  stroke: #ececec;
 }
     </style>
 
