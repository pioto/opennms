/*
 Modifications:

 2006 Aug 22: A few CSS tweaks - Note that we're overriding font size and margin within
              tables to make things a bit more readable. In general we should be removing HTML
              from event descriptions - need to fix this
 2006 Apr 25: Added table.wdth600
 2005 Oct 01: More CSS work. -- DJ Gregor  
 2005 Sep 30: Hacked up heavily to use CSS for layout and markup.  Some code
              (particularly #nav bits) provided by Mike Huot. -- DJ Gregor
 
 */

<<<<<<< HEAD
/* height and width stuff, width not really neccesary. */
a {
	color: white;
/*	text-decoration:none;*/
	text-decoration: underline;
}
a:hover {
	text-decoration: underline;
}
body {
	margin: 0px;
	padding: 0px;
	background: #3a6d88;
	color: white; /*#000;*/
	font-family: Verdana, arial, sans-serif;
}
p, td, th, li {
	font-size: 70%;
	line-height: 1.25em;
}
li li {
	font-size: 100%;
}
td td {
	font-size: 100%;
}
td th {
	font-size: 100%;
}
tr.even td {
	background-color: #fff;
}
tr.odd td {
	background-color: #fff;
}
p {
	margin: 0 0 7px 0;
}
p.noBottomMargin {
	margin-bottom: 0px;
}
form {
	margin: 0;
}
input, select {
	font-family: Verdana,arial,sans-serif;
	font-size: 70%;
}
p input, p select, li input, li select, td input, td select {
	font-size: 100%;
}
.right {
	text-align: right;
}
hr {
	position: relative;
	visibility: hidden;
	margin: 0;
	padding: 0;
	height: 0;
	clear: both;
}
h2 {
	margin: 0;
	font-size: 80%;
}
p h2, td h2 {
=======
/* -------------------------------------------------- 
    Table of Contents
-----------------------------------------------------
:: Reset & Standards
:: Header
:: Navigation
:: Layout (Onms Column Layout)
:: Tables
:: Treeview from UL/LI -- currently only in the scheduled outage page
:: List Styles
:: Main Page content
:: Onms Panel (the o-box)
:: Onms Panel (the boxWrapper, want to remove eventually)
:: Standard Forms
:: Custom Form Styles
:: Typography
:: Pagination
:: Page Specifics
:: Image
:: Footer
:: Misc.
*/

/*  --------------------------------------------------
    :: Global Reset & Standards
    -------------------------------------------------- */
    
    html, body, div, span, applet, object, iframe,
    h1, h2, h3, h4, h5, h6, p, blockquote, pre,
    a, abbr, acronym, address, big, cite, code,
    del, dfn, em, img, ins, kbd, q, s, samp,
    small, strike, strong, sub, sup, tt, var,
    b, u, i, center,
    dl, dt, dd, ol, ul, li,
    fieldset, form, label, legend,
    table, caption, tbody, tfoot, thead, tr, th, td,
    article, aside, canvas, details, embed, 
    figure, figcaption, footer, header, hgroup, 
    menu, nav, output, ruby, section, summary,
    time, mark, audio, video {
        margin: 0;
        border: 0;
        vertical-align: baseline;
    }
    
    p, td, th, li {
	    font-size: 70%;
	    line-height: 1.25em;
	}
    
    p {
        margin: 0 0 7px 0;
    }
    
    p.noBottomMargin {
	    margin-bottom: 0px;
	}
    a {
        color: #366903;
        text-decoration:none;
    }
    a:hover {
        text-decoration: underline;
    }
    
    body { background: #fff; font-family: "Lucida Grande", Verdana, sans-serif;  }
    
/*  --------------------------------------------------
    :: Header
    -------------------------------------------------- */
    #header {
	    position: relative;
	    margin: 0;
	    padding: 0;
	    background-color: #333;
	    background-image: url(../images/headerbg.png);
	    background-repeat: repeat-x;
	    color: #FFF;
	}
	#header a {
	    color:#FFF;
	}
	
	h1#headerlogo {
	    position: absolute;
	    z-index: 2;
	    margin: 0;
	    padding: 0;
	    left: 15px;
	    top: 13px;
	}
	#headerinfo {
	    position: relative;
	    margin: 0px;
	    padding: 10px;
	    text-align: right;
	}
/*  --------------------------------------------------
    :: Navigation
    -------------------------------------------------- */
    /*Top Level Nav in the Grey Header area */
    .navbar ul{ 
        list-style: none;
        display: inline;
    }
		
    .navbar li{ 
        padding: 0 10px 5px 0;
		list-style: none;
		display: inline;
		color: #999;
	}
	
	#linkbar{ padding: 0 0 1em 0; }
	#linkbar ul{ list-style: none; display: inline; padding: 0 0 0 0; }
	#linkbar li{ list-style: none; display: inline; padding-right: 0.75em; }
	
	#headernavbarright {
	    position: relative;
	    float: right;
	    padding: 2px 0px 5px 0px;
	}
	
/*  --------------------------------------------------
    :: Layout (Onms Column Layout)
    -------------------------------------------------- */
    
	div.TwoColLeft {
	    width: 40%;
	    float: left;
	    position: relative;
	    margin-right: 2%;
	}
	div.TwoColRight {
	    width: 57%;
	    float: left;
	    position: relative;
	}
	
	div.TwoColLAdmin  {
	        width: 40%;
	        float: left;
	        position: relative;
	    margin-right: 2%;
	}
	
	div.TwoColRAdmin {
	        width: 58%;
	        float: left;
	        position: relative;
	}
/*  --------------------------------------------------
    :: Tables
    -------------------------------------------------- */
    table {
        border-collapse: collapse;
        width: 100%;
        margin-top: 0;
        margin-bottom: 10px;
    }
    
    table.o-box{ margin-bottom:0px; }
    
    td.bright { padding-left: 20px; background-position: top left; background-repeat: repeat-y; }
    
    tr.CellStatus td { padding-left: 20px; background-position: top left; background-repeat: repeat-y; }
	tr.CellStatus td.Critical{ background-color: #F5CDCD; border-top: 2px solid #CC0000 !important; background-image: url(../images/bgCritical.png); }
	tr.CellStatus td.Major{ background-color: #FFD7CD; border-top: 2px solid #FF3300 !important; background-image: url(../images/bgMajor.png); }
	tr.CellStatus td.Minor{ background-color: #FFEBCD; border-top: 2px solid #FF9900 !important; background-image: url(../images/bgMinor.png); }
	tr.CellStatus td.Warning{ background-color: #FFF5CD; border-top: 2px solid #FFCC00 !important; background-image: url(../images/bgWarning.png); }
	tr.CellStatus td.Indeterminate{ background-color: #EBEBCD; border-top: 2px solid #999000 !important; background-image: url(../images/bgIndeterminate.png); }
	tr.CellStatus td.Normal{ background-color: #D7E1CD; border-top: 2px solid #336600 !important; background-image: url(../images/bgNormal.png); }
	tr.CellStatus td.Cleared { background-color: #EEE; border-top: 2px solid #999 !important; background-image: url(../images/bgCleared.png); }
        tr.CellStatus td.nobright { background-image: none;}
    
    tr.Critical td { background-color: #F5CDCD; }
	tr.Critical td.divider { border-top: 2px solid #CC0000 !important; }
	tr.Critical td.bright { background-image: url(../images/bgCritical.png); }
	
	tr.Major td { background-color: #FFD7CD; }
	tr.Major td.divider { border-top: 2px solid #FF3300 !important; }
	tr.Major td.bright { background-image: url(../images/bgMajor.png); }
	
	tr.Minor td { background-color: #FFEBCD; }
	tr.Minor td.divider { border-top: 2px solid #FF9900 !important; }
	tr.Minor td.bright { background-image: url(../images/bgMinor.png); }
	
	tr.Warning td { background-color: #FFF5CD; }
	tr.Warning td.divider { border-top: 2px solid #FFCC00 !important; }
	tr.Warning td.bright { background-image: url(../images/bgWarning.png); }
	
	tr.Indeterminate td { background-color: #EBEBCD; }
	tr.Indeterminate td.divider { border-top: 2px solid #999900 !important; }
	tr.Indeterminate td.bright { background-image: url(../images/bgIndeterminate.png); }
	
	tr.Normal td { background-color: #D7E1CD; }
	tr.Normal td.divider { border-top: 2px solid #336600 !important; }
	tr.Normal td.bright { background-image: url(../images/bgNormal.png); }
	
	tr.Cleared td { background-color: #EEE; }
	tr.Cleared td.divider { border-top: 2px solid #999 !important; }
	tr.Cleared td.bright { background-image: url(../images/bgCleared.png); }
    
    table.onms-table{ margin-bottom: 0px; }
    
    td td { font-size: 100%; }
    
    td div.clip {
	    margin:0; 
	    padding:0; 
	    height:1.5em; 
	    overflow:hidden;
	}
	
	th {
	    border:1px solid #999;
	    padding: 4px 5px;
	    background-color: #444;
	    font-weight: bold;
	    text-align: left;
	    color: #FFF;
	}
	th a {
	    text-decoration: underline;
	    color: #FFF;
	}
	th a:hover {
	    color: #CCC;
	}
	/*Conflicting style*/
	td {
	    border: 1px solid #999;
	    padding: 4px 5px;
	    background-color: #FFF;
	}
	
	td td, td p {
	    font-size: 100%;
	    margin: 0;
	    padding: 0px;
	}
	
	.onms-table td{
	    background: #ffffff;
	}
    
    /* This is stupid needs to be consolidated or removed */
    table.top {
	    width: auto;
	    border: none;
	    background-color: transparent;
	    vertical-align: top;
	}
	table.top td {
	    border: none;
	    background-color: transparent;
	    vertical-align: top;
	}
	
	table.normal {
	    width: auto;
	    font-size: 100%;
	}
	table.normal td {
	    border: none;
	    background-color: transparent;
	    font-size: 70%;
	}
	
	td.normal {
	    border: none;
	    background-color: transparent;
	}
	/*end stupid styles */
	
/*  --------------------------------------------------
   :: Treeview from UL/LI -- currently only in the scheduled outage page
   -------------------------------------------------- */
	.treeview
	{
	    list-style-type: none;
	    font-size: 120%;
	    padding-left: 0;
	}
	
	.treeview ul li
	{
	    list-style-type: none;
	    font-size: 100%;
	    margin-left: -2em;
	}
	
/*  --------------------------------------------------
    :: List Styles
    -------------------------------------------------- */
	ul.plain {
	    list-style-type: none;
	    margin:0;
	    padding:0px;
	}
	ul.plain li { 
	    line-height:1.6em;
	}
    
/*  --------------------------------------------------
    :: Main Page content
    -------------------------------------------------- */
    #content {
	    position: relative;
	    background-image: url(../images/mainbg.png);
	    background-repeat: repeat-x;
	    background-color: #EEE;
	    margin: 0;
	    padding: 15px 20px 30px 20px;
	}
/*  --------------------------------------------------
    :: Onms Panel (the o-box)
    -------------------------------------------------- */
	div.o-box {
	    overflow: auto;
	    margin-top: 7px;
	}
	
	div.o-box .border{
	   background-color: white;
	   border: 1px solid #999;
       border-top: 0;
	}
	
	div.o-box h3{
	    background-image: url(../images/headingbg.png);
	    background-repeat: repeat-x;
	    background-position: center center;
	    background-color: #366903;
	    color: white;
	    margin-bottom: 0;
	    margin-top: 0px;
	    font-size: 70%;
	    padding: 6px;
	}
	
	div.o-box-spacer{
        padding: 4px 6px;
    }
	
	div.o-box.slim{
	    padding:0px;
	}
	
	h3 a{
	    color: white;
	}
	
	h3.o-box-header{
	    background-image: url(../images/headingbg.png);
	    background-repeat: repeat-x;
	    background-position: center center;
	    background-color: #366903;
	    color: white;
	    margin-bottom: 0;
	    margin-top: 0px;
	    font-size: 70%;
	    padding: 6px;
	}
	
	h3.o-box-header a{
	    color: white;
	}
	
/*  --------------------------------------------------
    :: Onms Panel (the boxWrapper, want to remove eventually)
    -------------------------------------------------- */	
	div.boxWrapper {
	    background-color: #FFF;
	    border: 1px solid #999;
	    border-top: 0;
	    padding: 4px 6px;
	    overflow: auto;
	}
	
/* -----------------------------------------
   Standard Forms
----------------------------------------- */
    input.input-text, textarea, select { display: inline; }
    
    form {
	    margin: 0;
	}
	input, select {
	    font-family: "lucida grande", verdana, sans-serif;
	    font-size: 70%;
	}
	p input, p select, li input, li select, td input, td select {
	    font-size: 100%;
	}
	.right {
	    text-align: right;
	}
	hr {
	    position: relative;
	    visibility: hidden;
	    margin: 0;
	    padding: 0;
	    height: 0;
	    clear: both;
	}
/* -----------------------------------------
   Custom Form Styles
----------------------------------------- */
	div.formOnly {
	    width:250px; 
	    text-align:right; 
	    margin:0 50px; 
	    padding:50px 0;
	}
	
/* --------------------------------------------------
    :: Typography
    -------------------------------------------------- */
    h2 {
	    margin: 0;
	    font-size: 80%;
	}
	
	h3 {
        background-image: url(../images/headingbg.png);
        background-repeat: repeat-x;
        background-position: center center;
		 background-color: #366903;
		 color: #FFF;
		 border:1px solid #999;
		 border-bottom: 0;
		 margin-bottom: 0;
		 margin-top: 7px;
		 font-size: 70%;
		 padding: 6px;
	}
	
	p h3, td h3 {
	    font-size: 100%;
	}
    
/*     @media handheld, only screen and (max-width: 767px) { */
/*         h1 { font-size: 80%; margin: 0 } */
/*         h2 { font-size: 80%; margin: 0; } */
/*         h3 { font-size: 80%; margin: 0; } */
/*         h4 { font-size: 18px; font-size: 1.8rem; line-height: 1.2; } */
/*         h5 { font-size: 16px; font-size: 1.6rem; line-height: 1.2; } */
/*         h6 { font-size: 15px; font-size: 1.5rem; line-height: 1.2; } */
/*         body, p {  font-size: 15px; font-size: 1.5rem; line-height: 1.4; } */
/*     } */

/* --------------------------------------------------
    :: Pagination
    -------------------------------------------------- */
	pagination {
	        height: 1%; /* IE tweak (holly hack) */
	        width: auto;
	        text-align: right;
	        margin-top: 5px;
	        margin-bottom: 5px;
	        font-size: 90%;
	        float: right;
	}
	
	.pagination span.page-sep {
	        display: none;
	}
	
	li.pagination {
	        margin-top: 0;
	}
	
	.pagination strong, .pagination b {
	    font-weight: normal;
	}
	
	.pagination span strong {
	        font-weight: normal;
	        color: #FFF;
	        background-color: #366903;
	}
	
	.pagination span a, .pagination span a:link, .pagination span a:visited, .pagination span a:active {
	        font-weight: normal;
	        text-decoration: none;
	        color: #366903;
	        line-height: 1.5em;
	}
	
	.pagination span a:hover {
	        background-color: #366903;
	        color: #FFF;
	        text-decoration: none;
	}
	
	.pagination img {
	        vertical-align: middle;
	}

/* --------------------------------------------------
    :: Page Specifics
    -------------------------------------------------- */
	/* Event Page Filter style*/
	span.filter {
	    color: #444;
	    border: 1px solid #CCC;
	    background-color: #DDD;
	    padding: 3px 4px;
	}
	
	/* Online Report Page Styles */
	#o-repository-title {
	    background-image: url(../images/headingbg.png);
	    background-repeat: repeat-x;
	    background-position: center center;
	    color: #fff;
	    font-size: 1em;
	    font-weight: bold;
	}
	
	#o-report-subscribe {
	    font-weight: bold;
	    color: #a20200;
	    text-align: center;
	    width:20px;
	}
	
	#o-report-online, #o-report-deliver, #o-report-schedule {
	    width: 24px;
	    height: 24px;
	    vertical-align: middle;
	    text-align: center;
	}
	
	#o-report-online a {
	    background:url(../images/reportOnline_grey.png);
	    background-repeat:no-repeat;
	    width: 24px;
	    height: 24px;
	    display:block;
	}
	
	#o-report-online a:hover {
	    background: url(../images/reportOnline.png);
	}
	
	#o-report-deliver a {
	    background:url(../images/reportDeliver_grey.png);
	    background-repeat:no-repeat;
	    width: 24px;
	    height: 24px;
	    display:block;
	}
	
	#o-report-deliver a:hover {
	    background: url(../images/reportDeliver.png);
	}
	
	#o-report-schedule a {
	    background:url(../images/reportSchedule_grey.png);
	    background-repeat:no-repeat;
	    width: 24px;
	    height: 24px;
	    display:block;
	}
	
	#o-report-schedule a:hover {
	    background: url(../images/reportSchedule.png);
	}
	/*End Online Reporting Styles*/

/* --------------------------------------------------
    :: Image
    -------------------------------------------------- */
	img {
	    border: none;
	}

/* --------------------------------------------------
    :: Footer
    -------------------------------------------------- */
	#footer {
	    clear: both;
	    text-align: center;
	    padding: 30px 2px 2px 2px;
	    background-image: url(../images/footerbg.png);
	    background-repeat: repeat-x;
	}

/* --------------------------------------------------
    :: Misc.
    -------------------------------------------------- */
	#index-contentleft {
	    position: relative;
	    width: 23%;
	    float: left;
	}
	/*Hack remove the below style its a duplicate*/
	#contentleft {
	    width: 48%;
	    position: relative;
	    float: left;
	}
	
	#index-contentmiddle {
	    position: relative;
	    width: 48%;
	    float: left;
	    margin: 0 2%;
	}
	
	#index-contentright {
	    position: relative;
	    width: 24%;
	    float: left;
	}
	
	/*Remove this, and replace with the row and column style*/
	#contentright {
	    width: 48%;
	    float: right;
	    position: relative;
	}
	
	.normal {
	    font-size: 70%;
	    margin: 5px;
	}
	
	.normal p{
	    font-size: 100%;
	}
	
	.noWrap {
	    white-space: nowrap;
	}
	
   div.spacer {
        position: relative;
        clear: both;
        height: 1px;
    }
	
/* --------------------------------------------------
    :: Deprecated Styles, Please do not uncomment, these
       will eventually be removed after testing.
    -------------------------------------------------- */
/* li li { */
/* 	font-size: 100%; */
/* } */

/* td th { */
/* 	font-size: 100%; */
/* } */
/* tr.even td { */
/* 	background-color: #fff; */
/* } */
/* tr.odd td { */
/* 	background-color: #fff; */
/* } */

/*, td h2 {/*
>>>>>>> 1b18546c
	/* 70% * 114% = 80% */
/*	font-size: 114%;
}*/

<<<<<<< HEAD
h3 {
	background-image: url(../images/grid-paging-background-1x24.png);
	background-repeat: repeat-x;
	background-position: center center;
	background-color: transparent;
	color: #FFF;
	border:1px solid #999;
	border-bottom: 0;
	margin-bottom: 0;
	margin-top: 7px;
	font-size: 70%;
	padding: 6px;
} 
p h3, td h3 {
	font-size: 100%;
}
h3 a {
	color: #FFF;
}
ul.plain {
	list-style-type: none;
	margin:0;
	padding:0px;
}
ul.plain li { 
	line-height:1.6em;
}
ul.error {
=======
/* h3 a { */
/* 	color: #FFF; */
/* } */

/*ul.error {
>>>>>>> 1b18546c
	list-style-type: none;
	margin:0;
	padding:0px;
}
ul.error li { 
	line-height:1.6em;
	color: #F00;
}
span.error { 
	color: #F00;
<<<<<<< HEAD
}
div.boxWrapper {
	background-color: transparent;
	border: 1px solid #999;
	border-top: 0;
	padding: 4px 6px;
	overflow: auto;
}
div.boxWrapper div.col {
	margin:  20px auto;
	width: 50%;
}
div.formOnly {
	width:250px; 
	text-align:right; 
	margin:0 50px; 
	padding:50px 0;
}
td div.clip {
	margin:0; 
	padding:0; 
	height:1.5em; 
	overflow:hidden;
}

.normal {
	font-size: 70%;
	margin: 5px;
}

.normal p{
    font-size: 100%;
}

/* Layouts */
div.TwoColLeft {
	width: 40%; /*60%;*/
	float: left;
	position: relative;
	margin-right: 2%; /* 1% */
}
div.TwoColLeft table.o-box{
        word-wrap: break-word\0/; /* ie8,9 */
        table-layout:fixed\0/;
        *word-wrap: break-word; /* ie7 */
        *table-layout:fixed;
}

div.TwoColRight {
	width: 57%; /*39%;*/
	float: left;
	position: relative;
}

div.TwoColLAdmin  {
        width: 40%;
        float: left;
        position: relative;
	margin-right: 2%;
}

div.TwoColRAdmin {
        width: 58%;
        float: left;
        position: relative;
}

/* Treeview from UL/LI -- currently only in the scheduled outage page */

.treeview
{
	list-style-type: none;
	font-size: 120%;
	padding-left: 0;
}
=======
}*/
>>>>>>> 1b18546c

/* div.boxWrapper div.col { */
/* 	margin:  20px auto; */
/* 	width: 50%; */
/* } */

/* Widget Box Body */
/*.widget-box
{
	background: #cccccc;    
}*/

/*
 * value in a widget-box that serves as the fieldname for the value to its right 
 */
/*.widget-box-fieldname
{
	background: #999999; 
<<<<<<< HEAD
}

#nav, #nav ul	/* all lists */
{
	padding: 0;
	margin: 0;
	list-style: none;
	float: left;
	width: 11em;
}

#nav li /* all list items */
{
	position: relative;
	float: left;
	line-height: 1.25em;
	margin-bottom: -1px;
	width: 11em;
}
	
#nav li ul/* second-level lists */
{
	position: absolute;
	left: -999em;
	margin-left: 11.05em;
	margin-top: 0em;
	margin-bottom: 3px;
}

#nav li ul ul	/* third-and-above-level lists */
{
	left: -999em;
}

#nav li a
{
	width: 11em;
	width: 10em;
	display: block;
	text-decoration: none;
	background-color: white;
	border: 1px solid #c9dfc9;
	padding: 0 0.5em;
}

#nav li a:hover
{
	color: #cccccc;
	background-color: black;
}

#nav li:hover ul ul, #nav li:hover ul ul ul, #nav li.sfhover ul ul, #nav li.sfhover ul ul ul
{
	left: -999em;
}
	
#nav li:hover ul, #nav li li:hover ul, #nav li li li:hover ul, #nav li.sfhover ul, #nav li li.sfhover ul, #nav li li li.sfhover ul	/* lists nested under hovered list items */
{
	left: auto;
}

#content {
	position: relative;
 	background-image: none; 
	background-repeat: repeat-x;
	background-color: transparent;
	margin: 0;
	padding: 15px 20px 30px 20px;
}

/* Josy: Add my code here */
.navbar 
{
	display: none;
}
/* end of Josy: Add my code here */

.navbar ul
{ 
	list-style: none;
	display: inline;
}


.navbar li
{ 
	padding: 0 10px 5px 0;
	list-style: none;
	display: inline;
	color: #999;
}
=======
}*/
>>>>>>> 1b18546c



/* div.standard */
/* { */
/* 	clear: both; */
/* 	padding: 0.1em 1.0em 0.75em 0.75em; */
/* } */


<<<<<<< HEAD
table {
	border-collapse: collapse;
	width: 100%;
	margin-top: 0;
	margin-bottom: 10px;
}
aggr.status.table {
	border-collapse: collapse;
	width: 33%;
	margin-top: 0;
}
.noWrap {
	white-space: nowrap;
}
th {
	border:1px solid #999;
	padding: 4px 5px;
	background-color: #444;
	font-weight: bold;
	text-align: left;
	color: #FFF;
}
th a {
	text-decoration: underline;
	color: #FFF;
}
th a:hover {
	color: #CCC;
}
/*Conflicting style*/
td {
	border: 1px solid #999;
	padding: 4px 5px;
	background-color: transparent;
	color: white;
}
=======
/* aggr.status.table { */
/* 	border-collapse: collapse; */
/* 	width: 33%; */
/* 	margin-top: 0; */
/* } */
>>>>>>> 1b18546c


/* table.wdth600 {  */
/* 	width: 600px; */
/* } */

/* td.standardnavlinks */
/* { */
/* 	width: 25%; */
/* } */

/* td.standardwarning */
/* { */
/*         background-color: #00FFFF; */
/* } */

/* .bold { */
/* 	font-weight: bold; */
/* } */


/* td.status1 { */
/* 	background-color: #C7DBAF; */
/* } */


/* #nodelist table */
/* {  */
/*         width: 100%; */
/*         border: 0; */
/* } */

/*td.availunmanaged
{
	background-color: #CCC;
	font-weight: bold;
        text-align: right;
}

td.availgood
{
	background-color: green;
	font-weight: bold;
        text-align: right;
}

td.availwarn
{
	background-color: #ffff33;
	font-weight: bold;
        text-align: right;
}

td.availcrit
{
	background-color: #ff3333;
	font-weight: bold;
        text-align: right;
}*/

/*#eventlist
{
        clear: both;
        padding: 0.1em 1.0em 0.75em 0.75em;
}*/

/*#include-eventlist td.sev_indeterminate
{
	background-color: #ADD8E6;
	padding: 2px;
}

#include-eventlist td.sev_cleared
{
	background-color: #FFFFFF;
	padding: 2px;
}

#include-eventlist td.sev_normal
{
    background-color: #00FF00;
	padding: 2px;
}

#include-eventlist td.sev_warning
{
    background-color: #00FFFF;
	padding: 2px;
}

#include-eventlist td.sev_minor
{
    background-color: #FFFF00;
	padding: 2px;
}

#include-eventlist td.sev_major
{
        background-color: #FFA500;
	padding: 2px;
}

#include-eventlist td.sev_critical
{
        background-color: #FF0000;
	padding: 2px;
}

#include-charts
{ 
	text-align: center;
	clear: both;
}*/

/*#graph-results
{ 
	text-align: center;
}*/

/*#graph-results-periods td */

/*#graph-results .periods td
{ 
  width: 80px;
  text-align: center;
}*/

<<<<<<< HEAD
#header {
	position: relative;
	margin: 0;
	padding: 0;
	background-color: #333;
	background-image: url(../images/headerbg.png);
	background-repeat: repeat-x;
	color: #FFF;
}

/* Josy: Add my code here */
#header {
	display: none;
}
/* end of Josy: Add my code here */

#header a {
	color:#FFF;
}

h1#headerlogo {
	position: absolute;
	z-index: 2;
	margin: 0;
	padding: 0;
	left: 15px;
	top: 13px;
}
#headerinfo {
	position: relative;
	margin: 0px;
	padding: 10px;
	text-align: right;
}

div.spacer {
	position: relative;
	clear: both;
	height: 1px;
}
div.center {
=======
/*div.center {
>>>>>>> 1b18546c
	text-align: center;
}*/



/*#headerdate {
	float: right;
	text-align: right;
	font-weight: bold;
	vertical-align: middle;
}*/



/*p.pager span {
	display:block; 
	float:right; 
	position:relative;
}*/
/*p.key {
	clear: both;
	text-align: right;
}
p.key img {
	position: relative;
	float:right; 
	margin-left:5px;
}*/

<<<<<<< HEAD
#footer {
	clear: both;
	text-align: center;
	padding: 30px 2px 2px 2px;
    background-image: url(../images/openNMS3.png);
    background-repeat: no-repeat;
    background-position: 100% 25%;
    background-repeat: no-repeat;
    background-size: 90px auto;
    line-height: 2.5em;

}
=======
>>>>>>> 1b18546c


/*.status-critical {
    background-color: red;
    text-align: center
}

.status-warning {
    background-color: yellow;
    text-align: center
}

.status-normal {
    background-color: green;
    text-align: center
}*/


/*#copyright
{
	text-align: center;
	padding: 3px;
}*/

/* Status Colouring */
/*tr.divider td {
	border-top-width: 2px;
}*/
/*td.divider {
	border-top-width: 2px;
<<<<<<< HEAD
}
td.bright {
	padding-left: 20px;
	background-position: top left;
	background-repeat: repeat-y;
}

tr.Critical td { background-color: #F5CDCD; }
tr.Critical td.divider { border-top: 2px solid #CC0000 !important; }
tr.Critical td.bright { background-image: url(../images/bgCritical.png); }

tr.Major td { background-color: #FFD7CD; }
tr.Major td.divider { border-top: 2px solid #FF3300 !important; }
tr.Major td.bright { background-image: url(../images/bgMajor.png); }

tr.Minor td { background-color: #FFEBCD; }
tr.Minor td.divider { border-top: 2px solid #FF9900 !important; }
tr.Minor td.bright { background-image: url(../images/bgMinor.png); }

tr.Warning td { background-color: #FFF5CD; }
tr.Warning td.divider { border-top: 2px solid #FFCC00 !important; }
tr.Warning td.bright { background-image: url(../images/bgWarning.png); }

tr.Indeterminate td { background-color: #EBEBCD; }
tr.Indeterminate td.divider { border-top: 2px solid #999900 !important; }
tr.Indeterminate td.bright { background-image: url(../images/bgIndeterminate.png); }

tr.Normal td { background-color: #D7E1CD; }
tr.Critical td {color: black; }
tr.Normal td.divider { border-top: 2px solid #336600 !important; }
tr.Normal td.bright { background-image: url(../images/bgNormal.png); }

tr.Cleared td { background-color: transparent;}
tr.Cleared td.divider { border-top: 2px solid #999 !important; }
tr.Cleared td.bright { background-image: url(../images/bgCleared.png); }

tr.CellStatus td {
	padding-left: 20px;
	background-position: top left;
	background-repeat: repeat-y;
	color: black;
}
=======
}*/
>>>>>>> 1b18546c





/*tr.CellStatus td.nobright
{
	background-image: none;
<<<<<<< HEAD
}

/* Pagination
---------------------------------------- */
.pagination {
        height: 1%; /* IE tweak (holly hack) */
        width: auto;
        text-align: right;
        margin-top: 5px;
        margin-bottom: 5px;
        font-size: 70%;        float: right;
}

.pagination span.page-sep {
        display: none;
}

li.pagination {
        margin-top: 0;
}

.pagination strong, .pagination b {
	font-weight: normal;
}

.pagination span strong {
        font-weight: normal;
        color: #FFF;
        background-color: #366903;
}

.pagination span a, .pagination span a:link, .pagination span a:visited, .pagination span a:active {
        font-weight: normal;
        text-decoration: none;
        color: #366903;
        line-height: 1.5em;
}

.pagination span a:hover {
        background-color: #366903;
        color: #FFF;
        text-decoration: none;
}

.pagination img {
        vertical-align: middle;
}
=======
}*/
>>>>>>> 1b18546c

/* Standard form - used for database reports */

/*.stdform {
	margin:0 50px; 
	padding:50px 0;
}

.stdform .label{
	font-size: 100%;
	float: left;
	width: 230px;
	margin-right: 10px;
	text-align: right;
	clear: left;
	display: block;
}

.stdform p select, .stdform p input, .stdform p option, .stdform p options {
	font-size: 70%;
}

.stdform .indent {
	margin-left: 240px;
<<<<<<< HEAD
}
span.filter a  {
    color: black;
}

.jlogofooter {
  background-image: url(../images/openNMS3.png);
      background-repeat: no-repeat;
    background-position: 100px 25%;
    background-repeat: no-repeat;
    background-size: 130px auto;
    line-height: 2.5em;
}

td.divider nobr a, td.Indeterminate a, td.Normal a, td.Warning a {
        color: black;
}

tr.CellStatus td.divider nobr a, tr.CellStatus td.Indeterminate a, tr.CellStatus td.Normal a, tr.CellStatus td.Warning a, tr.CellStatus td.Critical a {
        color: black;
}

tr.Indeterminate td, tr.Normal td , tr.Warning td , tr.Minor td , tr.Major td, tr.Critical td  {
        color: black;
}
tr.Indeterminate td a, tr.Normal td a, tr.Warning td a, tr.Minor td a, tr.Major td a , tr.Critical td a {
        color: black;
}

tr.Cleared td.divider a, td nobr a {
        color: white;
}

.GALD-WOGF{
        color: black !important;
}
=======
}*/
>>>>>>> 1b18546c
<|MERGE_RESOLUTION|>--- conflicted
+++ resolved
@@ -11,75 +11,6 @@
  
  */
 
-<<<<<<< HEAD
-/* height and width stuff, width not really neccesary. */
-a {
-	color: white;
-/*	text-decoration:none;*/
-	text-decoration: underline;
-}
-a:hover {
-	text-decoration: underline;
-}
-body {
-	margin: 0px;
-	padding: 0px;
-	background: #3a6d88;
-	color: white; /*#000;*/
-	font-family: Verdana, arial, sans-serif;
-}
-p, td, th, li {
-	font-size: 70%;
-	line-height: 1.25em;
-}
-li li {
-	font-size: 100%;
-}
-td td {
-	font-size: 100%;
-}
-td th {
-	font-size: 100%;
-}
-tr.even td {
-	background-color: #fff;
-}
-tr.odd td {
-	background-color: #fff;
-}
-p {
-	margin: 0 0 7px 0;
-}
-p.noBottomMargin {
-	margin-bottom: 0px;
-}
-form {
-	margin: 0;
-}
-input, select {
-	font-family: Verdana,arial,sans-serif;
-	font-size: 70%;
-}
-p input, p select, li input, li select, td input, td select {
-	font-size: 100%;
-}
-.right {
-	text-align: right;
-}
-hr {
-	position: relative;
-	visibility: hidden;
-	margin: 0;
-	padding: 0;
-	height: 0;
-	clear: both;
-}
-h2 {
-	margin: 0;
-	font-size: 80%;
-}
-p h2, td h2 {
-=======
 /* -------------------------------------------------- 
     Table of Contents
 -----------------------------------------------------
@@ -138,14 +69,23 @@
 	    margin-bottom: 0px;
 	}
     a {
-        color: #366903;
-        text-decoration:none;
+	color: white;
+/*      text-decoration:none;*/
+        text-decoration: underline;
     }
     a:hover {
         text-decoration: underline;
     }
     
-    body { background: #fff; font-family: "Lucida Grande", Verdana, sans-serif;  }
+    body { 
+/*	background: #fff; 
+	font-family: "Lucida Grande", Verdana, sans-serif;  */
+        margin: 0px;
+        padding: 0px;
+        background: #3a6d88;
+        color: white; /*#000;*/
+        font-family: Verdana, arial, sans-serif;
+    }
     
 /*  --------------------------------------------------
     :: Header
@@ -159,6 +99,12 @@
 	    background-repeat: repeat-x;
 	    color: #FFF;
 	}
+/* Josy: Add my code here */
+#header {
+        display: none;
+}
+/* end of Josy: Add my code here */
+
 	#header a {
 	    color:#FFF;
 	}
@@ -180,6 +126,13 @@
 /*  --------------------------------------------------
     :: Navigation
     -------------------------------------------------- */
+/* Josy: Add my code here */
+.navbar
+{
+        display: none;
+}
+/* end of Josy: Add my code here */
+
     /*Top Level Nav in the Grey Header area */
     .navbar ul{ 
         list-style: none;
@@ -245,7 +198,7 @@
     
     td.bright { padding-left: 20px; background-position: top left; background-repeat: repeat-y; }
     
-    tr.CellStatus td { padding-left: 20px; background-position: top left; background-repeat: repeat-y; }
+    tr.CellStatus td { padding-left: 20px; background-position: top left; background-repeat: repeat-y;  color:black;}
 	tr.CellStatus td.Critical{ background-color: #F5CDCD; border-top: 2px solid #CC0000 !important; background-image: url(../images/bgCritical.png); }
 	tr.CellStatus td.Major{ background-color: #FFD7CD; border-top: 2px solid #FF3300 !important; background-image: url(../images/bgMajor.png); }
 	tr.CellStatus td.Minor{ background-color: #FFEBCD; border-top: 2px solid #FF9900 !important; background-image: url(../images/bgMinor.png); }
@@ -255,7 +208,7 @@
 	tr.CellStatus td.Cleared { background-color: #EEE; border-top: 2px solid #999 !important; background-image: url(../images/bgCleared.png); }
         tr.CellStatus td.nobright { background-image: none;}
     
-    tr.Critical td { background-color: #F5CDCD; }
+    tr.Critical td { background-color: #F5CDCD;color:black; }
 	tr.Critical td.divider { border-top: 2px solid #CC0000 !important; }
 	tr.Critical td.bright { background-image: url(../images/bgCritical.png); }
 	
@@ -313,7 +266,7 @@
 	td {
 	    border: 1px solid #999;
 	    padding: 4px 5px;
-	    background-color: #FFF;
+	    background-color: transparent;
 	}
 	
 	td td, td p {
@@ -323,7 +276,7 @@
 	}
 	
 	.onms-table td{
-	    background: #ffffff;
+	    background: transparent;
 	}
     
     /* This is stupid needs to be consolidated or removed */
@@ -389,9 +342,9 @@
     -------------------------------------------------- */
     #content {
 	    position: relative;
-	    background-image: url(../images/mainbg.png);
+	    background-image: none;
 	    background-repeat: repeat-x;
-	    background-color: #EEE;
+	    background-color: transparent;
 	    margin: 0;
 	    padding: 15px 20px 30px 20px;
 	}
@@ -453,7 +406,7 @@
     :: Onms Panel (the boxWrapper, want to remove eventually)
     -------------------------------------------------- */	
 	div.boxWrapper {
-	    background-color: #FFF;
+	    background-color: transparent;
 	    border: 1px solid #999;
 	    border-top: 0;
 	    padding: 4px 6px;
@@ -505,10 +458,10 @@
 	}
 	
 	h3 {
-        background-image: url(../images/headingbg.png);
+        background-image: url(../images/grid-paging-background-1x24.png);
         background-repeat: repeat-x;
         background-position: center center;
-		 background-color: #366903;
+		 background-color: transparent;
 		 color: #FFF;
 		 border:1px solid #999;
 		 border-bottom: 0;
@@ -666,8 +619,12 @@
 	    clear: both;
 	    text-align: center;
 	    padding: 30px 2px 2px 2px;
-	    background-image: url(../images/footerbg.png);
-	    background-repeat: repeat-x;
+ 	    background-image: url(../images/openNMS3.png);
+    	    background-repeat: no-repeat;
+	    background-position: 100% 25%;
+	    background-repeat: no-repeat;
+	    background-size: 90px auto;
+	    line-height: 2.5em;
 	}
 
 /* --------------------------------------------------
@@ -743,136 +700,26 @@
 /* } */
 
 /*, td h2 {/*
->>>>>>> 1b18546c
 	/* 70% * 114% = 80% */
 /*	font-size: 114%;
 }*/
 
-<<<<<<< HEAD
-h3 {
-	background-image: url(../images/grid-paging-background-1x24.png);
-	background-repeat: repeat-x;
-	background-position: center center;
-	background-color: transparent;
-	color: #FFF;
-	border:1px solid #999;
-	border-bottom: 0;
-	margin-bottom: 0;
-	margin-top: 7px;
-	font-size: 70%;
-	padding: 6px;
-} 
-p h3, td h3 {
-	font-size: 100%;
-}
-h3 a {
-	color: #FFF;
-}
-ul.plain {
+/* h3 a { */
+/* 	color: #FFF; */
+/* } */
+
+/*ul.error {
 	list-style-type: none;
 	margin:0;
 	padding:0px;
 }
-ul.plain li { 
-	line-height:1.6em;
-}
-ul.error {
-=======
-/* h3 a { */
-/* 	color: #FFF; */
-/* } */
-
-/*ul.error {
->>>>>>> 1b18546c
-	list-style-type: none;
-	margin:0;
-	padding:0px;
-}
 ul.error li { 
 	line-height:1.6em;
 	color: #F00;
 }
 span.error { 
 	color: #F00;
-<<<<<<< HEAD
-}
-div.boxWrapper {
-	background-color: transparent;
-	border: 1px solid #999;
-	border-top: 0;
-	padding: 4px 6px;
-	overflow: auto;
-}
-div.boxWrapper div.col {
-	margin:  20px auto;
-	width: 50%;
-}
-div.formOnly {
-	width:250px; 
-	text-align:right; 
-	margin:0 50px; 
-	padding:50px 0;
-}
-td div.clip {
-	margin:0; 
-	padding:0; 
-	height:1.5em; 
-	overflow:hidden;
-}
-
-.normal {
-	font-size: 70%;
-	margin: 5px;
-}
-
-.normal p{
-    font-size: 100%;
-}
-
-/* Layouts */
-div.TwoColLeft {
-	width: 40%; /*60%;*/
-	float: left;
-	position: relative;
-	margin-right: 2%; /* 1% */
-}
-div.TwoColLeft table.o-box{
-        word-wrap: break-word\0/; /* ie8,9 */
-        table-layout:fixed\0/;
-        *word-wrap: break-word; /* ie7 */
-        *table-layout:fixed;
-}
-
-div.TwoColRight {
-	width: 57%; /*39%;*/
-	float: left;
-	position: relative;
-}
-
-div.TwoColLAdmin  {
-        width: 40%;
-        float: left;
-        position: relative;
-	margin-right: 2%;
-}
-
-div.TwoColRAdmin {
-        width: 58%;
-        float: left;
-        position: relative;
-}
-
-/* Treeview from UL/LI -- currently only in the scheduled outage page */
-
-.treeview
-{
-	list-style-type: none;
-	font-size: 120%;
-	padding-left: 0;
-}
-=======
-}*/
->>>>>>> 1b18546c
+}*/
 
 /* div.boxWrapper div.col { */
 /* 	margin:  20px auto; */
@@ -891,101 +738,7 @@
 /*.widget-box-fieldname
 {
 	background: #999999; 
-<<<<<<< HEAD
-}
-
-#nav, #nav ul	/* all lists */
-{
-	padding: 0;
-	margin: 0;
-	list-style: none;
-	float: left;
-	width: 11em;
-}
-
-#nav li /* all list items */
-{
-	position: relative;
-	float: left;
-	line-height: 1.25em;
-	margin-bottom: -1px;
-	width: 11em;
-}
-	
-#nav li ul/* second-level lists */
-{
-	position: absolute;
-	left: -999em;
-	margin-left: 11.05em;
-	margin-top: 0em;
-	margin-bottom: 3px;
-}
-
-#nav li ul ul	/* third-and-above-level lists */
-{
-	left: -999em;
-}
-
-#nav li a
-{
-	width: 11em;
-	width: 10em;
-	display: block;
-	text-decoration: none;
-	background-color: white;
-	border: 1px solid #c9dfc9;
-	padding: 0 0.5em;
-}
-
-#nav li a:hover
-{
-	color: #cccccc;
-	background-color: black;
-}
-
-#nav li:hover ul ul, #nav li:hover ul ul ul, #nav li.sfhover ul ul, #nav li.sfhover ul ul ul
-{
-	left: -999em;
-}
-	
-#nav li:hover ul, #nav li li:hover ul, #nav li li li:hover ul, #nav li.sfhover ul, #nav li li.sfhover ul, #nav li li li.sfhover ul	/* lists nested under hovered list items */
-{
-	left: auto;
-}
-
-#content {
-	position: relative;
- 	background-image: none; 
-	background-repeat: repeat-x;
-	background-color: transparent;
-	margin: 0;
-	padding: 15px 20px 30px 20px;
-}
-
-/* Josy: Add my code here */
-.navbar 
-{
-	display: none;
-}
-/* end of Josy: Add my code here */
-
-.navbar ul
-{ 
-	list-style: none;
-	display: inline;
-}
-
-
-.navbar li
-{ 
-	padding: 0 10px 5px 0;
-	list-style: none;
-	display: inline;
-	color: #999;
-}
-=======
-}*/
->>>>>>> 1b18546c
+}*/
 
 
 
@@ -996,50 +749,11 @@
 /* } */
 
 
-<<<<<<< HEAD
-table {
-	border-collapse: collapse;
-	width: 100%;
-	margin-top: 0;
-	margin-bottom: 10px;
-}
-aggr.status.table {
-	border-collapse: collapse;
-	width: 33%;
-	margin-top: 0;
-}
-.noWrap {
-	white-space: nowrap;
-}
-th {
-	border:1px solid #999;
-	padding: 4px 5px;
-	background-color: #444;
-	font-weight: bold;
-	text-align: left;
-	color: #FFF;
-}
-th a {
-	text-decoration: underline;
-	color: #FFF;
-}
-th a:hover {
-	color: #CCC;
-}
-/*Conflicting style*/
-td {
-	border: 1px solid #999;
-	padding: 4px 5px;
-	background-color: transparent;
-	color: white;
-}
-=======
 /* aggr.status.table { */
 /* 	border-collapse: collapse; */
 /* 	width: 33%; */
 /* 	margin-top: 0; */
 /* } */
->>>>>>> 1b18546c
 
 
 /* table.wdth600 {  */
@@ -1167,51 +881,7 @@
   text-align: center;
 }*/
 
-<<<<<<< HEAD
-#header {
-	position: relative;
-	margin: 0;
-	padding: 0;
-	background-color: #333;
-	background-image: url(../images/headerbg.png);
-	background-repeat: repeat-x;
-	color: #FFF;
-}
-
-/* Josy: Add my code here */
-#header {
-	display: none;
-}
-/* end of Josy: Add my code here */
-
-#header a {
-	color:#FFF;
-}
-
-h1#headerlogo {
-	position: absolute;
-	z-index: 2;
-	margin: 0;
-	padding: 0;
-	left: 15px;
-	top: 13px;
-}
-#headerinfo {
-	position: relative;
-	margin: 0px;
-	padding: 10px;
-	text-align: right;
-}
-
-div.spacer {
-	position: relative;
-	clear: both;
-	height: 1px;
-}
-div.center {
-=======
 /*div.center {
->>>>>>> 1b18546c
 	text-align: center;
 }*/
 
@@ -1241,21 +911,6 @@
 	margin-left:5px;
 }*/
 
-<<<<<<< HEAD
-#footer {
-	clear: both;
-	text-align: center;
-	padding: 30px 2px 2px 2px;
-    background-image: url(../images/openNMS3.png);
-    background-repeat: no-repeat;
-    background-position: 100% 25%;
-    background-repeat: no-repeat;
-    background-size: 90px auto;
-    line-height: 2.5em;
-
-}
-=======
->>>>>>> 1b18546c
 
 
 /*.status-critical {
@@ -1286,52 +941,7 @@
 }*/
 /*td.divider {
 	border-top-width: 2px;
-<<<<<<< HEAD
-}
-td.bright {
-	padding-left: 20px;
-	background-position: top left;
-	background-repeat: repeat-y;
-}
-
-tr.Critical td { background-color: #F5CDCD; }
-tr.Critical td.divider { border-top: 2px solid #CC0000 !important; }
-tr.Critical td.bright { background-image: url(../images/bgCritical.png); }
-
-tr.Major td { background-color: #FFD7CD; }
-tr.Major td.divider { border-top: 2px solid #FF3300 !important; }
-tr.Major td.bright { background-image: url(../images/bgMajor.png); }
-
-tr.Minor td { background-color: #FFEBCD; }
-tr.Minor td.divider { border-top: 2px solid #FF9900 !important; }
-tr.Minor td.bright { background-image: url(../images/bgMinor.png); }
-
-tr.Warning td { background-color: #FFF5CD; }
-tr.Warning td.divider { border-top: 2px solid #FFCC00 !important; }
-tr.Warning td.bright { background-image: url(../images/bgWarning.png); }
-
-tr.Indeterminate td { background-color: #EBEBCD; }
-tr.Indeterminate td.divider { border-top: 2px solid #999900 !important; }
-tr.Indeterminate td.bright { background-image: url(../images/bgIndeterminate.png); }
-
-tr.Normal td { background-color: #D7E1CD; }
-tr.Critical td {color: black; }
-tr.Normal td.divider { border-top: 2px solid #336600 !important; }
-tr.Normal td.bright { background-image: url(../images/bgNormal.png); }
-
-tr.Cleared td { background-color: transparent;}
-tr.Cleared td.divider { border-top: 2px solid #999 !important; }
-tr.Cleared td.bright { background-image: url(../images/bgCleared.png); }
-
-tr.CellStatus td {
-	padding-left: 20px;
-	background-position: top left;
-	background-repeat: repeat-y;
-	color: black;
-}
-=======
-}*/
->>>>>>> 1b18546c
+}*/
 
 
 
@@ -1340,57 +950,7 @@
 /*tr.CellStatus td.nobright
 {
 	background-image: none;
-<<<<<<< HEAD
-}
-
-/* Pagination
----------------------------------------- */
-.pagination {
-        height: 1%; /* IE tweak (holly hack) */
-        width: auto;
-        text-align: right;
-        margin-top: 5px;
-        margin-bottom: 5px;
-        font-size: 70%;        float: right;
-}
-
-.pagination span.page-sep {
-        display: none;
-}
-
-li.pagination {
-        margin-top: 0;
-}
-
-.pagination strong, .pagination b {
-	font-weight: normal;
-}
-
-.pagination span strong {
-        font-weight: normal;
-        color: #FFF;
-        background-color: #366903;
-}
-
-.pagination span a, .pagination span a:link, .pagination span a:visited, .pagination span a:active {
-        font-weight: normal;
-        text-decoration: none;
-        color: #366903;
-        line-height: 1.5em;
-}
-
-.pagination span a:hover {
-        background-color: #366903;
-        color: #FFF;
-        text-decoration: none;
-}
-
-.pagination img {
-        vertical-align: middle;
-}
-=======
-}*/
->>>>>>> 1b18546c
+}*/
 
 /* Standard form - used for database reports */
 
@@ -1410,13 +970,14 @@
 }
 
 .stdform p select, .stdform p input, .stdform p option, .stdform p options {
-	font-size: 70%;
+	font-size: 100%;
 }
 
 .stdform .indent {
 	margin-left: 240px;
-<<<<<<< HEAD
-}
+}*/
+
+
 span.filter a  {
     color: black;
 }
@@ -1452,6 +1013,3 @@
 .GALD-WOGF{
         color: black !important;
 }
-=======
-}*/
->>>>>>> 1b18546c
