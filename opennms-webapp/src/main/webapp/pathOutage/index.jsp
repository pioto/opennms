--- conflicted
+++ resolved
@@ -37,11 +37,7 @@
 	"
 %>
 
-<<<<<<< HEAD
-<jsp:include page="/includes/header.jsp" flush="false">
-=======
 <jsp:include page="/includes/bootstrap.jsp" flush="false">
->>>>>>> 722e7044
   <jsp:param name="title" value="Path Outages" />
   <jsp:param name="headTitle" value="Path Outages" />
   <jsp:param name="location" value="pathOutage" />
@@ -58,34 +54,6 @@
 <% if (dcpip != null && !"".equals(dcpip)) { %>
 	<p>The default critical path is service ICMP on interface <%= dcpip %>.</p>
 <% } %>
-<<<<<<< HEAD
-	<h3>All Path Outages</h3>
-	<table>
-		<tr>
-			<th>Critical Path Node</th>
-			<th>Critical Path IP</th>
-			<th>Critical Path Service</th>
-			<th>Number of Nodes</th>
-		</tr>
-		<% for (String[] pth : testPaths) {
-			pthData = PathOutageManagerDaoImpl.getInstance().getCriticalPathData(pth[1], pth[2]); %>
-			<tr class="CellStatus">
-				<% if((pthData[0] == null) || (pthData[0].equals(""))) { %>
-					<td>(Interface not in database)</td>
-				<% } else if (pthData[0].indexOf("nodes have this IP") > -1) { %>
-					<td><a href="element/nodeList.htm?iplike=<%= pth[1] %>"><%= pthData[0] %></a></td>
-				<% } else { %>
-					<td><a href="element/node.jsp?node=<%= pthData[1] %>"><%= pthData[0] %></a></td>
-				<% } %>
-				<td><%= pth[1] %></td>
-				<td class="<%= pthData[3] %>"><%= pth[2] %></td>
-				<td><a href="pathOutage/showNodes.jsp?critIp=<%= pth[1] %>&critSvc=<%= pth[2] %>"><%= pthData[2] %></a></td>
-			</tr>
-		<% } %>
-</table>
-
-<jsp:include page="/includes/footer.jsp" flush="false" />
-=======
 
 <div class="panel panel-default fix-subpixel">
 	<div class="panel-heading">
@@ -101,23 +69,22 @@
 			</tr>
 		</thead>
 		<% for (String[] pth : testPaths) {
-			pthData = PathOutageManagerJdbcImpl.getInstance().getCriticalPathData(pth[0], pth[1]); %>
+			pthData = PathOutageManagerDaoImpl.getInstance().getCriticalPathData(pth[0], pth[1]); %>
 		<tr>
 			<% if((pthData[0] == null) || (pthData[0].equals(""))) { %>
 			<td>(Interface not in database)</td>
 			<% } else if (pthData[0].indexOf("nodes have this IP") > -1) { %>
-			<td><a href="element/nodeList.htm?iplike=<%= pth[0] %>"><%= pthData[0] %></a></td>
+			<td><a href="element/nodeList.htm?iplike=<%= pth[1] %>"><%= pthData[0] %></a></td>
 			<% } else { %>
 			<td><a href="element/node.jsp?node=<%= pthData[1] %>"><%= pthData[0] %></a></td>
 			<% } %>
-			<td><%= pth[0] %></td>
-			<td class="<%= pthData[3] %>"><%= pth[1] %></td>
+			<td><%= pth[1] %></td>
+			<td class="<%= pthData[3] %>"><%= pth[2] %></td>
 			<td><a
-				href="pathOutage/showNodes.jsp?critIp=<%= pth[0] %>&critSvc=<%= pth[1] %>"><%= pthData[2] %></a></td>
+				href="pathOutage/showNodes.jsp?critIp=<%= pth[1] %>&critSvc=<%= pth[2] %>"><%= pthData[2] %></a></td>
 		</tr>
 		<% } %>
 	</table>
 </div>
 
-<jsp:include page="/includes/bootstrap-footer.jsp" flush="false" />
->>>>>>> 722e7044
+<jsp:include page="/includes/bootstrap-footer.jsp" flush="false" />