<%--
/*******************************************************************************
 * This file is part of OpenNMS(R).
 *
 * Copyright (C) 2002-2019 The OpenNMS Group, Inc.
 * OpenNMS(R) is Copyright (C) 1999-2019 The OpenNMS Group, Inc.
 *
 * OpenNMS(R) is a registered trademark of The OpenNMS Group, Inc.
 *
 * OpenNMS(R) is free software: you can redistribute it and/or modify
 * it under the terms of the GNU Affero General Public License as published
 * by the Free Software Foundation, either version 3 of the License,
 * or (at your option) any later version.
 *
 * OpenNMS(R) is distributed in the hope that it will be useful,
 * but WITHOUT ANY WARRANTY; without even the implied warranty of
 * MERCHANTABILITY or FITNESS FOR A PARTICULAR PURPOSE.  See the
 * GNU Affero General Public License for more details.
 *
 * You should have received a copy of the GNU Affero General Public License
 * along with OpenNMS(R).  If not, see:
 *      http://www.gnu.org/licenses/
 *
 * For more information contact:
 *     OpenNMS(R) Licensing <license@opennms.org>
 *     http://www.opennms.org/
 *     http://www.opennms.com/
 *******************************************************************************/

--%>

<%--

  Modifications:

  2014 Dec 30: Happy new year - jeffg@opennms.org
  2014 Jan 20: Happy new year - jeffg@opennms.org
  2013 Jan 04: Happy new year - jeffg@opennms.org
  2011 Jan 01: Happy new year - jeffg@opennms.org
  2010 Feb 09: Happy new year - jeffg@opennms.org
  2009 Jan 14: Happy new year, copyright update. - jeffg@opennms.org
  2005 Sep 30: Hacked up to use CSS for layout. -- DJ Gregor

--%>
<%-- 
  This page is included by other JSPs to create a uniform footer. 
  It expects that a <base> tag has been set in the including page
  that directs all URLs to be relative to the servlet context.
  
  This include JSP takes one parameter:
    location (optional): used to "dull out" the item in the menu bar
      that has a link to the location given  (for example, on the
      outage/index.jsp, give the location "outages")
--%>

<%@page language="java"
        contentType="text/html"
        session="true"
        import="java.io.File,
                org.opennms.core.resource.Vault,
                org.opennms.web.servlet.XssRequestWrapper"
%>

<%@ taglib uri="http://java.sun.com/jsp/jstl/core" prefix="c" %>

<%
    XssRequestWrapper req = new XssRequestWrapper(request);
%>

<!-- End of Content -->
<div class="spacer"><!-- --></div>
<%-- This </div> tag is unmatched in this file (its matching tag is in the
     header), so we hide it in a JSP code fragment so the Eclipse HTML
     validator doesn't complain.  See bug #1728. --%>

<c:choose>
<<<<<<< HEAD
    <c:when test="${param.superQuiet == 'true'}">
        <%-- nothing to do --%>
    </c:when>
    <c:otherwise>
        <%= "</div>" %><!-- id="content" -->
    </c:otherwise>
</c:choose>

<c:choose>
    <c:when test="${param.quiet == 'true'}">
        <!-- Not displaying footer -->
    </c:when>

    <c:otherwise>
        <!-- Footer -->

        <div id="prefooter"></div>

        <div id="footer">
            <p>
                OpenNMS <a href="about/index.jsp">Copyright</a> &copy; 2002-2018
                <a href="http://www.opennms.com/">The OpenNMS Group, Inc.</a>
                OpenNMS&reg; is a registered trademark of
                <a href="http://www.opennms.com">The OpenNMS Group, Inc.</a>
                <%
                    if (req.getUserPrincipal() != null) {
                        out.print(" - Version: " + Vault.getProperty("version.display"));
                    }
                %>

            </p>
        </div>
    </c:otherwise>
=======
  <c:when test="${param.quiet == 'true'}">
    <!-- Not displaying footer -->
  </c:when>

  <c:otherwise>
    <!-- Footer -->

    <div id="prefooter"></div>

    <div id="footer">
      <p>
        OpenNMS <a href="support/about.jsp">Copyright</a> &copy; 2002-2019
	    <a href="http://www.opennms.com/">The OpenNMS Group, Inc.</a>
	    OpenNMS&reg; is a registered trademark of
        <a href="http://www.opennms.com">The OpenNMS Group, Inc.</a>
	  </p>
    </div>
  </c:otherwise>
>>>>>>> c8b9a3b4
</c:choose>

<%
    File extraIncludes = new File(request.getSession().getServletContext().getRealPath("includes") + File.separator + "custom-footer");
    if (extraIncludes.exists()) {
        for (File file : extraIncludes.listFiles()) {
            if (file.isFile()) {
                pageContext.setAttribute("file", "custom-footer/" + file.getName());
%>
<jsp:include page="${file}"/>
<%
            }
        }
    }
%>
<%-- The </body> and </html> tags are unmatched in this file (the matching
     tags are in the header), so we hide them in JSP code fragments so the
     Eclipse HTML validator doesn't complain.  See bug #1728. --%>
<%= "</body>" %>
<%= "</html>" %><|MERGE_RESOLUTION|>--- conflicted
+++ resolved
@@ -2,8 +2,8 @@
 /*******************************************************************************
  * This file is part of OpenNMS(R).
  *
- * Copyright (C) 2002-2019 The OpenNMS Group, Inc.
- * OpenNMS(R) is Copyright (C) 1999-2019 The OpenNMS Group, Inc.
+ * Copyright (C) 2002-2018 The OpenNMS Group, Inc.
+ * OpenNMS(R) is Copyright (C) 1999-2018 The OpenNMS Group, Inc.
  *
  * OpenNMS(R) is a registered trademark of The OpenNMS Group, Inc.
  *
@@ -74,7 +74,6 @@
      validator doesn't complain.  See bug #1728. --%>
 
 <c:choose>
-<<<<<<< HEAD
     <c:when test="${param.superQuiet == 'true'}">
         <%-- nothing to do --%>
     </c:when>
@@ -95,7 +94,7 @@
 
         <div id="footer">
             <p>
-                OpenNMS <a href="about/index.jsp">Copyright</a> &copy; 2002-2018
+                OpenNMS <a href="about/index.jsp">Copyright</a> &copy; 2002-2019
                 <a href="http://www.opennms.com/">The OpenNMS Group, Inc.</a>
                 OpenNMS&reg; is a registered trademark of
                 <a href="http://www.opennms.com">The OpenNMS Group, Inc.</a>
@@ -108,26 +107,6 @@
             </p>
         </div>
     </c:otherwise>
-=======
-  <c:when test="${param.quiet == 'true'}">
-    <!-- Not displaying footer -->
-  </c:when>
-
-  <c:otherwise>
-    <!-- Footer -->
-
-    <div id="prefooter"></div>
-
-    <div id="footer">
-      <p>
-        OpenNMS <a href="support/about.jsp">Copyright</a> &copy; 2002-2019
-	    <a href="http://www.opennms.com/">The OpenNMS Group, Inc.</a>
-	    OpenNMS&reg; is a registered trademark of
-        <a href="http://www.opennms.com">The OpenNMS Group, Inc.</a>
-	  </p>
-    </div>
-  </c:otherwise>
->>>>>>> c8b9a3b4
 </c:choose>
 
 <%
