<%--
/*******************************************************************************
 * This file is part of OpenNMS(R).
 *
 * Copyright (C) 2002-2019 The OpenNMS Group, Inc.
 * OpenNMS(R) is Copyright (C) 1999-2019 The OpenNMS Group, Inc.
 *
 * OpenNMS(R) is a registered trademark of The OpenNMS Group, Inc.
 *
 * OpenNMS(R) is free software: you can redistribute it and/or modify
 * it under the terms of the GNU Affero General Public License as published
 * by the Free Software Foundation, either version 3 of the License,
 * or (at your option) any later version.
 *
 * OpenNMS(R) is distributed in the hope that it will be useful,
 * but WITHOUT ANY WARRANTY; without even the implied warranty of
 * MERCHANTABILITY or FITNESS FOR A PARTICULAR PURPOSE.  See the
 * GNU Affero General Public License for more details.
 *
 * You should have received a copy of the GNU Affero General Public License
 * along with OpenNMS(R).  If not, see:
 *      http://www.gnu.org/licenses/
 *
 * For more information contact:
 *     OpenNMS(R) Licensing <license@opennms.org>
 *     http://www.opennms.org/
 *     http://www.opennms.com/
 *******************************************************************************/

--%>

<%--
  This page is included by other JSPs to create a uniform footer.
  It expects that a <base> tag has been set in the including page
  that directs all URLs to be relative to the servlet context.

  This include JSP takes one parameter:
    location (optional): used to "dull out" the item in the menu bar
      that has a link to the location given  (for example, on the
      outage/index.jsp, give the location "outages")
--%>

<%@page language="java"
        contentType="text/html"
        session="true"
        import="java.io.File,
                org.opennms.web.api.Util,
                org.opennms.core.resource.Vault,
                org.opennms.web.api.HtmlInjectHandler,
                org.opennms.web.servlet.XssRequestWrapper"
%>

<%@ taglib uri="http://java.sun.com/jsp/jstl/core" prefix="c" %>

<%
    XssRequestWrapper req = new XssRequestWrapper(request);
%>

<c:choose>
    <c:when test="${param.quiet == 'true'}">
        <!-- Not displaying footer -->
    </c:when>

    <c:otherwise>
        <!-- Footer -->

        <footer id="footer" class="card-footer">
            <p>
                OpenNMS <a href="about/index.jsp">Copyright</a> &copy; 2002-2018
                <a href="http://www.opennms.com/">The OpenNMS Group, Inc.</a>
                OpenNMS&reg; is a registered trademark of
                <a href="http://www.opennms.com">The OpenNMS Group, Inc.</a>
                <%
                    if (req.getUserPrincipal() != null) {
                        out.print(" - Version: " + Vault.getProperty("version.display"));
                    }
                %>
            </p>
        </footer>

<<<<<<< HEAD
        <% if (req.getUserPrincipal() != null) { %>
            <!-- Browser notifications -->
            <jsp:include page="/assets/load-assets.jsp" flush="false">
                <jsp:param name="asset" value="notifications" />
                <jsp:param name="asset-defer" value="true" />
            </jsp:include>
        <% } %>
    </c:otherwise>
=======
    <footer id="footer">
      <p>
        OpenNMS <a href="support/about.jsp">Copyright</a> &copy; 2002-2019
        <a href="http://www.opennms.com/">The OpenNMS Group, Inc.</a>
        OpenNMS&reg; is a registered trademark of
        <a href="http://www.opennms.com">The OpenNMS Group, Inc.</a>
      </p>
    </footer>
  </c:otherwise>
>>>>>>> c8b9a3b4
</c:choose>

<%
    File extraIncludes = new File(request.getSession().getServletContext().getRealPath("includes") + File.separator + "custom-footer");
    if (extraIncludes.exists()) {
        for (File file : extraIncludes.listFiles()) {
            if (file.isFile()) {
                pageContext.setAttribute("file", "custom-footer/" + file.getName());
%>
<jsp:include page="${file}"/>
<%
            }
        }
    }
%>

<%-- This </div> tag is unmatched in this file (its matching tag is in the
     header), so we hide it in a JSP code fragment so the Eclipse HTML
     validator doesn't complain.  See bug #1728. --%>
<c:choose>
    <c:when test="${param.superQuiet == 'true'}">
        <%-- nothing to do --%>
    </c:when>
    <c:otherwise>
        <%= "</div>" %><!-- id="content" class="container-fluid" -->
    </c:otherwise>
</c:choose>

<%-- Allows services exposed via the OSGi registry to inject HTML content --%>
<%= HtmlInjectHandler.inject(request) %>

<%-- The </body> and </html> tags are unmatched in this file (the matching
     tags are in the header), so we hide them in JSP code fragments so the
     Eclipse HTML validator doesn't complain.  See bug #1728. --%>
<%= "</body>" %>
<%= "</html>" %><|MERGE_RESOLUTION|>--- conflicted
+++ resolved
@@ -2,8 +2,8 @@
 /*******************************************************************************
  * This file is part of OpenNMS(R).
  *
- * Copyright (C) 2002-2019 The OpenNMS Group, Inc.
- * OpenNMS(R) is Copyright (C) 1999-2019 The OpenNMS Group, Inc.
+ * Copyright (C) 2002-2018 The OpenNMS Group, Inc.
+ * OpenNMS(R) is Copyright (C) 1999-2018 The OpenNMS Group, Inc.
  *
  * OpenNMS(R) is a registered trademark of The OpenNMS Group, Inc.
  *
@@ -66,7 +66,7 @@
 
         <footer id="footer" class="card-footer">
             <p>
-                OpenNMS <a href="about/index.jsp">Copyright</a> &copy; 2002-2018
+                OpenNMS <a href="about/index.jsp">Copyright</a> &copy; 2002-2019
                 <a href="http://www.opennms.com/">The OpenNMS Group, Inc.</a>
                 OpenNMS&reg; is a registered trademark of
                 <a href="http://www.opennms.com">The OpenNMS Group, Inc.</a>
@@ -78,7 +78,6 @@
             </p>
         </footer>
 
-<<<<<<< HEAD
         <% if (req.getUserPrincipal() != null) { %>
             <!-- Browser notifications -->
             <jsp:include page="/assets/load-assets.jsp" flush="false">
@@ -87,17 +86,6 @@
             </jsp:include>
         <% } %>
     </c:otherwise>
-=======
-    <footer id="footer">
-      <p>
-        OpenNMS <a href="support/about.jsp">Copyright</a> &copy; 2002-2019
-        <a href="http://www.opennms.com/">The OpenNMS Group, Inc.</a>
-        OpenNMS&reg; is a registered trademark of
-        <a href="http://www.opennms.com">The OpenNMS Group, Inc.</a>
-      </p>
-    </footer>
-  </c:otherwise>
->>>>>>> c8b9a3b4
 </c:choose>
 
 <%
