<%--
/*******************************************************************************
 * This file is part of OpenNMS(R).
 *
<<<<<<< HEAD
 * Copyright (C) 2002-2016 The OpenNMS Group, Inc.
 * OpenNMS(R) is Copyright (C) 1999-2016 The OpenNMS Group, Inc.
=======
 * Copyright (C) 2002-2017 The OpenNMS Group, Inc.
 * OpenNMS(R) is Copyright (C) 1999-2017 The OpenNMS Group, Inc.
>>>>>>> fcf922b0
 *
 * OpenNMS(R) is a registered trademark of The OpenNMS Group, Inc.
 *
 * OpenNMS(R) is free software: you can redistribute it and/or modify
 * it under the terms of the GNU Affero General Public License as published
 * by the Free Software Foundation, either version 3 of the License,
 * or (at your option) any later version.
 *
 * OpenNMS(R) is distributed in the hope that it will be useful,
 * but WITHOUT ANY WARRANTY; without even the implied warranty of
 * MERCHANTABILITY or FITNESS FOR A PARTICULAR PURPOSE.  See the
 * GNU Affero General Public License for more details.
 *
 * You should have received a copy of the GNU Affero General Public License
 * along with OpenNMS(R).  If not, see:
 *      http://www.gnu.org/licenses/
 *
 * For more information contact:
 *     OpenNMS(R) Licensing <license@opennms.org>
 *     http://www.opennms.org/
 *     http://www.opennms.com/
 *******************************************************************************/

--%>

<%@page language="java"
	contentType="text/html"
	session="true"
	import="org.opennms.web.api.Authentication,
		org.opennms.core.db.DataSourceFactory,
		org.opennms.core.resource.Vault,
		org.opennms.core.utils.WebSecurityUtils,
		org.opennms.core.utils.DBUtils,
		java.sql.Connection
	"
%>

<%
    boolean role = request.isUserInRole(Authentication.ROLE_ADMIN);
    
    final DBUtils d = new DBUtils();
    String dbName;
    String dbVersion;
    try {
      Connection conn = DataSourceFactory.getInstance().getConnection();
      d.watch(conn);
      dbName = conn.getMetaData().getDatabaseProductName();
      dbVersion = conn.getMetaData().getDatabaseProductVersion();
   	} catch (Exception e) {
   	  dbName = "Unknown";
      dbVersion = "Unknown";
   	} finally {
   	  d.cleanUp();
   	}
%> 

<jsp:include page="/includes/bootstrap.jsp" flush="false" >
  <jsp:param name="title" value="About" />
  <jsp:param name="headTitle" value="About" />
  <jsp:param name="breadcrumb" value="<a href='support/index.htm'>Support</a>" />
  <jsp:param name="breadcrumb" value="About" />
</jsp:include>

  <div class="panel panel-default">
    <div class="panel-heading">
      <h3 class="panel-title">OpenNMS Web Console</h3>
    </div>
<table class="table table-condensed">
  <tr>
    <th>Version:</th>
    <td><%=Vault.getProperty("version.display")%></td>
  </tr>

  <tr>
    <th>Server Time:</th>
    <td><%=new java.util.Date()%></td>
  </tr>
  <tr>
    <th>Client Time:</th>
    <td><script type="text/javascript"> document.write( new Date().toString()) </script></td>
  </tr>
  <tr>
    <th>Java Version:</th>
    <td><%=System.getProperty( "java.version" )%> (<%=System.getProperty( "java.vendor" )%>)</td>
  </tr>
  <tr>
    <th>Java Runtime:</td>
    <td><%=System.getProperty( "java.runtime.name" )%> (<%=System.getProperty( "java.runtime.version" )%>)</td>
  </tr>
  <tr>
    <th>Java Specification:</th>
    <td><%=System.getProperty( "java.specification.name" )%> (<%=System.getProperty( "java.specification.vendor" )%>, <%=System.getProperty( "java.specification.version" )%>)</td>
  </tr>
  <tr>
    <th>Java Virtual Machine:</th>
    <td><%=System.getProperty( "java.vm.name" )%> (<%=System.getProperty( "java.vm.vendor" )%>, <%=System.getProperty( "java.vm.version" )%>)</td>
    <%-- java.vm.info doesn't appear to be part of the standard Java system properties--%>
    <%-- <%=System.getProperty( "java.vm.info" )%> --%>
  </tr>
  <tr>
    <th>Java Virtual Machine Specification:</th>
    <td><%=System.getProperty( "java.vm.specification.name" )%> (<%=System.getProperty( "java.vm.specification.vendor" )%>, <%=System.getProperty( "java.vm.specification.version" )%>)</td>
  </tr>
  <tr>
    <th>Operating System:</th>
    <td><%=System.getProperty( "os.name" )%> <%=System.getProperty( "os.version" )%> (<%=System.getProperty( "os.arch" )%>)</td>
  </tr>
  <tr>
    <th>Servlet Container:</th>
    <td><%=application.getServerInfo()%> (Servlet Spec <%=application.getMajorVersion()%>.<%=application.getMinorVersion()%>)</td>
  </tr>
  <tr>
    <th>User Agent:</th>
    <td><%=WebSecurityUtils.sanitizeString(request.getHeader( "User-Agent" ), false)%></td>
  </tr>
  <tr>
    <th>Database Type:</th>
    <td><%=dbName%></td>
  </tr>
  <tr>
    <th>Database Version:</th>
    <td><%=dbVersion%></td>
  </tr>
</table>
</div>

<div class="panel panel-default">
  <div class="panel-heading">
    <h3 class="panel-title">License and Copyright</h3>
  </div>
  <div class="panel-body">
  <p>
<<<<<<< HEAD
    The <a href="http://www.opennms.org/">OpenNMS&reg;</a> software, as
    distributed here, is copyright &copy; 2002-2016
    <a href="http://www.opennms.com">The OpenNMS Group, Inc.</a>.
=======
>>>>>>> fcf922b0
    <a href="http://www.opennms.org/">OpenNMS&reg;</a> is a registered
    trademark, and Horizon&trade;, Meridian&trade;, and Compass&trade; are
    trademarks, of <a href="http://www.opennms.com">The OpenNMS Group, Inc.</a>
    Horizon&trade; software by OpenNMS&reg; and Meridian&trade; software by OpenNMS&reg;, as
    distributed here, are copyright &copy; 2002-2017
    <a href="http://www.opennms.com/">The OpenNMS Group, Inc.</a>
  </p>
  <p>
    OpenNMS is a derivative work, containing both original code, included
    code and modified code that was published under the GNU Affero General Public
    License. Please see the source for detailed copyright notices.
  </p>
  <p>
    The source code for this release can be downloaded
    <a href="source/opennms-<%=Vault.getProperty("version.display")%>-source.tar.gz">here</a>.
  </p>
  <p>
    This program is free software; you can redistribute it and/or
    modify it under the terms of the
    <a href="http://www.gnu.org/licenses/agpl.html">GNU Affero General Public License</a>
    as published by the
    <a href="http://www.gnu.org/">Free Software Foundation</a>; either version 3
    of the License, or (at your option) any later version.
  </p>
  <p>
    This program is distributed in the hope that it will be useful,
    but <strong>without any warranty</strong>; without even the implied
    warranty of <strong>merchantability</strong> or <strong>fitness for
    a particular purpose</strong>.  See the
    <a href="http://www.gnu.org/licenses/agpl.html">GNU Affero General Public License</a>
    for more details.
  </p>

  <p>
    You should have received a copy of the
    <a href="http://www.gnu.org/licenses/agpl.html">GNU Affero General Public License</a>
    along with this program; if not, write to the
  </p>
  <p>
    Free Software Foundation, Inc.<br/>
    59 Temple Place - Suite 330<br/>
    Boston, MA  02111-1307, USA
  </p>
  </div>
</div>

<div class="panel panel-default">
  <div class="panel-heading">
    <h3 class="panel-title">OSI Certified Open Source Software</h3>
  </div>
  <div class="panel-body">

<a target="_new" href="http://www.opensource.org/"><img src="images/osi-certified.png" style="float: left;" alt="OSI Certified"/></a>
<p>This software is OSI Certified Open Source Software.<br/>
  OSI Certified is a certification mark of the
  <a href="http://www.opensource.org/">Open Source Initiative</a>.
</p>
<div style="clear:both;"></div>
</div>
</div>

<div class="panel panel-default">
	<div class="panel-heading">
		<h3 class="panel-title">Supporting Applications and Frameworks</h3>
	</div>
	<div class="panel-body">
		<div class="col-md-3">
			<p align="center">
				Powered By Jetty<br />
				<a href="http://www.eclipse.org/jetty/" target="_new">
					<img src="images/powered_by_jetty.png" style="border:0;" alt="eclipse.org/jetty/">
				</a>
			</p>
		</div>

		<div class="col-md-3">
			<p align="center">
				Support for Tobi Oetiker's RRDTool<br />
				<a href="http://www.rrdtool.org/" target="_new">
					<img src="images/rrdtool-logo-dark.png" style="border:0;padding:1em;" alt="www.rrdtool.org">
				</a>
			</p>
		</div>

		<div class="col-md-3">
			<p align="center">
				PostgreSQL Powered<br /> <a href="http://www.postgresql.org/"
					target="_new"><img src="images/pg-power_95x51_4.gif" style="border:0;padding:1em;" alt="www.postgresql.org"></a>
			</p>
		</div>

		<div class="col-md-3">
			<p align="center">
				Powered by Hibernate ORM<br />
				<a href="http://hibernate.org/" target="_new">
					<img src="images/hibernate_logo.gif" style="border:0;" alt="hibernate.org">
				</a>
			</p>
		</div>
	</div>
</div>

<jsp:include page="/includes/bootstrap-footer.jsp" flush="false"/><|MERGE_RESOLUTION|>--- conflicted
+++ resolved
@@ -2,13 +2,8 @@
 /*******************************************************************************
  * This file is part of OpenNMS(R).
  *
-<<<<<<< HEAD
- * Copyright (C) 2002-2016 The OpenNMS Group, Inc.
- * OpenNMS(R) is Copyright (C) 1999-2016 The OpenNMS Group, Inc.
-=======
  * Copyright (C) 2002-2017 The OpenNMS Group, Inc.
  * OpenNMS(R) is Copyright (C) 1999-2017 The OpenNMS Group, Inc.
->>>>>>> fcf922b0
  *
  * OpenNMS(R) is a registered trademark of The OpenNMS Group, Inc.
  *
@@ -141,12 +136,6 @@
   </div>
   <div class="panel-body">
   <p>
-<<<<<<< HEAD
-    The <a href="http://www.opennms.org/">OpenNMS&reg;</a> software, as
-    distributed here, is copyright &copy; 2002-2016
-    <a href="http://www.opennms.com">The OpenNMS Group, Inc.</a>.
-=======
->>>>>>> fcf922b0
     <a href="http://www.opennms.org/">OpenNMS&reg;</a> is a registered
     trademark, and Horizon&trade;, Meridian&trade;, and Compass&trade; are
     trademarks, of <a href="http://www.opennms.com">The OpenNMS Group, Inc.</a>
