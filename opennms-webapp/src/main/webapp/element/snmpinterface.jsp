<%--
/*******************************************************************************
 * This file is part of OpenNMS(R).
 *
 * Copyright (C) 2002-2014 The OpenNMS Group, Inc.
 * OpenNMS(R) is Copyright (C) 1999-2014 The OpenNMS Group, Inc.
 *
 * OpenNMS(R) is a registered trademark of The OpenNMS Group, Inc.
 *
 * OpenNMS(R) is free software: you can redistribute it and/or modify
 * it under the terms of the GNU Affero General Public License as published
 * by the Free Software Foundation, either version 3 of the License,
 * or (at your option) any later version.
 *
 * OpenNMS(R) is distributed in the hope that it will be useful,
 * but WITHOUT ANY WARRANTY; without even the implied warranty of
 * MERCHANTABILITY or FITNESS FOR A PARTICULAR PURPOSE.  See the
 * GNU Affero General Public License for more details.
 *
 * You should have received a copy of the GNU Affero General Public License
 * along with OpenNMS(R).  If not, see:
 *      http://www.gnu.org/licenses/
 *
 * For more information contact:
 *     OpenNMS(R) Licensing <license@opennms.org>
 *     http://www.opennms.org/
 *     http://www.opennms.com/
 *******************************************************************************/

--%>

<%@page language="java"
		contentType="text/html"
		session="true"
		import="java.util.*,
    org.opennms.core.utils.SIUtils,
    org.opennms.netmgt.model.OnmsNode,
    org.opennms.netmgt.model.OnmsResource,
    org.opennms.netmgt.dao.api.IfLabel,
    org.opennms.web.api.Authentication,
    org.opennms.web.element.*,
    org.opennms.web.svclayer.api.ResourceService,
<<<<<<< HEAD
    org.opennms.netmgt.utils.IfLabel,
=======
    org.opennms.netmgt.dao.hibernate.IfLabelDaoImpl,
>>>>>>> b33389fe
    org.springframework.web.context.WebApplicationContext,
    org.springframework.web.context.support.WebApplicationContextUtils"
%>
<%@taglib uri="http://java.sun.com/jsp/jstl/core" prefix="c" %>

<%!
  private WebApplicationContext m_webAppContext;
  private ResourceService m_resourceService;
  
  public void init() throws ServletException {
    m_webAppContext = WebApplicationContextUtils.getRequiredWebApplicationContext(getServletContext());
    m_resourceService = (ResourceService) m_webAppContext.getBean("resourceService", ResourceService.class);
  }
%>

<%
  Interface intf_db = ElementUtil.getSnmpInterfaceByParams(request, getServletContext());
  int nodeId = intf_db.getNodeId();
  OnmsNode node = NetworkElementFactory.getInstance(getServletContext()).getNode(nodeId);
  String ipAddr = intf_db.getIpAddress();
	int ifIndex = -1;    
	if (intf_db.getSnmpIfIndex() > 0) {
		ifIndex = intf_db.getSnmpIfIndex();
	}
  String eventUrl2 = "event/list.htm?filter=node%3D" + nodeId + "&filter=ifindex%3D" + ifIndex;    
%>

<%
String nodeBreadCrumb = "<a href='element/node.jsp?node=" + nodeId  + "'>Node</a>";
%>

<jsp:include page="/includes/bootstrap.jsp" flush="false" >
  <jsp:param name="title" value="Snmp Interface" />
  <jsp:param name="headTitle" value="Snmp Interface" />
  <jsp:param name="breadcrumb" value="<a href='element/index.jsp'>Search</a>" />
  <jsp:param name="breadcrumb" value="<%= nodeBreadCrumb %>" />
  <jsp:param name="breadcrumb" value="SnmpInterface" />
</jsp:include>

<%
if (request.isUserInRole( Authentication.ROLE_ADMIN )) {
%>

<script type="text/javascript" >
function doDelete() {
  if (confirm("Are you sure you want to proceed? This action will permanently delete this interface and cannot be undone.")) {
    document.forms["delete"].submit();
  }
  return false;
}
</script>

<%
}
%>

<h4>Interface: <%=(intf_db.getSnmpIfDescription() == null) ? "&nbsp;" : intf_db.getSnmpIfDescription()%></h4>

<%
if (request.isUserInRole( Authentication.ROLE_ADMIN )) {
%>
<form method="post" name="delete" action="admin/deleteInterface">
  <input type="hidden" name="node" value="<%=nodeId%>"/>
  <input type="hidden" name="ifindex" value="<%=(ifIndex == -1 ? "" : String.valueOf(ifIndex))%>"/>
  <input type="hidden" name="intf" value="<%=ipAddr%>"/>
<%
}
%>

<ul class="list-inline">
  <% if (ifIndex > 0 ) { %>
  	<li>
      <a href="<%=eventUrl2%>">View Events by ifIndex</a>
  	</li>
  <% } %>
  <%
    String ifLabel;
    if (ifIndex != -1) {
      ifLabel = IfLabelDaoImpl.getInstance().getIfLabelfromSnmpIfIndex(nodeId, ifIndex);
    } else {
      ifLabel = IfLabel.NO_IFLABEL;
    }
    List<OnmsResource> resources = m_resourceService.findNodeChildResources(node);
    for (OnmsResource resource : resources) {
      if (resource.getName().equals(ipAddr) || resource.getName().equals(ifLabel)) {
        %>
          <c:url var="graphLink" value="graph/results.htm">
            <c:param name="reports" value="all"/>
            <c:param name="resourceId" value="<%=resource.getId()%>"/>
          </c:url>
          <li>
            <a href="<c:out value="${graphLink}"/>"><c:out value="<%=resource.getResourceType().getLabel()%>"/> Graphs</a>
          </li>
        <% 
      }
    }
  %>
  <% if (request.isUserInRole( Authentication.ROLE_ADMIN )) { %>
    <li>
      <a href="admin/deleteInterface" onClick="return doDelete()">Delete</a>
    </li>
  <% } %>       
</ul>

<% if (request.isUserInRole( Authentication.ROLE_ADMIN )) { %>
</form>
<% } %>

<div class="row">

	<div class="col-md-6">

    <div class="panel panel-default">
      <div class="panel-heading">
        <h3 class="panel-title">General</h3>
      </div>
      <!-- general info box -->
      <table class="table table-condensed">
        <tr>
          <th>Node</th>
          <td><a href="element/node.jsp?node=<%=intf_db.getNodeId()%>"><%=node.getLabel()%></a></td>
        </tr>
        <tr>
          <th>Interface Index</th>
          <td>
            <% if( ifIndex != -1 ) {  %>
              <%=ifIndex%>
            <% } else { %>
              &nbsp;
            <% } %>
          </td>
        </tr>
        <tr>
          <th>Physical Address</th>
          <td>
            <% String macAddr = intf_db.getPhysicalAddress(); %>
            <% if( macAddr != null && macAddr.trim().length() > 0 && !macAddr.equals("000000000000")) { %>
              <%=macAddr%>
            <% } else { %>
              &nbsp;
            <% } %>
          </td>
        </tr>
        <% if( ipAddr != null && !ipAddr.equals("0.0.0.0")) { %>
        <tr>
          <th>IP Address</th>
          <td>
            <%=ipAddr%>
          </td>
        </tr>
        <% } %>
        <tr>
          <th>Last Snmp Table Scan</th>
          <td><%=intf_db.getSnmpLastCapsdPoll()%></td>
        </tr>
        <tr>
          <th>Snmp Polling Status</th>
          <td><%=ElementUtil.getSnmpInterfaceStatusString(intf_db)%></td>
        </tr>  
        <tr> 
          <th>Last Snmp Poll</th>
          <td><%=(intf_db.getSnmpLastSnmpPoll() == null) ? "&nbsp;" : intf_db.getSnmpLastSnmpPoll()%></td>
        </tr>              
      </table>
    </div>

    <!-- Node Link box -->
    <jsp:include page="/includes/interfaceLink-box.jsp" flush="false">
        <jsp:param name="node" value="<%=nodeId%>" />
        <jsp:param name="ifindex" value="<%=ifIndex%>" />
    </jsp:include>                        

    <!-- SNMP box, if info available -->
    <div class="panel panel-default">
      <div class="panel-heading">
        <h3 class="panel-title">SNMP Attributes</h3>
      </div>
    	<table class="table table-condensed">
        <tr>
          <th>Interface Type</th>
          <td><%=ElementUtil.getIfTypeString(intf_db.getSnmpIfType())%></td>
        </tr>
        <tr> 
          <th>Status (Adm/Op)</th>
          <td>
            <% if( intf_db.getSnmpIfAdminStatus() < 1 || intf_db.getSnmpIfOperStatus() < 1 ) { %>
              &nbsp;
            <% } else { %>
              <%=ElementUtil.getIfStatusString(intf_db.getSnmpIfAdminStatus())%>/<%=ElementUtil.getIfStatusString(intf_db.getSnmpIfOperStatus())%>
            <% } %>
          </td>
        </tr>
        <tr>
          <th>Speed</th>
          <td><%=(intf_db.getSnmpIfSpeed() > 0) ? SIUtils.getHumanReadableIfSpeed(intf_db.getSnmpIfSpeed()) : "&nbsp;"%></td>
        </tr>
        <tr> 
          <th>Description</th>
          <td><%=(intf_db.getSnmpIfDescription() == null) ? "&nbsp;" : intf_db.getSnmpIfDescription()%></td>
        </tr>
        <tr>
          <th>Alias</th>
          <td><%=(intf_db.getSnmpIfAlias() == null) ? "&nbsp;" : intf_db.getSnmpIfAlias()%></td>
        </tr>
      </table>
    </div>

  </div> <!-- left content -->

  <div class="col-md-6">

    <!-- interface desktop information box -->
    <!-- events list box 2 using ifindex -->
    <% if (ifIndex > 0 ) { %>
      <% String eventHeader2 = "<a href='" + eventUrl2 + "'>Recent Events (Using Filter ifIndex = " + ifIndex + ")</a>"; %>
      <% String moreEventsUrl2 = eventUrl2; %>
      <jsp:include page="/includes/eventlist.jsp" flush="false" >
        <jsp:param name="node" value="<%=nodeId%>" />
        <jsp:param name="throttle" value="5" />
        <jsp:param name="header" value="<%=eventHeader2%>" />
        <jsp:param name="moreUrl" value="<%=moreEventsUrl2%>" />
        <jsp:param name="ifIndex" value="<%=ifIndex%>" />
      </jsp:include>
    <% } %>
    <!-- STP Info box -->
    <jsp:include page="/includes/interfaceSTP-box.jsp" flush="false" />

  </div> <!-- right content -->

</div> <!-- row -->

<jsp:include page="/includes/bootstrap-footer.jsp" flush="false" /><|MERGE_RESOLUTION|>--- conflicted
+++ resolved
@@ -40,11 +40,7 @@
     org.opennms.web.api.Authentication,
     org.opennms.web.element.*,
     org.opennms.web.svclayer.api.ResourceService,
-<<<<<<< HEAD
-    org.opennms.netmgt.utils.IfLabel,
-=======
     org.opennms.netmgt.dao.hibernate.IfLabelDaoImpl,
->>>>>>> b33389fe
     org.springframework.web.context.WebApplicationContext,
     org.springframework.web.context.support.WebApplicationContextUtils"
 %>
