<%--
/*******************************************************************************
 * This file is part of OpenNMS(R).
 *
 * Copyright (C) 2006-2012 The OpenNMS Group, Inc.
 * OpenNMS(R) is Copyright (C) 1999-2012 The OpenNMS Group, Inc.
 *
 * OpenNMS(R) is a registered trademark of The OpenNMS Group, Inc.
 *
 * OpenNMS(R) is free software: you can redistribute it and/or modify
 * it under the terms of the GNU General Public License as published
 * by the Free Software Foundation, either version 3 of the License,
 * or (at your option) any later version.
 *
 * OpenNMS(R) is distributed in the hope that it will be useful,
 * but WITHOUT ANY WARRANTY; without even the implied warranty of
 * MERCHANTABILITY or FITNESS FOR A PARTICULAR PURPOSE.  See the
 * GNU General Public License for more details.
 *
 * You should have received a copy of the GNU General Public License
 * along with OpenNMS(R).  If not, see:
 *      http://www.gnu.org/licenses/
 *
 * For more information contact:
 *     OpenNMS(R) Licensing <license@opennms.org>
 *     http://www.opennms.org/
 *     http://www.opennms.com/
 *******************************************************************************/

--%>

<<<<<<< HEAD
<%@page import="org.opennms.web.lldp.LldpLinkNode"%>
<%@page import="org.opennms.web.lldp.LldpElementFactory"%>
<%@page import="org.opennms.web.lldp.LldpElementFactoryInterface"%>
<%@page import="org.opennms.web.ospf.OspfLinkNode"%>
<%@page import="org.opennms.web.ospf.OspfElementFactory"%>
<%@page import="org.opennms.web.ospf.OspfElementFactoryInterface"%>
=======
<%@page import="org.opennms.web.enlinkd.EnLinkdElementFactory"%>
<%@page import="org.opennms.web.enlinkd.EnLinkdElementFactoryInterface"%>
<%@page import="org.opennms.web.enlinkd.BridgeLinkNode"%>
<%@page import="org.opennms.web.enlinkd.NodeLinkBridge"%>
<%@page import="org.opennms.web.enlinkd.BridgeLinkRemoteNode"%>
<%@page import="org.opennms.web.enlinkd.LldpLinkNode"%>
<%@page import="org.opennms.web.enlinkd.OspfLinkNode"%>
<%@page import="org.opennms.web.enlinkd.IsisLinkNode"%>
>>>>>>> 699a5fa5
<%@page
	language="java"
	contentType="text/html"
	session="true"
	import="
		java.net.*,
		java.util.*,
		org.springframework.web.context.WebApplicationContext,
		org.springframework.web.context.support.WebApplicationContextUtils,
		org.opennms.core.utils.InetAddressUtils,
		org.opennms.netmgt.model.OnmsNode,
		org.opennms.core.utils.WebSecurityUtils,
		org.opennms.web.element.*,
		org.opennms.web.api.Authentication,
		org.opennms.web.svclayer.ResourceService
	"
%>

<%@taglib uri="http://java.sun.com/jsp/jstl/core" prefix="c" %>
<%@taglib uri="http://java.sun.com/jsp/jstl/fmt" prefix="fmt" %>
<%@taglib uri="http://java.sun.com/jsp/jstl/functions" prefix="fn" %>

<%!
    protected int telnetServiceId;
    protected int httpServiceId;
    protected int dellServiceId;
    protected int snmpServiceId;
    private ResourceService m_resourceService;

    public void init() throws ServletException {

        NetworkElementFactoryInterface factory = NetworkElementFactory.getInstance(getServletContext());
        
        try {
            this.telnetServiceId = factory.getServiceIdFromName("Telnet");
        }
        catch (Throwable e) {
            throw new ServletException( "Could not determine the Telnet service ID", e );
        }        

        try {
            this.httpServiceId = factory.getServiceIdFromName("HTTP");
        }
        catch (Throwable e) {
            throw new ServletException( "Could not determine the HTTP service ID", e );
        }

        try {
            this.dellServiceId = factory.getServiceIdFromName("Dell-OpenManage");
        }
        catch (Throwable e) {
            throw new ServletException( "Could not determine the Dell-OpenManage service ID", e );
        }

        try {
            this.snmpServiceId = factory.getServiceIdFromName("SNMP");
        }
        catch (Throwable e) {
            throw new ServletException( "Could not determine the SNMP service ID", e );
        }

        WebApplicationContext webAppContext = WebApplicationContextUtils.getRequiredWebApplicationContext(getServletContext());
        m_resourceService = (ResourceService) webAppContext.getBean("resourceService", ResourceService.class);
    }%>

<%
    NetworkElementFactoryInterface factory = NetworkElementFactory.getInstance(getServletContext());
<<<<<<< HEAD
    LldpElementFactoryInterface lldpfactory = LldpElementFactory.getInstance(getServletContext());
    OspfElementFactoryInterface ospffactory = OspfElementFactory.getInstance(getServletContext());
=======
    EnLinkdElementFactoryInterface enlinkdfactory = EnLinkdElementFactory.getInstance(getServletContext());
>>>>>>> 699a5fa5

    String nodeIdString = request.getParameter( "node" );

    if( nodeIdString == null ) {
        throw new org.opennms.web.servlet.MissingParameterException( "node" );
    }

    int nodeId = WebSecurityUtils.safeParseInt( nodeIdString );

    //get the database node info
    OnmsNode node_db = factory.getNode( nodeId );
    if( node_db == null ) {
		throw new ElementNotFoundException("No such node in database", "node", "element/linkednode.jsp", "node", "element/nodeList.htm");
    }
    String parentRes = Integer.toString(nodeId);
    String parentResType = "node";
    if (!(node_db.getForeignSource() == null) && !(node_db.getForeignId() == null)) {
        parentRes = node_db.getForeignSource() + ":" + node_db.getForeignId();
        parentResType = "nodeSource";
    }

    //find the telnet interfaces, if any
    String telnetIp = null;
    Service[] telnetServices = factory.getServicesOnNode(nodeId, this.telnetServiceId);
    
    if( telnetServices != null && telnetServices.length > 0 ) {
        ArrayList<InetAddress> ips = new ArrayList<InetAddress>();
        for( int i=0; i < telnetServices.length; i++ ) {
            ips.add(InetAddressUtils.addr(telnetServices[i].getIpAddress()));
        }
        
        InetAddress lowest = InetAddressUtils.getLowestInetAddress(ips);
        
        if( lowest != null ) {
            telnetIp = lowest.getHostAddress();
        }
    }    

    //find the HTTP interfaces, if any
    String httpIp = null;
    Service[] httpServices = factory.getServicesOnNode(nodeId, this.httpServiceId);

    if( httpServices != null && httpServices.length > 0 ) {
        ArrayList<InetAddress> ips = new ArrayList<InetAddress>();
        for( int i=0; i < httpServices.length; i++ ) {
            ips.add(InetAddressUtils.addr(httpServices[i].getIpAddress()));
        }

        InetAddress lowest = InetAddressUtils.getLowestInetAddress(ips);

        if( lowest != null ) {
            httpIp = lowest.getHostAddress();
        }
    }

    //find the Dell-OpenManage interfaces, if any
    String dellIp = null;
    Service[] dellServices = factory.getServicesOnNode(nodeId, this.dellServiceId);

    if( dellServices != null && dellServices.length > 0 ) {
        ArrayList<InetAddress> ips = new ArrayList<InetAddress>();
        for( int i=0; i < dellServices.length; i++ ) {
            ips.add(InetAddressUtils.addr(dellServices[i].getIpAddress()));
        }

        InetAddress lowest = InetAddressUtils.getLowestInetAddress(ips);

        if( lowest != null ) {
            dellIp = lowest.getHostAddress();
        }
    }

    //find if SNMP is on this node 
    Service[] snmpServices = factory.getServicesOnNode(nodeId, this.snmpServiceId);

    boolean isBridge = factory.isBridgeNode(nodeId);
    boolean isRouteIP = factory.isRouteInfoNode(nodeId);

%>
<script type="text/javascript">
  function setDown(node, intf){
	document.setStatus.action="element/ManageSnmpIntf?node="+node+"&intf="+intf+"&status="+2;
	document.setStatus.submit();
	}
  function setUp(node, intf){
        document.setStatus.action="element/ManageSnmpIntf?node="+node+"&intf="+intf+"&status="+1;
        document.setStatus.submit();
	}

</script>


<% pageContext.setAttribute("nodeId", nodeId); %>
<% pageContext.setAttribute("nodeLabel", node_db.getLabel()); %>

<jsp:include page="/includes/header.jsp" flush="false" >
  <jsp:param name="headTitle" value="${nodeLabel}" />
  <jsp:param name="headTitle" value="Linked Node Info" />
  <jsp:param name="title" value="Linked Node Info" />
  <jsp:param name="breadcrumb" value="<a href='element/index.jsp'>Search</a>" />
  <jsp:param name="breadcrumb" value="<a href='element/node.jsp?node=${nodeId}'>Node</a>" />
  <jsp:param name="breadcrumb" value="Links" />
</jsp:include>



<!-- Body -->

        <h2>Node: <%=node_db.getLabel()%></h2>

      <div id="linkbar">
      <ul>
        <li>
		<a href="event/list.htm?filter=node%3D<%=nodeId%>">View Events</a>
	</li>
    <li>
		<a href="asset/modify.jsp?node=<%=nodeId%>">Asset Info</a>
	</li>
		<% if( telnetIp != null ) { %>
          <li>
          <a href="telnet://<%=telnetIp%>">Telnet</a>
          </li>
        <% } %>

        <% if( httpIp != null ) { %>
           <li>
           <a href="http://<%=httpIp%>">HTTP</a>
           </li>
        <% } %>

        <% if( dellIp != null ) { %>
          <li>
          <a href="https://<%=dellIp%>:1311">OpenManage</a>
          </li>
        <% } %>

        <% if (m_resourceService.findNodeChildResources(node_db).size() > 0) { %>
	  <li>
        <c:url var="resourceGraphsUrl" value="graph/chooseresource.htm">
          <c:param name="parentResourceType" value="<%=parentResType%>"/>
          <c:param name="parentResource" value="<%=parentRes%>"/>
          <c:param name="reports" value="all"/>
        </c:url>
          <a href="${fn:escapeXml(resourceGraphsUrl)}">Resource Graphs</a>
	  </li>
        <% } %>
        
         <li>
         <a href="element/rescan.jsp?node=<%=nodeId%>">Rescan</a>
         </li>
        <% if( request.isUserInRole( Authentication.ROLE_ADMIN )) { %> 
           <li>
           <a href="admin/nodemanagement/index.jsp?node=<%=nodeId%>">Admin</a>
           </li>
        <% } %>
	  </ul>
	  </div>
	  
	<div class="TwoColLeft">
            <!-- general info box -->
			<h3>General (Status: <%=(node_db == null ? "Unknown" : ElementUtil.getNodeStatusString(node_db))%>)</h3>
			<% if( isRouteIP || isBridge ) { %>
			<div class="boxWrapper">
			     <ul class="plain">
		            <% if( isRouteIP ) { %>
		            <li>
		            	<a href="element/routeipnode.jsp?node=<%=nodeId%>">View Node IP Route Info</a>
		            </li>
		            <% }%>
		         
		            <% if( isBridge ) { %>
		            <li>
						<a href="element/bridgenode.jsp?node=<%=nodeId%>">View Node Bridge/STP Info</a>
					</li>
		            <% }%>		
		         </ul>	     
			</div>
			<% }%>
	</div>
<hr />        
<%
   if (factory.getDataLinksOnNode(nodeId).isEmpty()) {
%>
	<div class="TwoColLeft">
		<h3>No Links found on <%=node_db.getLabel()%> by Linkd</h3>
	</div>
<% } else { %>
<h3><%=node_db.getLabel()%> Links found by Linkd</h3>
		
		<!-- Link box -->
		<table class="standard">
		
		<thead>
			<tr>
			<th>L2 Interface</th> 
            <th>L3 Interfaces</th>
			<th width="10%">Link Type</th>
			<th width="10%">Status</th>
			<th>Discovery Protocol</th>
			<th>Last Scan</th>
			 
<%--
			// TODO - turning this off until the SET is verified.
			<% if( request.isUserInRole( Authentication.ROLE_ADMIN )) { %> 
			<th width="10%">Set Admin Status</th> 
			<% } %>
--%>

			<th>Linked to</th>
			</tr>
		</thead>
				
		<% for( LinkInterface linkInterface: factory.getDataLinksOnNode(nodeId)) { %>
		    <tr>

		    <td class="standard">
		 	<% if (linkInterface.hasInterface()) { %>
                
                <% if (linkInterface.getInterface().getSnmpIfName() != null && !linkInterface.getInterface().getSnmpIfName().equals("")) { %>
            	<a href="element/snmpinterface.jsp?node=<%=nodeId%>&ifindex=<%=linkInterface.getInterface().getSnmpIfIndex()%>">
                    <%=linkInterface.getInterface().getSnmpIfName()%>
                </a>
                <% } else { %> 
                 	&nbsp;
    			<% } %> 
            	(ifindex <%=linkInterface.getIfindex()%>)
                
                <% if (linkInterface.getInterface().getSnmpIfAlias() != null && !linkInterface.getInterface().getSnmpIfAlias().equals("")) { %>
                    ifAlias <%=linkInterface.getInterface().getSnmpIfAlias()%>"
                <% } else { %> 
                 	&nbsp;
    			<% } %> 
    			
	            <% if (linkInterface.getInterface().getSnmpIfAdminStatus() > 0 && linkInterface.getInterface().getSnmpIfOperStatus() > 0) { %>
            		<%=ElementUtil.getIfStatusString(linkInterface.getInterface().getSnmpIfAdminStatus())%>/<%=ElementUtil.getIfStatusString(linkInterface.getInterface().getSnmpIfOperStatus())%>
		    	<% } %>
    			
			<% } else { %>
                 <c:out value="No Interface Associated"/>
            <% } %>
            </td>
            
            <td class="standard">
            <% if (linkInterface.hasInterface() && linkInterface.getInterface().hasIpAddresses()) { %>
                <% for (String ipaddress : linkInterface.getInterface().getIpaddresses()) { %>
                	<c:url var="interfaceLink" value="element/interface.jsp">
	            	<c:param name="node" value="<%=String.valueOf(nodeId)%>"/>
    	        	<c:param name="intf" value="<%=ipaddress%>"/>
        			</c:url>
                	<a href="<c:out value="${interfaceLink}"/>"> <%=ipaddress%> </a> &nbsp;
        		<% } %> 
            <% } %>
            </td>
            
            <td class="standard">
            <% if (linkInterface.getLinkTypeIdString() != null ) { %>
             	<%=linkInterface.getLinkTypeIdString()%>
            <% } else if (linkInterface.hasInterface()) { %>
                <%=ElementUtil.getIfTypeString(linkInterface.getInterface().getSnmpIfType())%>
		    <% } else { %>
     			&nbsp;
            <% } %>
            </td>
            
		    <td class="standard">
		    <% if (linkInterface.getStatus() != null ) { %>
             	<%=linkInterface.getStatus()%>
            <% } else { %>
     			&nbsp;
		    <% } %>
		    </td>

		    <td class="standard">
             	<%=linkInterface.getProtocol()%>
		    </td>

		    <td class="standard">
		    <% if (linkInterface.getLastPollTime() != null ) { %>
             	<%=linkInterface.getLastPollTime()%>
		    <% } else { %>
     			&nbsp;
		    <% } %>
		    </td>
					
<%--
		    // TODO - turning this off until the SET is verified.
		    <% if( request.isUserInRole( Authentication.ROLE_ADMIN )) { %>
			<td class="standard" align="center"> 
				<% if(ElementUtil.getIfStatusString[linkInterface.getInterface().getSnmpIfAdminStatus()].equalsIgnoreCase("Up") ){ %>
		            <input type="button" value="Down" onClick="setDown(<%=linkInterface.getInterface().getNodeId()%>,<%=linkInterface.getInterface().getSnmpIfIndex()%>)"> 
		 		<% } else if (ElementUtil.getIfStatusString[snmpIntfs[i].getSnmpIfAdminStatus()].equalsIgnoreCase("Down") ){ %>
		            <input type="button" value="Up" onClick="setUp(<%=linkInterface.getInterface().getNodeId()%>,<%=linkInterface.getInterface().getSnmpIfIndex()%>)"> 
				<% } else { %>
		            <b>&nbsp;</b> 
				<% } %>
			</td>
		    <% } %>
--%>
				
			<td class="standard" style="font-size:70%" width="35%">
		       	<a href="element/linkednode.jsp?node=<%=linkInterface.getLinkedNodeId()%>"><%=factory.getNodeLabel(linkInterface.getLinkedNodeId())%></a>
		       	&nbsp;
		       	<%	if (linkInterface.hasLinkedInterface()) { %>
		       	on 
                
                <% if (linkInterface.getLinkedInterface().getSnmpIfName() != null && !linkInterface.getLinkedInterface().getSnmpIfName().equals("")) { %>
            	<a href="element/snmpinterface.jsp?node=<%=linkInterface.getLinkedNodeId()%>&ifindex=<%=linkInterface.getLinkedInterface().getSnmpIfIndex()%>">
                    <%=linkInterface.getLinkedInterface().getSnmpIfName()%>
                </a>
                <% } else if (linkInterface.getLinkedInterface().hasIpAddresses() && linkInterface.getLinkedInterface().getIpaddresses().size() > 0 ) { %>
	                <% for (String ipaddress : linkInterface.getLinkedInterface().getIpaddresses()) { %>
                	<c:url var="interfaceLink" value="element/interface.jsp">
	            	<c:param name="node" value="<%=String.valueOf(linkInterface.getLinkedNodeId())%>"/>
    	        	<c:param name="intf" value="<%=ipaddress%>"/>
        			</c:url>
                	<a href="<c:out value="${interfaceLink}"/>"> <%=ipaddress%> </a> &nbsp;
    	    		<% } %>                 
                <% } else { %> 
                 	&nbsp;
    			<% } %> 
            	(ifindex <%=linkInterface.getLinkedIfindex()%>)
                
                <% if (linkInterface.getLinkedInterface().getSnmpIfAlias() != null && !linkInterface.getLinkedInterface().getSnmpIfAlias().equals("")) { %>
                    ifAlias <%=linkInterface.getLinkedInterface().getSnmpIfAlias()%>"
                <% } else { %> 
                 	&nbsp;
    			<% } %> 
    			
	            <% if (linkInterface.getLinkedInterface().getSnmpIfAdminStatus() > 0 && linkInterface.getLinkedInterface().getSnmpIfOperStatus() > 0) { %>
            		<%=ElementUtil.getIfStatusString(linkInterface.getLinkedInterface().getSnmpIfAdminStatus())%>/<%=ElementUtil.getIfStatusString(linkInterface.getLinkedInterface().getSnmpIfOperStatus())%>
		    	<% } %>
    			
			<% } else { %>
                 <c:out value="No Interface Associated"/>
            <% } %>
		       	
			</td>
	
		    </tr>
	    <% } %>
		    
	    </table>

<% }  %>
<hr />        
<%
   Collection<BridgeLinkNode> bridgelinks = enlinkdfactory.getBridgeLinks(nodeId);
   if (bridgelinks.isEmpty()) {
	   Collection<NodeLinkBridge> nodelinks = enlinkdfactory.getNodeLinks(nodeId);
	   if (nodelinks.isEmpty()) {
%>
	<div class="TwoColLeft">
		<h3>No Bridge Forwarding Table Links found on <%=node_db.getLabel()%> by Enhanced Linkd</h3>
	</div>
	<% } else { %>
<h3><%=node_db.getLabel()%> Bridge Forwarding Table Links found by Enhanced Linkd</h3>
		
		<!-- Link box -->
		<table class="standard">
		
		<thead>
			<tr>
			<th>Local Port</th> 
			<th>Bridge Node</th>
			<th>Bridge Port</th> 
            <th>Bridge Vlan</th>
			<th>Created</th>
			<th>Last Poll</th>
			</tr>
		</thead>
				
		<% for( NodeLinkBridge nodelink: nodelinks) { %>
			<% for( String localport: nodelink.getNodeLocalPorts()) { %>
	    <tr>
		    <td class="standard"><%=localport%></td>
            <td class="standard">
            	<a href="<%=nodelink.getBridgeLinkRemoteNode().getBridgeRemoteUrl()%>"><%=nodelink.getBridgeLinkRemoteNode().getBridgeRemoteNode()%></a>
             </td>
            <td class="standard">
            	<a href="<%=nodelink.getBridgeLinkRemoteNode().getBridgeRemotePortUrl()%>"><%=nodelink.getBridgeLinkRemoteNode().getBridgeRemotePort()%></a>
            </td>
		    <td class="standard">
		 	<% if (nodelink.getBridgeLinkRemoteNode().getBridgeRemoteVlan() != null) { %>
            	<%=nodelink.getBridgeLinkRemoteNode().getBridgeRemoteVlan()%>
            <% } else { %> 
            	&nbsp;
    		<% } %> 
            </td>
		    <td class="standard"><%=nodelink.getBridgeLinkCreateTime()%></td>
		    <td class="standard"><%=nodelink.getBridgeLinkLastPollTime()%></td>
	    </tr>
		    <% } %>
	    <% } %>
		    
	    </table>

	<% } %>
	
<% } else { %>
<h3><%=node_db.getLabel()%> Bridge Forwarding Table Links found by Enhanced Linkd</h3>
		
		<!-- Link box -->
		<table class="standard">
		
		<thead>
			<tr>
			<th>Local Port</th> 
            <th>Local Vlan</th>
			<th>Remote Node</th>
			<th>Remote Port</th> 
            <th>Remote Vlan</th>
			<th>Created</th>
			<th>Last Poll</th>
			</tr>
		</thead>
				
		<% for( BridgeLinkNode bridgelink: bridgelinks) { %>
			<% for( BridgeLinkRemoteNode remlink: bridgelink.getBridgeLinkRemoteNodes()) { %>
	    <tr>
		    <td class="standard"><%=bridgelink.getBridgeLocalPort()%></td>
		    <td class="standard">
		 	<% if (bridgelink.getBridgeLocalVlan() != null) { %>
            	<%=bridgelink.getBridgeLocalVlan()%>
            <% } else { %> 
            	&nbsp;
    		<% } %> 
            </td>
            <td class="standard">
            <% if (remlink.getBridgeRemoteUrl() != null) { %>
            	<a href="<%=remlink.getBridgeRemoteUrl()%>"><%=remlink.getBridgeRemoteNode()%></a>
            <% } else { %> 
				<%=remlink.getBridgeRemoteNode()%>
    			<% } %> 
            </td>
            <td class="standard">
           <% if (remlink.getBridgeRemotePortUrl() != null) { %>
            	<a href="<%=remlink.getBridgeRemotePortUrl()%>"><%=remlink.getBridgeRemotePort()%></a>
            <% } else { %> 
				<%=remlink.getBridgeRemotePort()%>
    			<% } %> 
            </td>
		    <td class="standard">
		 	<% if (remlink.getBridgeRemoteVlan() != null) { %>
            	<%=remlink.getBridgeRemoteVlan()%>
            <% } else { %> 
            	&nbsp;
    		<% } %> 
            </td>
		    <td class="standard"><%=bridgelink.getBridgeLinkCreateTime()%></td>
		    <td class="standard"><%=bridgelink.getBridgeLinkLastPollTime()%></td>
	    </tr>
		    <% } %>
	    <% } %>
		    
	    </table>

<% }  %>

<hr />        
<%
   if (enlinkdfactory.getLldpLinks(nodeId).isEmpty()) {
%>
	<div class="TwoColLeft">
		<h3>No Lldp Remote Table Links found on <%=node_db.getLabel()%> by Enhanced Linkd</h3>
	</div>
<% } else { %>
<h3><%=node_db.getLabel()%> Lldp Remote Table Links found by Enhanced Linkd</h3>
		
		<!-- Link box -->
		<table class="standard">
		
		<thead>
			<tr>
			<th>Local Port</th> 
            <th>Local Port Descr</th>
			<th>Remote Chassis Id</th>
			<th>Remote Sysname</th>
			<th>Remote Port</th> 
            <th>Remote Port Descr</th>
			<th>Created</th>
			<th>Last Poll</th>
			</tr>
		</thead>
				
		<% for( LldpLinkNode lldplink: enlinkdfactory.getLldpLinks(nodeId)) { %>
	    <tr>
		    <td class="standard">
		 	<% if (lldplink.getLldpPortUrl() != null) { %>
            	<a href="<%=lldplink.getLldpPortUrl()%>"><%=lldplink.getLldpPortString()%></a>
            <% } else { %> 
                    <%=lldplink.getLldpPortString()%>
    		<% } %> 
            </td>
		    <td class="standard"><%=lldplink.getLldpPortDescr()%></td>
            <td class="standard">
            <% if (lldplink.getLldpRemChassisIdUrl() != null) { %>
            	<a href="<%=lldplink.getLldpRemChassisIdUrl()%>"><%=lldplink.getLldpRemChassisIdString()%></a>
            <% } else { %> 
                    <%=lldplink.getLldpRemChassisIdString()%>
    			<% } %> 
            </td>
            <td class="standard">
                    <%=lldplink.getLldpRemSysName()%>
            </td>
		    <td class="standard">
		 	<% if (lldplink.getLldpRemPortUrl() != null) { %>
            	<a href="<%=lldplink.getLldpRemPortUrl()%>"><%=lldplink.getLldpRemPortString()%></a>
            <% } else { %> 
                    <%=lldplink.getLldpRemPortString()%>
    		<% } %> 
            </td>
		    <td class="standard"><%=lldplink.getLldpRemPortDescr()%></td>
		    <td class="standard"><%=lldplink.getLldpCreateTime()%></td>
		    <td class="standard"><%=lldplink.getLldpLastPollTime()%></td>
	    </tr>
	    <% } %>
		    
	    </table>

<% }  %>

<hr />        
<%
<<<<<<< HEAD
   if (ospffactory.getOspfLinks(nodeId).isEmpty()) {
=======
   if (enlinkdfactory.getOspfLinks(nodeId).isEmpty()) {
>>>>>>> 699a5fa5
%>
	<div class="TwoColLeft">
		<h3>No Ospf Nbr Links found on <%=node_db.getLabel()%> by Enhanced Linkd</h3>
	</div>
<% } else { %>
<h3><%=node_db.getLabel()%> Ospf Nbr Table Links found by Enhanced Linkd</h3>
		
		<!-- Link box -->
		<table class="standard">
		
		<thead>
			<tr>
			<th>Local Ip Address</th> 
            <th>Local Address Less Index</th>
			<th>Nbr Router Id</th>
			<th>Nbr Ip Address</th>
			<th>Nbr Address Kess Index</th> 
			<th>Created</th>
			<th>Last Poll</th>
			</tr>
		</thead>
				
<<<<<<< HEAD
		<% for( OspfLinkNode ospflink: ospffactory.getOspfLinks(nodeId)) { %>
=======
		<% for( OspfLinkNode ospflink: enlinkdfactory.getOspfLinks(nodeId)) { %>
>>>>>>> 699a5fa5
	    <tr>
		    <td class="standard"><%=ospflink.getOspfIpAddr()%>(ifindex=<%=ospflink.getOspfIfIndex()%>)</td>
		    <td class="standard"><%=ospflink.getOspfAddressLessIndex()%></td>
            <td class="standard">
            <% if (ospflink.getOspfRemRouterUrl() != null) { %>
            	<a href="<%=ospflink.getOspfRemRouterUrl()%>"><%=ospflink.getOspfRemRouterId()%></a>
            <% } else { %> 
                    <%=ospflink.getOspfRemRouterId()%>
    			<% } %> 
            </td>
		    <td class="standard">
		 	<% if (ospflink.getOspfRemPortUrl() != null) { %>
            	<a href="<%=ospflink.getOspfRemPortUrl()%>"><%=ospflink.getOspfRemIpAddr()%></a>
            <% } else { %> 
                    <%=ospflink.getOspfRemIpAddr()%>
    		<% } %> 
            </td>
		    <td class="standard"><%=ospflink.getOspfRemAddressLessIndex()%></td>
		    <td class="standard"><%=ospflink.getOspfLinkCreateTime()%></td>
		    <td class="standard"><%=ospflink.getOspfLinkLastPollTime()%></td>
	    </tr>
	    <% } %>
		    
	    </table>

<% }  %>

<<<<<<< HEAD
=======
<hr />        
<%
   if (enlinkdfactory.getIsisLinks(nodeId).isEmpty()) {
%>
	<div class="TwoColLeft">
		<h3>No IS-IS Adjacency Links found on <%=node_db.getLabel()%> by Enhanced Linkd</h3>
	</div>
<% } else { %>
<h3><%=node_db.getLabel()%> IS-IS Adj Table Links found by Enhanced Linkd</h3>
		
		<!-- Link box -->
		<table class="standard">
		
		<thead>
			<tr>
			<th>Circuit IfIndex</th> 
			<th>Circuit Admin State</th>
			<th>Adj Neigh Sys ID</th>
			<th>Adj Neigh Sys Type</th> 
			<th>Adj Neigh Port</th> 
			<th>Adj Neigh State</th> 
			<th>Adj Neigh SNPA Address</th> 
			<th>Adj Neigh Extended Circ ID</th> 
			<th>Created</th>
			<th>Last Poll</th>
			</tr>
		</thead>
				
		<% for( IsisLinkNode isislink: enlinkdfactory.getIsisLinks(nodeId)) { %>
	    <tr>
		    <td class="standard"><%=isislink.getIsisCircIfIndex()%></td>
		    <td class="standard"><%=isislink.getIsisCircAdminState()%></td>
            <td class="standard">
            <% if (isislink.getIsisISAdjNeighSysUrl() != null) { %>
            	<a href="<%=isislink.getIsisISAdjNeighSysUrl()%>"><%=isislink.getIsisISAdjNeighSysID() %></a>
            <% } else { %> 
                   <%=isislink.getIsisISAdjNeighSysID()%>
    			<% } %> 
            </td>
		    <td class="standard"><%=isislink.getIsisISAdjNeighSysType()%></td>
		    <td class="standard">
		 	<% if (isislink.getIsisISAdjUrl() != null) { %>
            	<a href="<%=isislink.getIsisISAdjUrl()%>"><%=isislink.getIsisISAdjNeighPort()%></a>
            <% } else { %> 
				<%=isislink.getIsisISAdjNeighPort()%>
    		<% } %> 
            </td>
		    <td class="standard"><%=isislink.getIsisISAdjState()%></td>
		    <td class="standard"><%=isislink.getIsisISAdjNeighSNPAAddress()%></td>
		    <td class="standard"><%=isislink.getIsisISAdjNbrExtendedCircID()%></td>
		    <td class="standard"><%=isislink.getIsisLinkCreateTime()%></td>
		    <td class="standard"><%=isislink.getIsisLinkLastPollTime()%></td>
	    </tr>
	    <% } %>
		    
	    </table>

<% }  %>

>>>>>>> 699a5fa5
<jsp:include page="/includes/footer.jsp" flush="false" /><|MERGE_RESOLUTION|>--- conflicted
+++ resolved
@@ -29,14 +29,6 @@
 
 --%>
 
-<<<<<<< HEAD
-<%@page import="org.opennms.web.lldp.LldpLinkNode"%>
-<%@page import="org.opennms.web.lldp.LldpElementFactory"%>
-<%@page import="org.opennms.web.lldp.LldpElementFactoryInterface"%>
-<%@page import="org.opennms.web.ospf.OspfLinkNode"%>
-<%@page import="org.opennms.web.ospf.OspfElementFactory"%>
-<%@page import="org.opennms.web.ospf.OspfElementFactoryInterface"%>
-=======
 <%@page import="org.opennms.web.enlinkd.EnLinkdElementFactory"%>
 <%@page import="org.opennms.web.enlinkd.EnLinkdElementFactoryInterface"%>
 <%@page import="org.opennms.web.enlinkd.BridgeLinkNode"%>
@@ -45,7 +37,6 @@
 <%@page import="org.opennms.web.enlinkd.LldpLinkNode"%>
 <%@page import="org.opennms.web.enlinkd.OspfLinkNode"%>
 <%@page import="org.opennms.web.enlinkd.IsisLinkNode"%>
->>>>>>> 699a5fa5
 <%@page
 	language="java"
 	contentType="text/html"
@@ -113,12 +104,7 @@
 
 <%
     NetworkElementFactoryInterface factory = NetworkElementFactory.getInstance(getServletContext());
-<<<<<<< HEAD
-    LldpElementFactoryInterface lldpfactory = LldpElementFactory.getInstance(getServletContext());
-    OspfElementFactoryInterface ospffactory = OspfElementFactory.getInstance(getServletContext());
-=======
     EnLinkdElementFactoryInterface enlinkdfactory = EnLinkdElementFactory.getInstance(getServletContext());
->>>>>>> 699a5fa5
 
     String nodeIdString = request.getParameter( "node" );
 
@@ -642,11 +628,7 @@
 
 <hr />        
 <%
-<<<<<<< HEAD
-   if (ospffactory.getOspfLinks(nodeId).isEmpty()) {
-=======
    if (enlinkdfactory.getOspfLinks(nodeId).isEmpty()) {
->>>>>>> 699a5fa5
 %>
 	<div class="TwoColLeft">
 		<h3>No Ospf Nbr Links found on <%=node_db.getLabel()%> by Enhanced Linkd</h3>
@@ -669,11 +651,7 @@
 			</tr>
 		</thead>
 				
-<<<<<<< HEAD
-		<% for( OspfLinkNode ospflink: ospffactory.getOspfLinks(nodeId)) { %>
-=======
 		<% for( OspfLinkNode ospflink: enlinkdfactory.getOspfLinks(nodeId)) { %>
->>>>>>> 699a5fa5
 	    <tr>
 		    <td class="standard"><%=ospflink.getOspfIpAddr()%>(ifindex=<%=ospflink.getOspfIfIndex()%>)</td>
 		    <td class="standard"><%=ospflink.getOspfAddressLessIndex()%></td>
@@ -701,9 +679,7 @@
 
 <% }  %>
 
-<<<<<<< HEAD
-=======
-<hr />        
+<hr />
 <%
    if (enlinkdfactory.getIsisLinks(nodeId).isEmpty()) {
 %>
@@ -762,5 +738,4 @@
 
 <% }  %>
 
->>>>>>> 699a5fa5
 <jsp:include page="/includes/footer.jsp" flush="false" />