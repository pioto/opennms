--- conflicted
+++ resolved
@@ -34,12 +34,7 @@
 	session="true"
 	import="
 		java.util.*,
-<<<<<<< HEAD
-                org.opennms.web.api.Util,
-                org.opennms.netmgt.EventConstants,
-=======
                 org.opennms.web.api.Util,org.opennms.netmgt.events.api.EventConstants,
->>>>>>> cf65d591
                 org.opennms.netmgt.xml.event.Event,
                 org.opennms.netmgt.xml.event.Parm,
                 org.opennms.netmgt.xml.event.Value,
