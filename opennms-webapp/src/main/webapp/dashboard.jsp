--- conflicted
+++ resolved
@@ -43,7 +43,28 @@
     if (!"gwt".equals(dashboardImplementation)) {
 %>
 
-<<<<<<< HEAD
+<%--
+/*******************************************************************************
+ * Include VAADIN implementation                                               *
+ *******************************************************************************/
+--%>
+
+<jsp:include page="/includes/bootstrap.jsp" flush="false" >
+    <jsp:param name="title" value="Dashboard" />
+    <jsp:param name="headTitle" value="Dashboard" />
+    <jsp:param name="location" value="dashboard" />
+    <jsp:param name="vaadinEmbeddedStyles" value="true" />
+    <jsp:param name="breadcrumb" value="Dashboard" />
+</jsp:include>
+
+<%
+    String viewName = "";
+
+    if (request.getParameterMap().containsKey("viewName")) {
+        viewName = "&viewName=" + request.getParameter("viewName");
+    }
+%>
+
 <div class="row" style="height:95%">
     <div class="col-md-10" style="height:100%">
         <iframe name="dashboard" id="surveillance-view-ui" src="osgi/vaadin-surveillance-views?dashboard=true<%= viewName %>" frameborder="0" style="height:100%; width:100%;"></iframe>
@@ -72,103 +93,76 @@
 </div>
 
 <jsp:include page="/includes/bootstrap-footer.jsp" flush="true"/>
-=======
-    <%--
-    /*******************************************************************************
-     * Include VAADIN implementation                                               *
-     *******************************************************************************/
-    --%>
-
-    <jsp:include page="/includes/bootstrap.jsp" flush="false" >
-        <jsp:param name="title" value="Dashboard" />
-        <jsp:param name="headTitle" value="Dashboard" />
-        <jsp:param name="location" value="dashboard" />
-        <jsp:param name="vaadinEmbeddedStyles" value="true" />
-        <jsp:param name="breadcrumb" value="Dashboard" />
-    </jsp:include>
-
-    <%
-        String viewName = "";
-
-        if (request.getParameterMap().containsKey("viewName")) {
-            viewName = "&viewName=" + request.getParameter("viewName");
-        }
-    %>
-
-    <iframe id="surveillance-view-ui" src="osgi/vaadin-surveillance-views?dashboard=true<%= viewName %>" frameborder="0" style="height:100%; width:100%;"></iframe>
-
-    <jsp:include page="/includes/bootstrap-footer.jsp" flush="true"/>
 
 <% } else { %>
 
-    <%--
-    /*******************************************************************************
-     * Include GWT implementation                                                  *
-     *******************************************************************************/
-    --%>
+<%--
+/*******************************************************************************
+ * Include GWT implementation                                                  *
+ *******************************************************************************/
+--%>
 
-    <jsp:include page="/includes/bootstrap.jsp" flush="false">
-        <jsp:param name="title" value="Dashboard" />
-        <jsp:param name="headTitle" value="Dashboard" />
-        <jsp:param name="location" value="dashboard" />
-        <jsp:param name="breadcrumb" value="Dashboard" />
-        <jsp:param name="meta">
+<jsp:include page="/includes/bootstrap.jsp" flush="false">
+    <jsp:param name="title" value="Dashboard" />
+    <jsp:param name="headTitle" value="Dashboard" />
+    <jsp:param name="location" value="dashboard" />
+    <jsp:param name="breadcrumb" value="Dashboard" />
+    <jsp:param name="meta">
             <jsp:attribute name="value">
     	        <meta name='gwt:module' content='org.opennms.dashboard.Dashboard' />
 	        </jsp:attribute>
-        </jsp:param>
-        <jsp:param name="meta">
+    </jsp:param>
+    <jsp:param name="meta">
 	        <jsp:attribute name="value">
                 <link media="screen" href="css/dashboard.css" type="text/css" rel="stylesheet">
 	        </jsp:attribute>
-        </jsp:param>
+    </jsp:param>
 
-    </jsp:include>
+</jsp:include>
 
-    <script type="text/javascript" src='dashboard/dashboard.nocache.js'></script>
+<script type="text/javascript" src='dashboard/dashboard.nocache.js'></script>
 
-    <div class="row">
-        <div class="col-md-12">
-            <div class="row">
-                <div class="col-md-12">
-                    <div class="dashletCell"id="surveillanceView"></div>
-                </div>
+<div class="row">
+    <div class="col-md-12">
+        <div class="row">
+            <div class="col-md-12">
+                <div class="dashletCell"id="surveillanceView"></div>
             </div>
+        </div>
 
-            <div class="row">
-                <div class="col-md-12">
-                    <div class="dashletCell" id="alarms"></div>
-                </div>
+        <div class="row">
+            <div class="col-md-12">
+                <div class="dashletCell" id="alarms"></div>
             </div>
+        </div>
 
-            <div class="row">
-                <div class="col-md-12">
-                    <div class="dashletCell" id="notifications"></div>
-                </div>
+        <div class="row">
+            <div class="col-md-12">
+                <div class="dashletCell" id="notifications"></div>
             </div>
+        </div>
 
-            <div class="row">
-                <div class="col-md-12">
-                    <div class="dashletCell" id="nodeStatus"></div>
-                </div>
+        <div class="row">
+            <div class="col-md-12">
+                <div class="dashletCell" id="nodeStatus"></div>
             </div>
+        </div>
 
-            <div class="row">
-                <div class="col-md-12">
-                    <div class="dashletCell" id="graphs"></div>
-                </div>
+        <div class="row">
+            <div class="col-md-12">
+                <div class="dashletCell" id="graphs"></div>
             </div>
+        </div>
 
-            <div class="row">
-                <div class="col-md-12">
-                    <div class="dashletCell" id="outages"></div>
-                </div>
+        <div class="row">
+            <div class="col-md-12">
+                <div class="dashletCell" id="outages"></div>
             </div>
         </div>
     </div>
+</div>
 
-    <jsp:include page="/includes/bootstrap-footer.jsp" flush="false" />
+<jsp:include page="/includes/bootstrap-footer.jsp" flush="false" />
 
 <% } %>
 
->>>>>>> 0cac3ad1
