/*******************************************************************************
 * This file is part of OpenNMS(R).
 *
 * Copyright (C) 2009-2012 The OpenNMS Group, Inc.
 * OpenNMS(R) is Copyright (C) 1999-2012 The OpenNMS Group, Inc.
 *
 * OpenNMS(R) is a registered trademark of The OpenNMS Group, Inc.
 *
 * OpenNMS(R) is free software: you can redistribute it and/or modify
 * it under the terms of the GNU General Public License as published
 * by the Free Software Foundation, either version 3 of the License,
 * or (at your option) any later version.
 *
 * OpenNMS(R) is distributed in the hope that it will be useful,
 * but WITHOUT ANY WARRANTY; without even the implied warranty of
 * MERCHANTABILITY or FITNESS FOR A PARTICULAR PURPOSE.  See the
 * GNU General Public License for more details.
 *
 * You should have received a copy of the GNU General Public License
 * along with OpenNMS(R).  If not, see:
 *      http://www.gnu.org/licenses/
 *
 * For more information contact:
 *     OpenNMS(R) Licensing <license@opennms.org>
 *     http://www.opennms.org/
 *     http://www.opennms.com/
 *******************************************************************************/

package org.opennms.web.event;

import java.sql.PreparedStatement;
import java.sql.ResultSet;
import java.sql.SQLException;
import java.sql.Timestamp;
import java.util.Date;
import java.util.List;

import org.opennms.core.utils.BeanUtils;
import org.opennms.netmgt.model.OnmsSeverity;
import org.opennms.web.event.filter.EventCriteria;
import org.opennms.web.event.filter.EventCriteria.BaseEventCriteriaVisitor;
import org.opennms.web.event.filter.EventCriteria.EventCriteriaVisitor;
import org.opennms.web.event.filter.EventIdFilter;
import org.opennms.web.event.filter.EventIdListFilter;
import org.opennms.web.filter.Filter;
import org.springframework.beans.factory.InitializingBean;
import org.springframework.beans.factory.annotation.Autowired;
import org.springframework.dao.DataAccessException;
import org.springframework.dao.support.DataAccessUtils;
import org.springframework.jdbc.core.JdbcTemplate;
import org.springframework.jdbc.core.PreparedStatementSetter;
import org.springframework.jdbc.core.RowCallbackHandler;
import org.springframework.jdbc.core.RowMapper;
import org.springframework.jdbc.core.RowMapperResultSetExtractor;
import org.springframework.jdbc.core.SingleColumnRowMapper;
import org.springframework.jdbc.core.simple.ParameterizedRowMapper;

/**
 * <p>JdbcWebEventRepository class.</p>
 *
 * @author ranger
 */
public class JdbcWebEventRepository implements WebEventRepository, InitializingBean {
    
    @Autowired
    JdbcTemplate m_jdbcTemplate;
    
    @Override
    public void afterPropertiesSet() throws Exception {
        BeanUtils.assertAutowiring(this);
    }

    private String getSql(final String selectClause, final EventCriteria criteria) {
        final StringBuilder buf = new StringBuilder(selectClause);
        
        criteria.visit(new EventCriteriaVisitor<RuntimeException>(){
            
            boolean first = true;
            
            public void and(StringBuilder buf) {
                if (first) {
                    buf.append(" WHERE ");
                    first = false;
                } else {
                    buf.append(" AND ");
                }
            }
            
            @Override
            public void visitAckType(AcknowledgeType ackType) {
                and(buf);
                buf.append(ackType.getAcknowledgeTypeClause());
            }

            @Override
            public void visitFilter(Filter filter) {
                and(buf);
                buf.append(filter.getParamSql());
            }

            @Override
            public void visitSortStyle(SortStyle sortStyle) {
                buf.append(" ");
                buf.append(sortStyle.getOrderByClause());
            }
            
            @Override
            public void visitLimit(int limit, int offset) {
                buf.append(" LIMIT ").append(limit).append(" OFFSET ").append(offset);
            }

        });
        
        return buf.toString();
    }
    
    private PreparedStatementSetter paramSetter(final EventCriteria criteria, final Object... args) {
        return new PreparedStatementSetter() {
            int paramIndex = 1;
            @Override
            public void setValues(final PreparedStatement ps) throws SQLException {
                for(Object arg : args) {
                    ps.setObject(paramIndex, arg);
                    paramIndex++;
                }
                criteria.visit(new BaseEventCriteriaVisitor<SQLException>() {
                    @Override
                    public void visitFilter(Filter filter) throws SQLException {
                        paramIndex += filter.bindParam(ps, paramIndex);
                    }
                });
            }
            
        };
    }
    
    public static class EventMapper implements ParameterizedRowMapper<Event>{

        @Override
        public Event mapRow(ResultSet rs, int rowNum) throws SQLException {
            Event event = new Event();
            event.id = Integer.valueOf(rs.getInt("eventID"));
            event.uei = rs.getString("eventUei");
            event.snmp = rs.getString("eventSnmp");
            event.time = new Date((rs.getTimestamp("eventTime")).getTime());
            event.host = rs.getString("eventHost");
            event.snmphost = rs.getString("eventSnmpHost");
            event.dpName = rs.getString("eventDpName");
            event.parms = rs.getString("eventParms");

            // node id can be null
            Object element = rs.getObject("nodeID");
            if (element == null) {
                event.nodeID = Integer.valueOf(0);
            } else {
                event.nodeID = (Integer) element;
            }

            event.ipAddr = rs.getString("ipAddr");
            event.serviceID = (Integer) rs.getObject("serviceID"); 
            event.nodeLabel = rs.getString("nodeLabel");;
            event.serviceName = rs.getString("serviceName"); 
            event.createTime = new Date((rs.getTimestamp("eventCreateTime")).getTime());
            event.description = rs.getString("eventDescr");
            event.logGroup = rs.getString("eventLoggroup");
            event.logMessage = rs.getString("eventLogmsg");
            event.severity = OnmsSeverity.get(rs.getInt("eventSeverity"));
            event.operatorInstruction = rs.getString("eventOperInstruct");
            event.autoAction = rs.getString("eventAutoAction");
            event.operatorAction = rs.getString("eventOperAction");
            event.operatorActionMenuText = rs.getString("eventOperActionMenuText");
            event.notification = rs.getString("eventNotification");
            event.troubleTicket = rs.getString("eventTticket");
            event.troubleTicketState = (Integer) rs.getObject("eventTticketState");
            event.forward = rs.getString("eventForward");
            event.mouseOverText = rs.getString("eventMouseOverText");
            event.acknowledgeUser = rs.getString("eventAckUser");

            event.acknowledgeTime = getTimestamp("eventAckTime", rs);

            event.alarmId = (Integer) rs.getObject("alarmid");
            
            event.eventDisplay = Boolean.valueOf(rs.getString("eventDisplay").equals("Y"));

            return event;
        }
        
        private Date getTimestamp(String field, ResultSet rs) throws SQLException{
            if(rs.getTimestamp(field) != null){
                return new Date(rs.getTimestamp(field).getTime());
            }else{
                return null;
            }
        }
        
    }

    /** {@inheritDoc} */
    @Override
    public long countMatchingEvents(EventCriteria criteria) {
        String sql = getSql("SELECT COUNT(EVENTID) as EVENTCOUNT FROM EVENTS LEFT OUTER JOIN NODE USING (NODEID) LEFT OUTER JOIN SERVICE USING (SERVICEID) ", criteria);
        return queryForInt(sql, paramSetter(criteria));
    }

    /** {@inheritDoc} */
    @Override
    public long[] countMatchingEventsBySeverity(EventCriteria criteria) {
        String selectClause = "SELECT EVENTSEVERITY, COUNT(*) AS EVENTCOUNT FROM EVENTS LEFT OUTER JOIN NODE USING (NODEID) LEFT OUTER JOIN SERVICE USING (SERVICEID) ";
        String sql = getSql(selectClause, criteria);
        //sql = sql + " AND EVENTDISPLAY='Y'";
        sql = sql + " GROUP BY EVENTSEVERITY";
        
<<<<<<< HEAD
        final long[] alarmCounts = new long[8];
        jdbc().query(sql, paramSetter(criteria), new RowCallbackHandler(){
=======
        final int[] alarmCounts = new int[8];
        m_jdbcTemplate.query(sql, paramSetter(criteria), new RowCallbackHandler(){
>>>>>>> 82252f77

            @Override
            public void processRow(ResultSet rs) throws SQLException {
                int severity = rs.getInt("EVENTSEVERITY");
                int alarmCount = rs.getInt("EVENTCOUNT");
                
                alarmCounts[severity] = alarmCount;
                
            }
            
        });
        return alarmCounts;
    }

    /** {@inheritDoc} */
    @Override
    public Event getEvent(int eventId) {
        Event[] events = getMatchingEvents(new EventCriteria(new EventIdFilter(eventId)));
        if(events.length < 1){
            return null;
        } else {
            return events[0];
        }
    }

    /** {@inheritDoc} */
    @Override
    public Event[] getMatchingEvents(EventCriteria criteria) {
        String sql = getSql("SELECT EVENTS.*, NODE.NODELABEL, SERVICE.SERVICENAME FROM EVENTS LEFT OUTER JOIN NODE USING (NODEID) LEFT OUTER JOIN SERVICE USING (SERVICEID) ", criteria);
        return getEvents(sql, paramSetter(criteria));
    }
    
    private Event[] getEvents(String sql, PreparedStatementSetter setter){
        List<Event> events = queryForList(sql, setter, new EventMapper());
        return events.toArray(new Event[0]);
    }
    
    void acknowledgeEvents(String user, Date timestamp, int[] eventIds){
        acknowledgeMatchingEvents(user, timestamp, new EventCriteria(new EventIdListFilter(eventIds)));
    }

    /** {@inheritDoc} */
    @Override
    public void acknowledgeAll(String user, Date timestamp) {
        m_jdbcTemplate.update("UPDATE EVENTS SET EVENTACKUSER=?, EVENTACKTIME=? WHERE EVENTACKUSER IS NULL ", user, new Timestamp(timestamp.getTime()));
    }

    /** {@inheritDoc} */
    @Override
    public void acknowledgeMatchingEvents(String user, Date timestamp, EventCriteria criteria) {
        String sql = getSql("UPDATE EVENTS SET EVENTACKUSER=?, EVENTACKTIME=? ", criteria);
        m_jdbcTemplate.update(sql, paramSetter(criteria, user, new Timestamp(timestamp.getTime())));
    }
    
    /**
     * <p>unacknowledgeAll</p>
     */
    @Override
    public void unacknowledgeAll() {
        m_jdbcTemplate.update("UPDATE EVENTS SET EVENTACKUSER=NULL, EVENTACKTIME=NULL WHERE EVENTACKUSER IS NOT NULL ");
    }

    /** {@inheritDoc} */
    @Override
    public void unacknowledgeMatchingEvents(EventCriteria criteria) {
        String sql = getSql("UPDATE EVENTS SET EVENTACKUSER=NULL, EVENTACKTIME=null ", criteria);
        m_jdbcTemplate.update(sql, paramSetter(criteria));
    }
    
    private int queryForInt(String sql, PreparedStatementSetter setter) throws DataAccessException {
        Integer number = queryForObject(sql, setter, new SingleColumnRowMapper<Integer>(Integer.class));
        return (number != null ? number.intValue() : 0);
    }
    
    private <T> T queryForObject(String sql, PreparedStatementSetter setter, RowMapper<T> rowMapper) throws DataAccessException {
        return DataAccessUtils.requiredSingleResult(m_jdbcTemplate.query(sql, setter, new RowMapperResultSetExtractor<T>(rowMapper, 1)));
    }


    private <T> List<T> queryForList(String sql, PreparedStatementSetter setter, ParameterizedRowMapper<T> rm) {
        return m_jdbcTemplate.query(sql, setter, new RowMapperResultSetExtractor<T>(rm));
    }
}<|MERGE_RESOLUTION|>--- conflicted
+++ resolved
@@ -210,13 +210,8 @@
         //sql = sql + " AND EVENTDISPLAY='Y'";
         sql = sql + " GROUP BY EVENTSEVERITY";
         
-<<<<<<< HEAD
         final long[] alarmCounts = new long[8];
-        jdbc().query(sql, paramSetter(criteria), new RowCallbackHandler(){
-=======
-        final int[] alarmCounts = new int[8];
         m_jdbcTemplate.query(sql, paramSetter(criteria), new RowCallbackHandler(){
->>>>>>> 82252f77
 
             @Override
             public void processRow(ResultSet rs) throws SQLException {
