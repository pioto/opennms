--- conflicted
+++ resolved
@@ -215,13 +215,12 @@
     }
 
     @Test
-<<<<<<< HEAD
     public void testJmxConfig() {
         testConfigFile("jmx-config.xml");
-=======
+    }
+
     public void testJmsNorthbounderConfiguration() {
         testConfigFile("jms-northbounder-configuration.xml");
->>>>>>> 8522cdff
     }
 
     @Test
