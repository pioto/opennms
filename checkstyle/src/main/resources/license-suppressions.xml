<?xml version="1.0"?>
<!DOCTYPE suppressions PUBLIC
    "-//Puppy Crawl//DTD Suppressions 1.1//EN"
    "http://www.puppycrawl.com/dtds/suppressions_1_1.dtd">

<suppressions>
    <!-- BSD and GPL - see headers for details -->
    <suppress files="org/opennms/core/test/dns/DNSServer.java" checks=".*"/>
    <!-- APLv2 -->
    <suppress files="org/opennms/netmgt/snmp/snmp4j/Integer32IgnoreTooManyBytes.java" checks=".*"/>
    <suppress files="org/opennms/core/soa/support/OnmsOSGiBridgeActivator.java" checks=".*"/>
    <suppress files="org/opennms/vaadin/extender/.*" checks=".*"/>
    <suppress files="org/opennms/poller/remote/Mac.*" checks=".*"/>
    <suppress files="org/opennms/container/web/.*" checks=".*"/>
<<<<<<< HEAD
    <suppress files="org/opennms/features/osgi/script/.*" checks=".*"/>
=======
    <suppress files="org/apache/taglibs/standard/lang/.*" checks=".*"/>

>>>>>>> 8a34a2f6
    <!-- BSD style -->
    <suppress files="org/opennms/netmgt/syslogd/SyslogClient.java" checks=".*"/>
    <suppress files="org/opennms/plugins/com/impossibl/postgres/jdbc/.*" checks=".*"/>
    <!-- EPL - see headers for details -->
    <suppress files="org/opennms/protocols/vmware/VmwareViJavaAccess.java" checks=".*"/>
    <suppress files="org/opennms/netmgt/collectd/VmwareCimCollector.java" checks=".*"/>
    <suppress files="org/opennms/netmgt/poller/monitors/VmwareCimMonitor.java" checks=".*"/>
    <suppress files="org/opennms/netmgt/collectd/vmware/VmwareViJavaAccessTest.java" checks=".*"/>
    <!-- LGPLv3 -->
    <suppress files="org/opennms/reporting/jasperreports/compiler/CustomJRJdtCompiler.java" checks=".*"/>
</suppressions><|MERGE_RESOLUTION|>--- conflicted
+++ resolved
@@ -12,12 +12,9 @@
     <suppress files="org/opennms/vaadin/extender/.*" checks=".*"/>
     <suppress files="org/opennms/poller/remote/Mac.*" checks=".*"/>
     <suppress files="org/opennms/container/web/.*" checks=".*"/>
-<<<<<<< HEAD
     <suppress files="org/opennms/features/osgi/script/.*" checks=".*"/>
-=======
     <suppress files="org/apache/taglibs/standard/lang/.*" checks=".*"/>
 
->>>>>>> 8a34a2f6
     <!-- BSD style -->
     <suppress files="org/opennms/netmgt/syslogd/SyslogClient.java" checks=".*"/>
     <suppress files="org/opennms/plugins/com/impossibl/postgres/jdbc/.*" checks=".*"/>
