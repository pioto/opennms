#!/bin/bash
#
# chkconfig:   345 99 01
# description: Starts and stops the ${install.package.description} network management \
#              poller and backend processes
# processname: opennms
# pidfile:     ${install.pid.file}
#
### BEGIN INIT INFO
# Provides:          opennms
# Required-Start:    $local_fs $network
# Should-Start:      $time $named ypbind ${install.postgresql.service}
# Required-Stop:     $local_fs $network
# Should-Stop:       $time $named ypbind
# Default-Start:     3 5
# Default-Stop:      0 1 2 6
# Short-Description: ${install.package.description} daemon for network monitoring
# Description:       ${install.package.description} daemon for network monitoring
### END INIT INFO
#
#  $Id$
#
#  For info on the "chkconfig:" section, see:
#     http://www.sensi.org/~alec/unix/redhat/sysvinit.html
#
#  For info on the "BEGIN INIT INFO" section, see:
#     http://www.suse.de/~mmj/Package-Conventions/
#
# Modifications:
#
# 2005 Oct 01: Removed `date` from a few echo commands and redirected
#              a few error messages to stderr. -- DJ Gregor
#

#### ------------> DO NOT CHANGE VARIABLES IN THIS FILE <------------- ####
#### Create $OPENNMS_HOME/etc/opennms.conf and put overrides in there. ####
#### ------------> DO NOT CHANGE VARIABLES IN THIS FILE <------------- ####

# Home directory for OpenNMS.
# shellcheck disable=SC2154
OPENNMS_HOME="${install.dir}"

# PID file for OpenNMS.
OPENNMS_PIDFILE="${install.pid.file}"

# Log directory for OpenNMS
LOG_DIRECTORY="${install.logs.dir}"

# Directory where init functions are likely stored (we also check a few other
# directories, just in case)
INITDIR="${install.init.dir}"

# Where to redirect "start" output.
REDIRECT="$LOG_DIRECTORY/output.log"

# Number of times to do "opennms status" after starting OpenNMS to see
# if it comes up completely.  Set to "0" to disable.  Between each
# attempt we sleep for STATUS_WAIT seconds.
START_TIMEOUT=0

# Number of seconds to wait between each "opennms status" check when
# START_TIMEOUT > 0.
STATUS_WAIT=5

# Number of times to do "opennms status" after stopping OpenNMS to see
# if it has shut down completely.  Set to "0" to disable.  Between each
# attempt we sleep for STATUS_WAIT seconds.
STOP_TIMEOUT=10

# Value of the -Xmx<size>m option passed to Java.
JAVA_HEAP_SIZE=1024

# Additional options passed to Java when starting OpenNMS.
# ADDITIONAL_MANAGER_OPTIONS=()

# Use incremental garbage collection.
USE_INCGC=""

# Use the Java Hotspot server VM.
HOTSPOT=""

# Enable verbose garbage collection debugging.
VERBOSE_GC=""

# Whether we're in the test framework
OPENNMS_UNIT_TEST=0

# Additional options to pass to runjava.
RUNJAVA_OPTIONS=""

# JMX URL that this script uses to communicate with a running OpenNMS daemon
# when it cannot connect using the Attach API (automatically or by PID)
JMX_URL="service:jmx:rmi:///jndi/rmi://127.0.0.1:1099/jmxrmi"

# The user that OpenNMS needs to run as.
RUNAS="root"

# Maximum file Descriptors to be setted by ulimit -n
MAXIMUM_FILE_DESCRIPTORS=20480

# maximum size of stack segment (in kbytes) to be setted by ulimit -s
MAXIMUM_SIZE_STACK_SEGMENT=8192

ADDITIONAL_CONTROLLER_OPTIONS=""
ADDITIONAL_MANAGER_OPTIONS=""
APP_PARMS_CONTROLLER=""
APP_PARMS_AFTER=""

#### ------------> DO NOT CHANGE VARIABLES IN THIS FILE <------------- ####
#### Create $OPENNMS_HOME/etc/opennms.conf and put overrides in there. ####
#### ------------> DO NOT CHANGE VARIABLES IN THIS FILE <------------- ####

OVERRIDEABLE_ARRAYS=(RUNJAVA_OPTIONS ADDITIONAL_CONTROLLER_OPTIONS ADDITIONAL_MANAGER_OPTIONS APP_PARMS_CONTROLLER APP_PARMS_AFTER)

# shellcheck disable=SC1090
. "${OPENNMS_HOME}/bin/_lib.sh"

# Load opennms.conf, if it exists, to override above configuration options.
if [ -f "${OPENNMS_HOME}/etc/opennms.conf" ]; then
	# shellcheck disable=SC1090
	__onms_read_conf "${OPENNMS_HOME}/etc/opennms.conf"
fi

# Load ~/.opennms-dev/opennms.conf if it exists, to override above configuration options.
if [ -f "${HOME}/.opennms-dev/opennms.conf" ]; then
	# shellcheck disable=SC1090
	__onms_read_conf "${HOME}/.opennms-dev/opennms.conf"
fi

for __overrideable in "${OVERRIDEABLE_ARRAYS[@]}"; do
	__onms_convert_to_array "${__overrideable}"
done

CONTROLLER_OPTIONS=("-Dopennms.home=$OPENNMS_HOME")
#CONTROLLER_OPTIONS+=("-Dlog4j.configuration=log4j.properties")

COMMAND=""

show_help () {
	cat <<END
Usage: $0 [-f] [-n] [-t] [-p] [-o] [-c timeout] [-v] [-Q] <command> [<service>]

  command options: start|stop|restart|status|ssh|check|pause|resume|kill

  service options: all|<a service id from the etc/service-configuration.xml>
      defaults to all

  The following options are available:

      -f  Foreground mode. Don't fork & execute.
      -n  "No execute" mode.  Don't call Java to do anything.
      -t  Test mode.  Enable JPDA on port 8001.
      -p  Enable TIJMP profiling
      -o  Enable OProfile profiling
      -c  Controller HTTP connection timeout in seconds.
      -v  Verbose mode.  When used with the "status" command, gives the
          results for all ${install.package.description} services.
          When used with "start", enables some verbose debugging, such
          as details on garbage collection.
      -Q  Quick mode.  Don't wait for ${install.package.description} to start up.
          Useful if you want to watch the logs while ${install.package.description} starts up
          without wanting to open another terminal window.

END
	return
}

isRunning() {
	[ "$(/bin/ps -o pid= -o comm= -p "$1" | wc -l)" -gt 0 ];
}

getPid(){
	__pid=""
	if [ -f "$OPENNMS_PIDFILE" ]; then
		__pid="$(cat "$OPENNMS_PIDFILE")"
	fi
	if [[ "$__pid" =~ ^[0-9]+$ ]] && [ "$__pid" -gt 0 ]; then
		echo "$__pid"
		return
	fi
	echo -1
}

getTempFile(){
	mktemp="$(command -v mktemp)"

	test -z "$TMPDIR" && TMPDIR=/tmp

	__TEMPFILE=""
	test -n "$mktemp" && {
		__TEMPFILE="$(mktemp "$TMPDIR/opennmsXXXXXX")"
	}
	test -z "$mktemp" && {
		__TEMPFILE="$TMPDIR/xmllint.$RANDOM.$RANDOM.$RANDOM.$$"
	}

	rm -f "$__TEMPFILE"
	(umask 077 && touch "$__TEMPFILE")
	echo "$__TEMPFILE"
}

checkXmlFiles(){
	XMLLINT="$(command -v xmllint || :)"

	if [ -n "$XMLLINT" ] && [ -x "$XMLLINT" ]; then
		TEMPFILE="$(getTempFile)"
		find "$OPENNMS_HOME/etc" -type f -name \*.xml 2>/dev/null | while read -r "FILE"; do
			if ! "$XMLLINT" "$FILE" >/dev/null 2>&1; then
				echo "ERROR: XML validation failed: $FILE"
				echo "	   run '$XMLLINT $FILE' for details"
			fi
		done >"$TEMPFILE"
		cat "$TEMPFILE" >&2
<<<<<<< HEAD
		FAILCOUNT="$(grep -c 'XML validation failed' < "$TEMPFILE")"
		rm "$TEMPFILE"
		if [ "$FAILCOUNT" -gt 0 ]; then
=======
		FAILCOUNT=`cat "$TEMPFILE" | grep -c 'XML validation failed'`
		rm -f "$TEMPFILE"
		if [ $FAILCOUNT -gt 0 ]; then
>>>>>>> d0e80755
			echo "Validation failed on $FAILCOUNT XML files.  Exiting." >&2
			case "$COMMAND" in
				status)
					# when calling `opennms status` return 3 for "stopped"
					return 3	# From LSB: 3 - program is stopped
					;;
				*)
					# any other init command should return 6 on error
					return 6	# From LSB: 6 - program is not configured
					;;
			esac
		fi
	fi

	TEMPFILE="$(getTempFile)"
	find "$OPENNMS_HOME/etc/imports" -type f -name \*.xml 2>/dev/null | while read -r "FILE"; do
		if grep "non-ip-snmp-primary" "$FILE" >/dev/null 2>&1 || grep "non-ip-interfaces" "$FILE" >/dev/null 2>&1; then
			echo "$FILE" >&2
		fi
	done >/dev/null 2>"$TEMPFILE"

	FAILCOUNT="$(wc -l < "$TEMPFILE")"
	if [ "$FAILCOUNT" -gt 0 ]; then
		cat <<END

WARNING!  The following file(s) contain the
'non-ip-snmp-primary' or 'non-ip-interfaces' attributes,
which no longer exist.

Please check your import files and remove the deprecated
attributes, and restart.

END
		cat "$TEMPFILE"
		echo ""
		rm -f "$TEMPFILE"

		return 6 # From LSB: 6 - program is not configured
	fi
	rm -f "$TEMPFILE"

	return 0
}

checkRpmFiles(){
	CHECKDIRS="$OPENNMS_HOME/etc"

	for dir in "$OPENNMS_HOME"/*webapps/*; do
		if [ -d "$dir/WEB-INF" ]; then
			CHECKDIRS="$CHECKDIRS $dir/WEB-INF"
		fi
	done

	for EXTENSION in rpmnew rpmsave dpkg-dist; do
		if [ "$(find "$CHECKDIRS" -name \*."$EXTENSION" 2>/dev/null | wc -l)" -gt 0 ]; then
			cat <<END >&2

WARNING!  You have files that end in .$EXTENSION in your
OPENNMS_HOME ($OPENNMS_HOME) directory.

The format of the original files may have changed since
you modified them before installing a new version.
Please double-check that your configuration files are
up-to-date and delete any leftover .$EXTENSION files or
${install.package.description} will not start.

END
			case "$COMMAND" in
				status)
					# when calling `opennms status` return 3 for "stopped"
					return 3	# From LSB: 3 - program is stopped
					;;
				*)
					# any other init command should return 6 on error
					return 6	# From LSB: 6 - program is not configured
					;;
			esac
		fi
	done

	return 0
}

checkLogDir(){
	local LOGDIR="$OPENNMS_HOME/logs"

	if [ ! -e "$LOGDIR" ]; then
		mkdir -p "$LOGDIR"
	fi

	return 0
}

runCmd(){
	if [ "$NOEXECUTE" -eq 1 ]; then
		__tmp_array=()
		for ARG in "$@"; do
			__tmp_array+=("'$ARG'")
		done
		echo "Skipping execution:" "${__tmp_array[@]}"
	else
		"$@"
	fi
}

doStart(){
	checkXmlFiles || return $?
	checkRpmFiles || return $?
	checkLogDir   || return $?

	doStatus "$@"
	status=$?
	case $status in
		0)
			echo "${install.package.description} is already running." >&2
			return 0
			;;

		160)
			echo "${install.package.description} is partially running." >&2
			echo "If you have just attempted starting ${install.package.description}, please try again in a few" >&2
			echo "moments, otherwise, at least one service probably had issues starting." >&2
			echo "Check your logs in $LOG_DIRECTORY for errors." >&2
			return 1
			;;

		3)
			# don't do anything, it isn't running, which is good
			# because we are going to start it. :-)
			true
			;;

		*)
			echo "Unknown value return from doStatus: $status" >&2
			return 1
	esac


	if [ "$NOEXECUTE" -eq 0 ] && ! "${JAVA_CMD[@]}" "-Dopennms.home=$OPENNMS_HOME" -jar "$BOOTSTRAP" check; then
		echo "${install.package.description} was unable to connect to the 'opennms' database configured in opennms-datasources.xml." >&2
		return 1
	fi

	##########################################################################
	# Run opennms with the "-t" option to enable the Java Platform Debugging
	# Architecture. This will open a server socket on port 8001 that can be
	# connected to by a remote java debugger. A good choice is JSwat which can
	# be found at http://www.bluemarsh.com
	###########################################################################
	if [ "$TEST" -gt 0 ]; then
		echo "- enabling JPDA debugging on port 8001" >&2
		JPDA=("-agentlib:jdwp=transport=dt_socket,server=y,address=8001,suspend=n")
	fi

	# See: http://www.khelekore.org/jmp/tijmp/
	if [ "$TPROFILE" -gt 0 ]; then
		echo "- enabling TIJMP Profiling" >&2
		JPDA=("-Dtijmp.jar=/usr/share/java/tijmp-0.6.jar" "-agentlib:tijmp" "${JPDA[@]}")
	fi

	# See: http://oprofile.sourceforge.net/doc/setup-jit.html
	if [ "$OPROFILE" -gt 0 ]; then
		echo "- enabling OProfile support" >&2
		JPDA=("-agentpath:/usr/lib/oprofile/libjvmti_oprofile.so" "${JPDA[@]}")
	fi

	if [ "$SERVICE" = "" ]; then
		APP_VM_PARMS=("${JPDA[@]}" "${MANAGER_OPTIONS[@]}")
		APP_PARMS_BEFORE=("start")
	else
		APP_VM_PARMS=("${CONTROLLER_OPTIONS[@]}")
		APP_PARMS_BEFORE=(start "$SERVICE")
	fi

	JAVA_EXE="$("$OPENNMS_HOME/bin/runjava" -c -v)"
	JAVA_EXE_BINDIR="$(dirname "$JAVA_EXE")"
	if [ ! -x "$JAVA_EXE_BINDIR"/javac ]; then
		# this is a JRE, try to use ECJ for Jetty compilation instead
		APP_VM_PARMS=("-Dorg.apache.jasper.compiler.disablejsr199=true" "${APP_VM_PARMS[@]}")
	fi

	CMD=("${JAVA_CMD[@]}" "${APP_VM_PARMS[@]}" -jar "$BOOTSTRAP" "${APP_PARMS_CONTROLLER[@]}" "${APP_PARMS_BEFORE[@]}" "$@" "${APP_PARMS_AFTER[@]}")
	if [ "$BACKGROUND" = 1 ]; then
		# shellcheck disable=SC2129
		echo "------------------------------------------------------------------------------" >> "$REDIRECT"
		date >> "$REDIRECT"
		echo "begin ulimit settings:" >> "$REDIRECT"
		ulimit -a >> "$REDIRECT"
		echo "end ulimit settings" >> "$REDIRECT"
		echo "Executing command:" "${CMD[@]}" >> "$REDIRECT"
		runCmd "${CMD[@]}" >>"$REDIRECT" 2>&1 &
		OPENNMS_PID=$!
		echo $OPENNMS_PID > "$OPENNMS_PIDFILE"
	else
		echo "running ulimit -a"
		ulimit -a
		runCmd "${CMD[@]}"
		exit $?
	fi

	if [ "$START_TIMEOUT" -eq 0 ]; then
		# don't wait for startup
		$opennms_echo "(not waiting for startup) \c"
		return 0
	fi

	# wait for startup
	STATUS_ATTEMPTS=0
	while [ "$STATUS_ATTEMPTS" -lt "$START_TIMEOUT" ]; do
		if doStatus "$@"; then
			return 0
		fi
		if isRunning "$OPENNMS_PID"; then
			true		# Java process is still running... don't do anything
		else
			echo "Started ${install.package.description}, but it stopped running: for details see $REDIRECT" >&2
			return 1
		fi
		sleep $STATUS_WAIT
		((STATUS_ATTEMPTS++))
	done

	echo "Started ${install.package.description}, but it has not finished starting up" >&2
	return 1
}

doPause(){
	if doStatus "$@"; then
		# If there is a PID file for OpenNMS, specify the PID
		PID="$(getPid)"
		if [ "$PID" -gt 0 ]; then
			PARM_PID=("-p" "$PID")
		else
			PARM_PID=()
		fi

		APP_VM_PARMS=("${CONTROLLER_OPTIONS[@]}")
		APP_PARMS_BEFORE=("${PARM_PID[@]}" -u "$JMX_URL" pause)
		if [ -n "$SERVICE" ]; then
			APP_PARMS_BEFORE+=("$SERVICE")
		fi
		runCmd "${JAVA_CMD[@]}" "${APP_VM_PARMS[@]}" -jar "$BOOTSTRAP" "${APP_PARMS_CONTROLLER[@]}" "${APP_PARMS_BEFORE[@]}" "$@" "${APP_PARMS_AFTER[@]}"
	else
		echo "${install.package.description} is not running." >&2
	fi
}

doResume(){
	if doStatus "$@"; then
		# If there is a PID file for OpenNMS, specify the PID
		PID="$(getPid)"
		if [ "$PID" -gt 0 ]; then
			PARM_PID=("-p" "$PID")
		else
			PARM_PID=()
		fi

		APP_VM_PARMS=("${CONTROLLER_OPTIONS[@]}")
		APP_PARMS_BEFORE=("${PARM_PID[@]}" -u "$JMX_URL" resume)
		if [ -n "$SERVICE" ]; then
			APP_PARMS_BEFORE+=("$SERVICE")
		fi
		runCmd "${JAVA_CMD[@]}" "${APP_VM_PARMS[@]}" -jar "$BOOTSTRAP" "${APP_PARMS_CONTROLLER[@]}" "${APP_PARMS_BEFORE[@]}" "$@" "${APP_PARMS_AFTER[@]}"
	else
		echo "${install.package.description} is not running." >&2
	fi
}

doCheck() {
	if doStatus "$@"; then
		# do nothing.. it's running
		exit 0
	fi

	echo "${install.package.description} is not running... Restarting" >&2
	"$OPENNMS_HOME/bin/opennms" start

	exit 0
}

doStop() {
	doStatus "$@"
	if [ "$?" -eq 3 ]; then
		(sleep 1; echo "Trying to stop ${install.package.description} but it's already stopped." >&2)
		return 0   # LSB says: stopping when stopped is successful
	fi

	PID="$(getPid)"
	if [ "$PID" -gt 0 ]; then
		echo "=== ${install.package.description} Complimentary Thread Dump ===" >> "$REDIRECT"
		kill -3 "$PID" >> "$REDIRECT" 2>&1
	else
		echo "=== WARNING: Unable to Perform Complimentary Thread Dump ===" >> "$REDIRECT"
	fi

	STATUS_ATTEMPTS=0
	while [ "$STATUS_ATTEMPTS" -lt "$STOP_TIMEOUT" ]; do
		doStatus "$@"
		if [ "$?" -eq 3 ]; then
			echo "" > "$OPENNMS_PIDFILE"
			return 0
		fi

		# If there is a PID file for OpenNMS, specify the PID
		PID="$(getPid)"
		if [ "$PID" -gt 0 ]; then
			PARM_PID=("-p" "$PID")
		else
			PARM_PID=()
		fi

		APP_VM_PARMS=("${CONTROLLER_OPTIONS[@]}")
		APP_PARMS_BEFORE=("${PARM_PID[@]}" -u "$JMX_URL" stop)
		if [ -n "$SERVICE" ]; then
			APP_PARMS_BEFORE+=("$SERVICE")
		fi
		runCmd "${JAVA_CMD[@]}" "${APP_VM_PARMS[@]}" -jar "$BOOTSTRAP" "${APP_PARMS_CONTROLLER[@]}" "${APP_PARMS_BEFORE[@]}" "$@" "${APP_PARMS_AFTER[@]}"

		sleep $STATUS_WAIT
		((STATUS_ATTEMPTS++))
	done

	return 1
}

doKill(){
	if doStatus "$@"; then
		# If there is a PID file for OpenNMS, specify the PID
		PID="$(getPid)"
		if [ "$PID" -gt 0 ]; then
			PARM_PID=("-p" "$PID")
		else
			PARM_PID=()
		fi

		APP_VM_PARMS=("${CONTROLLER_OPTIONS[@]}")
		APP_PARMS_BEFORE=("${PARM_PID[@]}" -u "$JMX_URL" exit)
		runCmd "${JAVA_CMD[@]}" "${APP_VM_PARMS[@]}" -jar "$BOOTSTRAP" "${APP_PARMS_CONTROLLER[@]}" "${APP_PARMS_BEFORE[@]}" "$@" "${APP_PARMS_AFTER[@]}"
	fi

	PID="$(getPid)"
	if [ "$PID" -gt 0 ]; then
		if isRunning "$PID"; then
			kill -9 "$PID" > /dev/null 2>&1
			return $?
		fi
	fi

	echo "" > "$OPENNMS_PIDFILE"
	return 0
}

doStatus(){
	if [ $OPENNMS_UNIT_TEST -eq 1 ] && [ -n "$OPENNMS_UNIT_TEST_STATUS" ]; then
		eval "return $OPENNMS_UNIT_TEST_STATUS"
		return $?
	fi

	if [ "$VERBOSE" -gt 0 ]; then
		PARM_VERBOSE=("-v")
	else
		PARM_VERBOSE=()
	fi

	# If there is a PID file for OpenNMS, specify the PID
	PID="$(getPid)"
	if [ "$PID" -gt 0 ]; then
		PARM_PID=("-p" "$PID")
	else
		PARM_PID=()
	fi

	APP_VM_PARMS=("${CONTROLLER_OPTIONS[@]}")
	APP_PARMS_BEFORE=("${PARM_PID[@]}" -u "$JMX_URL" "${PARM_VERBOSE[@]}" status)
	runCmd "${JAVA_CMD[@]}" "${APP_VM_PARMS[@]}" -jar "$BOOTSTRAP" "${APP_PARMS_CONTROLLER[@]}" "${APP_PARMS_BEFORE[@]}" "$@" "${APP_PARMS_AFTER[@]}"
}

FUNCTIONS_LOADED=0

if [ -f /etc/SuSE-release ]; then
	# shellcheck disable=SC1091
	. /etc/rc.status
	rc_reset
else
	# Source function library.
	for dir in "$INITDIR" /etc /etc/rc.d; do
		if [ -f "$dir/init.d/functions" ] && [ "$FUNCTIONS_LOADED" -eq 0 ]; then
			# shellcheck disable=SC1090
			. "$dir/init.d/functions"
			FUNCTIONS_LOADED=1
		fi
	done
fi

if [ "$(echo "\000\c" | wc -c)" -eq 1 ]; then
	opennms_echo="echo"
elif [ "$(echo -e "\000\c" | wc -c)" -eq 1 ]; then
	opennms_echo="echo -e"
elif [ "$(/bin/echo "\000\c" | wc -c)" -eq 1 ]; then
	opennms_echo="/bin/echo"
elif [ "$(/bin/echo -e "\000\c" | wc -c)" -eq 1 ]; then
	opennms_echo="/bin/echo -e"
else
	echo "ERROR: could not get 'echo' to emit just a null character" >&2
	exit 1
fi

ulimit -s $MAXIMUM_SIZE_STACK_SEGMENT > /dev/null 2>&1
ulimit -n $MAXIMUM_FILE_DESCRIPTORS > /dev/null 2>&1
if [ x"$(uname)" = x"Darwin" ]; then
	for flag in "-d" "-f" "-l" "-m" "-n" "-s" "-u" "-v"; do
		ulimit $flag unlimited >/dev/null 2>&1
	done
fi

umask 002

# XXX is this needed?  maybe we should "cd $OPENNMS_HOME/logs" so hotspot
# XXX error files go somewhere reasonable
cd "$OPENNMS_HOME" || { echo "could not \"cd $OPENNMS_HOME\"" >&2; exit 1; }

# define needed for grep to find opennms easily
JAVA_CMD=("$OPENNMS_HOME/bin/runjava" -r "${RUNJAVA_OPTIONS[@]}" --)
BOOTSTRAP="$OPENNMS_HOME/lib/opennms_bootstrap.jar"

MANAGER_OPTIONS=()
#MANAGER_OPTIONS+=("-DOPENNMSLAUNCH")
MANAGER_OPTIONS+=("-Dopennms.home=$OPENNMS_HOME")
#MANAGER_OPTIONS+=("-Djcifs.properties=$OPENNMS_HOME/etc/jcifs.properties")
MANAGER_OPTIONS+=("-Xmx${JAVA_HEAP_SIZE}m")
MANAGER_OPTIONS+=("-XX:+HeapDumpOnOutOfMemoryError")
JAVA_VERSION="$("$OPENNMS_HOME/bin/runjava" -p -f 2> /dev/null)"
JAVA_SHORT_VERSION="$(echo "$JAVA_VERSION" | cut -d. -f1)"

JAVA_MODULES=(
	java.base \
	java.compiler \
	java.datatransfer \
	java.desktop \
	java.instrument \
	java.logging \
	java.management \
	java.management.rmi \
	java.naming \
	java.prefs \
	java.rmi \
	java.scripting \
	java.security.jgss \
	java.security.sasl \
	java.sql \
	java.sql.rowset \
	java.xml \
	jdk.attach \
	jdk.httpserver \
	jdk.jdi \
	jdk.sctp \
	jdk.security.auth \
	jdk.xml.dom \
)

if [ "$JAVA_SHORT_VERSION" -lt 9 ]; then
	# Java 8, use the endorsed directory
	JAVA_CMD=("${JAVA_CMD[@]}" "-Djava.endorsed.dirs=$OPENNMS_HOME/lib/endorsed")
else
	# Java 9+, add required modules
	OIFS="$IFS"
	IFS=","
	ADD_MODULES="--add-modules=${JAVA_MODULES[*]}"
	IFS="$OIFS"
	JAVA_CMD=("${JAVA_CMD[@]}" "$ADD_MODULES")
fi

if [ -n "$USE_INCGC" ] && [ "$USE_INCGC" = true ] ; then
	MANAGER_OPTIONS+=("-Xincgc")
fi

#if [ "$(echo "${ADDITIONAL_MANAGER_OPTIONS[@]}" | grep -c -- -Dcom.sun.management.jmxremote.port=)" -eq 0 ]; then
#	ADDITIONAL_MANAGER_OPTIONS+=("-Dcom.sun.management.jmxremote.port=18980")
#fi

#if [ "$(echo "${ADDITIONAL_MANAGER_OPTIONS[@]}" | grep -c -- -Dcom.sun.management.jmxremote.ssl=)" -eq 0 ]; then
#	ADDITIONAL_MANAGER_OPTIONS+=("-Dcom.sun.management.jmxremote.ssl=false")
#fi

if [ "$(echo "${ADDITIONAL_MANAGER_OPTIONS[@]}" | grep -c -- -Dcom.sun.management.jmxremote.authenticate=)" -eq 0 ]; then
	ADDITIONAL_MANAGER_OPTIONS+=("-Dcom.sun.management.jmxremote.authenticate=true")
fi

if [ "$(echo "${ADDITIONAL_MANAGER_OPTIONS[@]}" | grep -c -- -Dcom.sun.management.jmxremote.login.config=)" -eq 0 ]; then
	ADDITIONAL_MANAGER_OPTIONS+=("-Dcom.sun.management.jmxremote.login.config=opennms")
fi

if [ "$(echo "${ADDITIONAL_MANAGER_OPTIONS[@]}" | grep -c -- -Dcom.sun.management.jmxremote.access.file=)" -eq 0 ]; then
	ADDITIONAL_MANAGER_OPTIONS+=("-Dcom.sun.management.jmxremote.access.file=$OPENNMS_HOME/etc/jmxremote.access")
fi

#if [ "$(echo "${ADDITIONAL_MANAGER_OPTIONS[@]}" | grep -c -- -Djava.security.debug=)" -eq 0 ]; then
#	ADDITIONAL_MANAGER_OPTIONS+=("-Djava.security.debug=all")
#fi

if [ "$(echo "${ADDITIONAL_MANAGER_OPTIONS[@]}" | grep -c -- -DisThreadContextMapInheritable=)" -eq 0 ]; then
	ADDITIONAL_MANAGER_OPTIONS+=("-DisThreadContextMapInheritable=true")
fi

# Fix for NMS-8125: Groovy meta-space leak
if [ "$(echo "${ADDITIONAL_MANAGER_OPTIONS[@]}" | grep -c -- -Dgroovy.use.classvalue=)" -eq 0 ]; then
	ADDITIONAL_MANAGER_OPTIONS+=("-Dgroovy.use.classvalue=true")
fi

if [ "$(echo "${ADDITIONAL_MANAGER_OPTIONS[@]}" | grep -c MaxMetaspaceSize=)" -eq 0 ]; then
	ADDITIONAL_MANAGER_OPTIONS+=("-XX:MaxMetaspaceSize=512m")
fi

if [ "$(echo "${ADDITIONAL_MANAGER_OPTIONS[@]}" | grep -c -- -Djava.io.tmpdir=)" -eq 0 ]; then
	if [ ! -d "$OPENNMS_HOME/data/tmp" ]; then
		mkdir -p "$OPENNMS_HOME/data/tmp"
	fi
	ADDITIONAL_MANAGER_OPTIONS+=("-Djava.io.tmpdir=$OPENNMS_HOME/data/tmp")
fi

# Fix for Attach API listener sometimes going AWOL
if [ "$(echo "${ADDITIONAL_MANAGER_OPTIONS[@]}" | grep -c StartAttachListener)" -eq 0 ]; then
	ADDITIONAL_MANAGER_OPTIONS+=("-XX:+StartAttachListener")
fi

if (( ${#ADDITIONAL_MANAGER_OPTIONS[@]} )); then
	MANAGER_OPTIONS+=("${ADDITIONAL_MANAGER_OPTIONS[@]}")
fi


if [ -n "$HOTSPOT" ] && [ "$HOTSPOT" = true ] ; then
	JAVA_CMD+=("-server")
fi

if (( ${#ADDITIONAL_CONTROLLER_OPTIONS} )); then
	CONTROLLER_OPTIONS+=("${ADDITIONAL_CONTROLLER_OPTIONS[@]}")
fi

TEST=0
TPROFILE=0
OPROFILE=0
NOEXECUTE=0
VERBOSE=0
BACKGROUND=1

NAME="opennms"

while getopts c:fntvpoQ c; do
	case $c in
		c)
			APP_PARMS_CONTROLLER+=("-t" "$OPTARG")
			;;
		f)
			BACKGROUND=0
			;;
		n)
			NOEXECUTE=1
			;;
		Q)
			START_TIMEOUT=0
			;;
		t)
			TEST=1
			;;
		p)
			TPROFILE=1
			;;
		o)
			OPROFILE=1
			;;
		v)
			VERBOSE=1
			VERBOSE_GC=1
			;;

		"?")
			show_help
			exit 1
			;;
	esac
done
shift "$((OPTIND - 1))"

if [ "$#" -eq 0 ]; then
	show_help
	exit 1
else
	COMMAND="$1"; shift
fi

if [ "$#" -gt 0 ]; then
	SERVICE="$1"; shift
else
	SERVICE=""
fi

if [ "$#" -gt 0 ]; then
	show_help
	exit 1
fi

if [ x"$SERVICE" = x"all" ]; then
	SERVICE=""
fi

if [ x"$VERBOSE_GC" != x"" ]; then
	MANAGER_OPTIONS+=("-verbose:gc")
fi

if [ ! -f "$OPENNMS_HOME/etc/configured" ]; then
	cat <<END >&2
$0: ${install.package.description} not configured.
$OPENNMS_HOME/etc/configured does not exist.

You need to run the installer to set up the database.  In most
cases, it is enough to run:

  $OPENNMS_HOME/bin/install -dis

For details, see the install guide at:

http://www.opennms.org/index.php/QuickStart#Initialize_OpenNMS_and_the_Database

END

	case "$COMMAND" in
		status)
			# when calling `opennms status` return 3 for "stopped"
			exit 3	# From LSB: 3 - program is stopped
			;;
		*)
			# any other init command should return 6 on error
			exit 6	# From LSB: 6 - program is not configured
			;;
	esac
fi

myuser="$(id -u -n)"
if [ x"$myuser" = x"$RUNAS" ]; then
	true # all is well
else
	echo "Error: you must run this script as $RUNAS, not '$myuser'" >&2
	exit 4	# According to LSB: 4 - user had insufficient privileges
fi

case "$COMMAND" in
	start|spawn)
		$opennms_echo "Starting ${install.package.description}: \c"

		if [ -f /etc/SuSE-release ]; then
			doStart "$@"

			# Remember status and be verbose
			rc_status -v
		elif [ "$FUNCTIONS_LOADED" -ne 0 ]; then
			if doStart "$@"; then
				echo_success
				if [ -w /var/lock/subsys ]; then
					touch /var/lock/subsys/${NAME}
				fi
			else
				echo_failure
			fi
			echo ""
		else
			if doStart "$@"; then
				echo "ok"
			else
				echo "failed"
			fi
		fi
		;;

	stop)
		$opennms_echo "Stopping ${install.package.description}: \c"
		if [ -f /etc/SuSE-release ]; then
			doStop "$@"

			# Remember status and be verbose
			rc_status -v

			doKill "$@"
		elif [ "$FUNCTIONS_LOADED" -ne 0 ]; then
			if doStop "$@"; then
				echo_success
			else
				echo_failure
			fi
			if [ -w /var/lock/subsys ]; then
				rm -f /var/lock/subsys/${NAME}
			fi
			echo ""

			doKill "$@"
		else
			if doStop "$@"; then
				echo "stopped"
			else
				echo "failed"
			fi

			doKill "$@"
		fi
		;;

	restart)
		## Stop the service and regardless of whether it was
		## running or not, start it again.
		__opennms_cmd=("$OPENNMS_HOME/bin/opennms");
		if [ "$NOEXECUTE" -eq 1 ]; then
			__opennms_cmd+=("-n")
		fi
		if [ "$BACKGROUND" -eq 0 ]; then
			__opennms_cmd+=("-f")
		fi
		"${__opennms_cmd[@]}" "stop" && \
		"${__opennms_cmd[@]}" "start"
		;;

	status)
		if [ -f /etc/SuSE-release ]; then
			$opennms_echo "Checking for ${install.package.description}: \c"
			if [ "$VERBOSE" -gt 0 ]; then
				echo ""
			fi
			doStatus "$@"

			# Remember status and be verbose
			rc_status -v
		else
			doStatus "$@"
			case $? in
				0)
					echo "${NAME} is running"
					;;

				3)
					echo "${NAME} is stopped"
					;;

				160)
					echo "${NAME} is partially running"
					;;

				*)
					echo "Unknown return code from doStatus: $ret" >&2
			esac
		fi
		;;

	configtest)
		$opennms_echo "Validating XML files: \c"
		if checkXmlFiles; then
			echo "PASSED"
		fi
		;;

	ssh)
		karafSshPort="$(grep "^sshPort" "${OPENNMS_HOME}/etc/org.apache.karaf.shell.cfg" | cut -d= -f2)"
		karafUser="$(grep "^karaf.local.user" "${OPENNMS_HOME}/etc/system.properties" | cut -d= -f2 | tr -d "[:blank:]")"
		$opennms_echo "Trying to establish SSH connection to OpenNMS Karaf Shell ($karafUser@localhost:$karafSshPort)..."
		ssh -o NoHostAuthenticationForLocalhost=yes -o HostKeyAlgorithms=+ssh-dss -l "$karafUser" -p "$karafSshPort" localhost
		;;

	pause)
		doPause "$@"
		;;

	check)
		doCheck "$@"
		;;

	resume)
		doResume "$@"
		;;

	kill)
		doKill "$@"
		;;

	*)
		echo ""
		echo "ERROR: unknown command \"$COMMAND\""
		show_help
		exit 2
		;;
esac<|MERGE_RESOLUTION|>--- conflicted
+++ resolved
@@ -211,15 +211,9 @@
 			fi
 		done >"$TEMPFILE"
 		cat "$TEMPFILE" >&2
-<<<<<<< HEAD
 		FAILCOUNT="$(grep -c 'XML validation failed' < "$TEMPFILE")"
-		rm "$TEMPFILE"
+		rm -f "$TEMPFILE"
 		if [ "$FAILCOUNT" -gt 0 ]; then
-=======
-		FAILCOUNT=`cat "$TEMPFILE" | grep -c 'XML validation failed'`
-		rm -f "$TEMPFILE"
-		if [ $FAILCOUNT -gt 0 ]; then
->>>>>>> d0e80755
 			echo "Validation failed on $FAILCOUNT XML files.  Exiting." >&2
 			case "$COMMAND" in
 				status)
