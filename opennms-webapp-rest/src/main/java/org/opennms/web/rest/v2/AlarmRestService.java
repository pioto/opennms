/*******************************************************************************
 * This file is part of OpenNMS(R).
 *
 * Copyright (C) 2008-2014 The OpenNMS Group, Inc.
 * OpenNMS(R) is Copyright (C) 1999-2014 The OpenNMS Group, Inc.
 *
 * OpenNMS(R) is a registered trademark of The OpenNMS Group, Inc.
 *
 * OpenNMS(R) is free software: you can redistribute it and/or modify
 * it under the terms of the GNU Affero General Public License as published
 * by the Free Software Foundation, either version 3 of the License,
 * or (at your option) any later version.
 *
 * OpenNMS(R) is distributed in the hope that it will be useful,
 * but WITHOUT ANY WARRANTY; without even the implied warranty of
 * MERCHANTABILITY or FITNESS FOR A PARTICULAR PURPOSE.  See the
 * GNU Affero General Public License for more details.
 *
 * You should have received a copy of the GNU Affero General Public License
 * along with OpenNMS(R).  If not, see:
 *      http://www.gnu.org/licenses/
 *
 * For more information contact:
 *     OpenNMS(R) Licensing <license@opennms.org>
 *     http://www.opennms.org/
 *     http://www.opennms.com/
 *******************************************************************************/

package org.opennms.web.rest.v2;

import java.util.Collection;
import java.util.HashMap;
import java.util.Map;
import java.util.Objects;
import java.util.SortedSet;
import java.util.concurrent.Callable;

import javax.ws.rs.Consumes;
import javax.ws.rs.DELETE;
import javax.ws.rs.POST;
import javax.ws.rs.PUT;
import javax.ws.rs.Path;
import javax.ws.rs.PathParam;
import javax.ws.rs.core.Context;
import javax.ws.rs.core.MediaType;
import javax.ws.rs.core.Response;
import javax.ws.rs.core.Response.Status;
import javax.ws.rs.core.SecurityContext;
import javax.ws.rs.core.UriInfo;

import org.apache.commons.lang3.EnumUtils;
import org.apache.commons.lang3.StringUtils;
import org.apache.cxf.jaxrs.ext.search.SearchBean;
import org.opennms.core.config.api.JaxbListWrapper;
import org.opennms.core.criteria.Alias.JoinType;
import org.opennms.core.criteria.CriteriaBuilder;
import org.opennms.core.criteria.Fetch.FetchType;
import org.opennms.core.criteria.restrictions.Restrictions;
import org.opennms.core.resource.Vault;
import org.opennms.netmgt.dao.api.AcknowledgmentDao;
import org.opennms.netmgt.dao.api.AlarmDao;
import org.opennms.netmgt.dao.api.AlarmRepository;
import org.opennms.netmgt.events.api.EventConstants;
import org.opennms.netmgt.model.AckAction;
import org.opennms.netmgt.model.OnmsAcknowledgment;
import org.opennms.netmgt.model.OnmsAlarm;
import org.opennms.netmgt.model.TroubleTicketState;
import org.opennms.web.rest.mapper.v2.AlarmMapper;
import org.opennms.web.rest.model.v2.AlarmCollectionDTO;
import org.opennms.web.rest.model.v2.AlarmDTO;
import org.opennms.web.rest.support.Aliases;
import org.opennms.web.rest.support.CriteriaBehavior;
import org.opennms.web.rest.support.CriteriaBehaviors;
import org.opennms.web.rest.support.IpLikeCriteriaBehavior;
import org.opennms.web.rest.support.MultivaluedMapImpl;
import org.opennms.web.rest.support.SearchProperties;
import org.opennms.web.rest.support.SearchProperty;
import org.opennms.web.rest.support.SecurityHelper;
import org.opennms.web.svclayer.TroubleTicketProxy;
import org.springframework.beans.factory.annotation.Autowired;
import org.springframework.stereotype.Component;
import org.springframework.transaction.annotation.Transactional;

/**
 * Basic Web Service using REST for {@link OnmsAlarm} entity.
 *
 * @author <a href="agalue@opennms.org">Alejandro Galue</a>
 */
@Component
@Path("alarms")
@Transactional
public class AlarmRestService extends AbstractDaoRestServiceWithDTO<OnmsAlarm,AlarmDTO,SearchBean,Integer,Integer> {

    @Autowired
    private AlarmDao m_dao;

    @Autowired
    private AcknowledgmentDao m_ackDao;

    @Autowired
    private AlarmRepository m_repository;

    @Autowired
    private TroubleTicketProxy m_troubleTicketProxy;

    @Autowired
    private AlarmMapper m_alarmMapper;

    @Override
    protected AlarmDao getDao() {
        return m_dao;
    }

    @Override
    protected Class<OnmsAlarm> getDaoClass() {
        return OnmsAlarm.class;
    }

    @Override
    protected Class<SearchBean> getQueryBeanClass() {
        return SearchBean.class;
    }

    @Override
    protected CriteriaBuilder getCriteriaBuilder(UriInfo uriInfo) {
        final CriteriaBuilder builder = new CriteriaBuilder(getDaoClass(), Aliases.alarm.toString());

        builder.fetch("lastEvent", FetchType.EAGER);

        // 1st level JOINs
        builder.alias("lastEvent", "lastEvent", JoinType.LEFT_JOIN);
        builder.alias("distPoller", Aliases.distPoller.toString(), JoinType.LEFT_JOIN);
        builder.alias("node", Aliases.node.toString(), JoinType.LEFT_JOIN);
        builder.alias("serviceType", Aliases.serviceType.toString(), JoinType.LEFT_JOIN);

        // 2nd level JOINs
        builder.alias(Aliases.node.prop("assetRecord"), Aliases.assetRecord.toString(), JoinType.LEFT_JOIN);
        // Left joins on a toMany relationship need a join condition so that only one row is returned
        builder.alias(Aliases.node.prop("ipInterfaces"), Aliases.ipInterface.toString(), JoinType.LEFT_JOIN, Restrictions.or(Restrictions.eqProperty(Aliases.ipInterface.prop("ipAddress"), Aliases.alarm.prop("ipAddr")), Restrictions.isNull(Aliases.ipInterface.prop("ipAddress"))));
        builder.alias(Aliases.node.prop("location"), Aliases.location.toString(), JoinType.LEFT_JOIN);
        // Left joins on a toMany relationship need a join condition so that only one row is returned
        builder.alias(Aliases.node.prop("snmpInterfaces"), Aliases.snmpInterface.toString(), JoinType.LEFT_JOIN, Restrictions.or(Restrictions.eqProperty(Aliases.snmpInterface.prop("ifIndex"), Aliases.alarm.prop("ifIndex")), Restrictions.isNull(Aliases.snmpInterface.prop("ifIndex"))));

        builder.orderBy("lastEventTime").desc(); // order by last event time by default

        return builder;
    }

    @Override
    protected JaxbListWrapper<AlarmDTO> createListWrapper(Collection<AlarmDTO> list) {
        return new AlarmCollectionDTO(list);
    }

    @Override
    protected SortedSet<SearchProperty> getQueryProperties() {
        return SearchProperties.ALARM_SERVICE_PROPERTIES;
    }

    @Override
    protected Map<String, CriteriaBehavior<?>> getCriteriaBehaviors() {
        final Map<String, CriteriaBehavior<?>> map = new HashMap<>();

        // Root alias
        map.putAll(CriteriaBehaviors.ALARM_BEHAVIORS);
        // Allow iplike queries on ipAddr
        map.put("ipAddr", new IpLikeCriteriaBehavior("ipAddr"));

        map.putAll(CriteriaBehaviors.withAliasPrefix(Aliases.alarm, CriteriaBehaviors.ALARM_BEHAVIORS));
        // Allow iplike queries on alarm.ipAddr
        map.put(Aliases.alarm.prop("ipAddr"), new IpLikeCriteriaBehavior("ipAddr"));

        // 1st level JOINs
        map.putAll(CriteriaBehaviors.withAliasPrefix(Aliases.distPoller, CriteriaBehaviors.DIST_POLLER_BEHAVIORS));
        map.putAll(CriteriaBehaviors.withAliasPrefix("lastEvent", CriteriaBehaviors.EVENT_BEHAVIORS));
        map.putAll(CriteriaBehaviors.withAliasPrefix(Aliases.node, CriteriaBehaviors.NODE_BEHAVIORS));
        map.putAll(CriteriaBehaviors.withAliasPrefix(Aliases.serviceType, CriteriaBehaviors.SERVICE_TYPE_BEHAVIORS));

        // 2nd level JOINs
        map.putAll(CriteriaBehaviors.withAliasPrefix(Aliases.assetRecord, CriteriaBehaviors.ASSET_RECORD_BEHAVIORS));
        map.putAll(CriteriaBehaviors.withAliasPrefix(Aliases.ipInterface, CriteriaBehaviors.IP_INTERFACE_BEHAVIORS));
        map.putAll(CriteriaBehaviors.withAliasPrefix(Aliases.location, CriteriaBehaviors.MONITORING_LOCATION_BEHAVIORS));
        map.putAll(CriteriaBehaviors.withAliasPrefix(Aliases.category, CriteriaBehaviors.NODE_CATEGORY_BEHAVIORS));
        map.putAll(CriteriaBehaviors.withAliasPrefix(Aliases.snmpInterface, CriteriaBehaviors.SNMP_INTERFACE_BEHAVIORS));

        return map;
    }

    @Override
    protected OnmsAlarm doGet(UriInfo uriInfo, Integer id) {
        return getDao().get(id);
    }

    @Override
    protected Response doUpdate(SecurityContext securityContext, UriInfo uriInfo, OnmsAlarm alarm, MultivaluedMapImpl params) {
        boolean isProcessAck = true;

        final String ackValue = params.getFirst("ack");
        final String escalateValue = params.getFirst("escalate");
        final String clearValue = params.getFirst("clear");
        final String ackUserValue = params.getFirst("ackUser");
        final String ticketIdValue = params.getFirst("ticketId");
        final String ticketStateValue = params.getFirst("ticketState");

        final String ackUser = ackUserValue == null ? securityContext.getUserPrincipal().getName() : ackUserValue;
        SecurityHelper.assertUserEditCredentials(securityContext, ackUser);

        final OnmsAcknowledgment acknowledgement = new OnmsAcknowledgment(alarm, ackUser);
        acknowledgement.setAckAction(AckAction.UNSPECIFIED);
        if (ackValue != null) {
            if (Boolean.parseBoolean(ackValue)) {
                acknowledgement.setAckAction(AckAction.ACKNOWLEDGE);
            } else {
                acknowledgement.setAckAction(AckAction.UNACKNOWLEDGE);
            }
        } else if (escalateValue != null) {
            if (Boolean.parseBoolean(escalateValue)) {
                acknowledgement.setAckAction(AckAction.ESCALATE);
            }
        } else if (clearValue != null) {
            if (Boolean.parseBoolean(clearValue)) {
                acknowledgement.setAckAction(AckAction.CLEAR);
            }
        } else if (StringUtils.isNotBlank(ticketIdValue)) {
            isProcessAck = false;
            alarm.setTTicketId(ticketIdValue);
        } else if (EnumUtils.isValidEnum(TroubleTicketState.class, ticketStateValue)) {
            isProcessAck = false;
            alarm.setTTicketState(TroubleTicketState.valueOf(ticketStateValue));
        } else {
            throw getException(Status.BAD_REQUEST, "Must supply one of the 'ack', 'escalate', or 'clear' parameters, set to either 'true' or 'false'.");
        }
        if (isProcessAck) {
            m_ackDao.processAck(acknowledgement);
        } else {
            getDao().saveOrUpdate(alarm);
        }

        return Response.noContent().build();
    }

    @PUT
    @Path("{id}/memo")
    @Consumes(MediaType.APPLICATION_FORM_URLENCODED)
    public Response updateMemo(@Context final SecurityContext securityContext, @PathParam("id") final Integer alarmId, final MultivaluedMapImpl params) {
        final String user = params.containsKey("user") ? params.getFirst("user") : securityContext.getUserPrincipal().getName();
        SecurityHelper.assertUserEditCredentials(securityContext, user);
        final String body = params.getFirst("body");
        if (body == null) throw getException(Status.BAD_REQUEST, "Body cannot be null.");
        m_repository.updateStickyMemo(alarmId, body, user);
        return Response.noContent().build();
    }

    @PUT
    @Path("{id}/journal")
    @Consumes(MediaType.APPLICATION_FORM_URLENCODED)
    public Response updateJournal(@Context final SecurityContext securityContext, @PathParam("id") final Integer alarmId, final MultivaluedMapImpl params) {
        final String user = params.containsKey("user") ? params.getFirst("user") : securityContext.getUserPrincipal().getName();
        SecurityHelper.assertUserEditCredentials(securityContext, user);
        final String body = params.getFirst("body");
        if (body == null) throw getException(Status.BAD_REQUEST, "Body cannot be null.");
        m_repository.updateReductionKeyMemo(alarmId, body, user);
        return Response.noContent().build();
    }

    @DELETE
    @Path("{id}/memo")
    @Consumes(MediaType.APPLICATION_FORM_URLENCODED)
    public Response removeMemo(@Context final SecurityContext securityContext, @PathParam("id") final Integer alarmId) {
        SecurityHelper.assertUserEditCredentials(securityContext, securityContext.getUserPrincipal().getName());
        m_repository.removeStickyMemo(alarmId);
        return Response.noContent().build();
    }

    @DELETE
    @Path("{id}/journal")
    @Consumes(MediaType.APPLICATION_FORM_URLENCODED)
    public Response removeJournal(@Context final SecurityContext securityContext, @PathParam("id") final Integer alarmId) {
        SecurityHelper.assertUserEditCredentials(securityContext, securityContext.getUserPrincipal().getName());
        m_repository.removeReductionKeyMemo(alarmId);
        return Response.noContent().build();
    }

    @POST
    @Path("{id}/ticket/create")
    public Response createTicket(@Context final SecurityContext securityContext, @PathParam("id") final Integer alarmId) throws Exception {
        SecurityHelper.assertUserEditCredentials(securityContext, securityContext.getUserPrincipal().getName());

        return runIfTicketerPluginIsEnabled(() -> {
            final Map<String, String> parameters = new HashMap<>();
            parameters.put(EventConstants.PARM_USER, securityContext.getUserPrincipal().getName());
            m_troubleTicketProxy.createTicket(alarmId, parameters);
            return Response.status(Status.ACCEPTED).build();
        });
    }

    @POST
    @Path("{id}/ticket/update")
    public Response updateTicket(@Context final SecurityContext securityContext, @PathParam("id") final Integer alarmId) throws Exception {
        SecurityHelper.assertUserEditCredentials(securityContext, securityContext.getUserPrincipal().getName());

        return runIfTicketerPluginIsEnabled(() -> {
            m_troubleTicketProxy.updateTicket(alarmId);
            return Response.status(Status.ACCEPTED).build();
        });
    }

    @POST
    @Path("{id}/ticket/close")
    public Response closeTicket(@Context final SecurityContext securityContext, @PathParam("id") final Integer alarmId) throws Exception {
        SecurityHelper.assertUserEditCredentials(securityContext, securityContext.getUserPrincipal().getName());

        return runIfTicketerPluginIsEnabled(() -> {
            m_troubleTicketProxy.closeTicket(alarmId);
            return Response.status(Status.ACCEPTED).build();
        });
    }

    private Response runIfTicketerPluginIsEnabled(Callable<Response> callable) throws Exception {
        if (!isTicketerPluginEnabled()) {
            return Response.status(Status.NOT_IMPLEMENTED).entity("AlarmTroubleTicketer is not enabled. Cannot perform operation").build();
        }
        Objects.requireNonNull(callable);
        final Response response = callable.call();
        return response;
    }

    private boolean isTicketerPluginEnabled() {
        return "true".equalsIgnoreCase(Vault.getProperty("opennms.alarmTroubleTicketEnabled"));
    }

<<<<<<< HEAD
=======
    @Override
    public AlarmDTO mapEntityToDTO(OnmsAlarm alarm) {
        return m_alarmMapper.alarmToAlarmDTO(alarm);
    }

    @Override
    public OnmsAlarm mapDTOToEntity(AlarmDTO dto) {
        return m_alarmMapper.alarmDTOToAlarm(dto);
    }

>>>>>>> 2fbcfbe5
}<|MERGE_RESOLUTION|>--- conflicted
+++ resolved
@@ -328,8 +328,6 @@
         return "true".equalsIgnoreCase(Vault.getProperty("opennms.alarmTroubleTicketEnabled"));
     }
 
-<<<<<<< HEAD
-=======
     @Override
     public AlarmDTO mapEntityToDTO(OnmsAlarm alarm) {
         return m_alarmMapper.alarmToAlarmDTO(alarm);
@@ -339,6 +337,4 @@
     public OnmsAlarm mapDTOToEntity(AlarmDTO dto) {
         return m_alarmMapper.alarmDTOToAlarm(dto);
     }
-
->>>>>>> 2fbcfbe5
 }