--- conflicted
+++ resolved
@@ -401,52 +401,25 @@
 
             switch(property.type) {
                 case FLOAT:
-                    List<Float> floats = new HibernateTemplate(m_sessionFactory).execute(new HibernateListCallback<Float>(property, query));
+                    List<Float> floats = new HibernateTemplate(m_sessionFactory).execute(new HibernateListCallback<Float>(property, query, limit));
                     return Response.ok(new FloatCollection(floats)).build();
                 case INTEGER:
-                    List<Integer> ints = new HibernateTemplate(m_sessionFactory).execute(new HibernateListCallback<Integer>(property, query));
+                    List<Integer> ints = new HibernateTemplate(m_sessionFactory).execute(new HibernateListCallback<Integer>(property, query, limit));
                     return Response.ok(new IntegerCollection(ints)).build();
                 case LONG:
-                    List<Long> longs = new HibernateTemplate(m_sessionFactory).execute(new HibernateListCallback<Long>(property, query));
+                    List<Long> longs = new HibernateTemplate(m_sessionFactory).execute(new HibernateListCallback<Long>(property, query, limit));
                     return Response.ok(new LongCollection(longs)).build();
                 case IP_ADDRESS:
-                    List<InetAddress> addresses = new HibernateTemplate(m_sessionFactory).execute(new HibernateListCallback<InetAddress>(property, query));
+                    List<InetAddress> addresses = new HibernateTemplate(m_sessionFactory).execute(new HibernateListCallback<InetAddress>(property, query, limit));
                     return Response.ok(new StringCollection(addresses.stream().map(InetAddressUtils::str).collect(Collectors.toList()))).build();
                 case STRING:
-                    List<String> strings = new HibernateTemplate(m_sessionFactory).execute(new HibernateListCallback<String>(property, query));
+                    List<String> strings = new HibernateTemplate(m_sessionFactory).execute(new HibernateListCallback<String>(property, query, limit));
                     return Response.ok(new StringCollection(strings)).build();
                 case TIMESTAMP:
-                    List<Date> dates = new HibernateTemplate(m_sessionFactory).execute(new HibernateListCallback<Date>(property, query));
+                    List<Date> dates = new HibernateTemplate(m_sessionFactory).execute(new HibernateListCallback<Date>(property, query, limit));
                     return Response.ok(new DateCollection(dates)).build();
                 default:
                     return Response.noContent().build();
-<<<<<<< HEAD
-=======
-                }
-            }
-
-            switch(property.type) {
-            case FLOAT:
-                List<Float> floats = new HibernateTemplate(m_sessionFactory).execute(new HibernateListCallback<Float>(property, query, limit));
-                return Response.ok(new FloatCollection(floats)).build();
-            case INTEGER:
-                List<Integer> ints = new HibernateTemplate(m_sessionFactory).execute(new HibernateListCallback<Integer>(property, query, limit));
-                return Response.ok(new IntegerCollection(ints)).build();
-            case LONG:
-                List<Long> longs = new HibernateTemplate(m_sessionFactory).execute(new HibernateListCallback<Long>(property, query, limit));
-                return Response.ok(new LongCollection(longs)).build();
-            case IP_ADDRESS:
-                List<InetAddress> addresses = new HibernateTemplate(m_sessionFactory).execute(new HibernateListCallback<InetAddress>(property, query, limit));
-                return Response.ok(new StringCollection(addresses.stream().map(InetAddressUtils::str).collect(Collectors.toList()))).build();
-            case STRING:
-                List<String> strings = new HibernateTemplate(m_sessionFactory).execute(new HibernateListCallback<String>(property, query, limit));
-                return Response.ok(new StringCollection(strings)).build();
-            case TIMESTAMP:
-                List<Date> dates = new HibernateTemplate(m_sessionFactory).execute(new HibernateListCallback<Date>(property, query, limit));
-                return Response.ok(new DateCollection(dates)).build();
-            default:
-                return Response.noContent().build();
->>>>>>> 68f1b7ca
             }
         } else {
             // 404
