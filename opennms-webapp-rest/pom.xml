--- conflicted
+++ resolved
@@ -207,13 +207,14 @@
       <scope>${onmsLibScope}</scope>
     </dependency>
     <dependency>
-<<<<<<< HEAD
       <groupId>org.opennms.features.bsm</groupId>
       <artifactId>org.opennms.features.bsm.service.api</artifactId>
-=======
+      <version>${project.version}</version>
+      <scope>${onmsLibScope}</scope>
+    </dependency>
+    <dependency>
       <groupId>org.opennms.features.rest</groupId>
       <artifactId>org.opennms.features.rest.mapper</artifactId>
->>>>>>> 72a985fa
       <version>${project.version}</version>
       <scope>${onmsLibScope}</scope>
     </dependency>
