/*******************************************************************************
 * This file is part of OpenNMS(R).
 *
 * Copyright (C) 2012 The OpenNMS Group, Inc.
 * OpenNMS(R) is Copyright (C) 1999-2012 The OpenNMS Group, Inc.
 *
 * OpenNMS(R) is a registered trademark of The OpenNMS Group, Inc.
 *
 * OpenNMS(R) is free software: you can redistribute it and/or modify
 * it under the terms of the GNU General Public License as published
 * by the Free Software Foundation, either version 3 of the License,
 * or (at your option) any later version.
 *
 * OpenNMS(R) is distributed in the hope that it will be useful,
 * but WITHOUT ANY WARRANTY; without even the implied warranty of
 * MERCHANTABILITY or FITNESS FOR A PARTICULAR PURPOSE.  See the
 * GNU General Public License for more details.
 *
 * You should have received a copy of the GNU General Public License
 * along with OpenNMS(R).  If not, see:
 *      http://www.gnu.org/licenses/
 *
 * For more information contact:
 *     OpenNMS(R) Licensing <license@opennms.org>
 *     http://www.opennms.org/
 *     http://www.opennms.com/
 *******************************************************************************/

package org.opennms.netmgt.config;

import java.io.File;
<<<<<<< HEAD
import java.util.Map;

=======
import java.net.URISyntaxException;
import java.util.Map;

import org.apache.log4j.Level;
>>>>>>> 86dbc248
import org.junit.After;
import org.junit.Assert;
import org.junit.Before;
import org.junit.Test;
import org.opennms.core.test.MockLogAppender;
import org.opennms.core.xml.CastorUtils;
import org.opennms.netmgt.config.datacollection.DatacollectionConfig;
import org.opennms.netmgt.config.datacollection.DatacollectionGroup;
import org.opennms.netmgt.config.datacollection.Group;
import org.opennms.netmgt.config.datacollection.SnmpCollection;
import org.opennms.netmgt.config.datacollection.SystemDef;
import org.springframework.core.io.InputStreamResource;
import org.springframework.core.io.Resource;

/**
 * DataCollectionConfigParserTest
 * 
 * @author <a href="mail:agalue@opennms.org">Alejandro Galue</a>
 */
public class DataCollectionConfigParserTest {

<<<<<<< HEAD
    private static final int resourceTypesCount = 161;
    private static final int systemDefCount = 154;
    private static final int groupsCount = 260;
=======
    private static final int resourceTypesCount = 45;
    private static final int systemDefCount = 89;
    private static final int groupsCount = 103;
    private Level errorLevel;
>>>>>>> 86dbc248

    @Before
    public void setUp() {
        MockLogAppender.setupLogging();
    }

    @After
    public void tearDown() {
        MockLogAppender.assertNoErrorOrGreater();
    }

    @Test
    public void testLoadWithEmptyConfig() throws Exception {
        // Create a SNMP collection
        SnmpCollection collection = new SnmpCollection();
        collection.setName("default");

        // Validate default datacollection content
        Assert.assertEquals(0, collection.getIncludeCollectionCount());
        Assert.assertEquals(0, collection.getResourceTypeCount()); 
        Assert.assertNull(collection.getSystems());
        Assert.assertNull(collection.getGroups());

        // Execute Parser
        final DataCollectionConfigParser parser = new DataCollectionConfigParser("target");
        parser.parseCollection(collection);

        // Validate SNMP Collection
        Assert.assertEquals(0, collection.getResourceTypeCount()); 
        Assert.assertNull(collection.getSystems());
        Assert.assertNull(collection.getGroups());
    }

    @Test
    public void testLoadWithOnlyExternalReferences() throws Exception {
        // Create DatacollectionConfig
        Resource resource = new InputStreamResource(this.getClass().getResourceAsStream("datacollection-config-onlyimports.xml"));
        DatacollectionConfig config = CastorUtils.unmarshal(DatacollectionConfig.class, resource, false);

        // Validate default datacollection content
        SnmpCollection collection = config.getSnmpCollection(0);
        Assert.assertEquals(3, collection.getIncludeCollectionCount());
        Assert.assertEquals(0, collection.getResourceTypeCount()); 
        Assert.assertNull(collection.getSystems());
        Assert.assertNull(collection.getGroups());

        // Execute Parser
        executeParser(collection);

        // Validate SNMP Collection
        Assert.assertEquals(0, collection.getResourceTypeCount()); // Resource Types should live on a special collection
        Assert.assertEquals(2, collection.getSystems().getSystemDefCount());
        Assert.assertEquals(6, collection.getGroups().getGroupCount()); // Unused groups will be ignored
    }

    @Test
    public void testLoadHybridConfiguration() throws Exception {
        // Create DatacollectionConfig
        Resource resource = new InputStreamResource(this.getClass().getResourceAsStream("datacollection-config-hybrid.xml"));
        DatacollectionConfig config = CastorUtils.unmarshal(DatacollectionConfig.class, resource, false);

        // Validate default datacollection content
        SnmpCollection collection = config.getSnmpCollection(0);
        Assert.assertEquals(13, collection.getIncludeCollectionCount());
        Assert.assertEquals(0, collection.getResourceTypeCount()); 
        Assert.assertEquals(1, collection.getSystems().getSystemDefCount());
        Assert.assertEquals(1, collection.getGroups().getGroupCount());

        // Execute Parser
        executeParser(collection);

        // Validate SNMP Collection
        Assert.assertEquals(0, collection.getResourceTypeCount()); // Resource Types should live on a special collection
        Assert.assertEquals(17, collection.getSystems().getSystemDefCount());
        Assert.assertEquals(65, collection.getGroups().getGroupCount());
    }

    @Test
    public void testLoadSimple() throws Exception {
        // Create DatacollectionConfig
        Resource resource = new InputStreamResource(this.getClass().getResourceAsStream("datacollection-config-simple.xml"));
        DatacollectionConfig config = CastorUtils.unmarshal(DatacollectionConfig.class, resource, false);

        // Validate default datacollection content
        SnmpCollection collection = config.getSnmpCollection(0);
        Assert.assertEquals(1, collection.getIncludeCollectionCount());
        Assert.assertEquals(0, collection.getResourceTypeCount()); 
        Assert.assertNull(collection.getSystems());
        Assert.assertNull(collection.getGroups());

        // Execute Parser
        executeParser(collection);

        // Validate SNMP Collection
        Assert.assertEquals(0, collection.getResourceTypeCount()); // Resource Types should live on a special collection
        Assert.assertEquals(71, collection.getSystems().getSystemDefCount());
        Assert.assertEquals(28, collection.getGroups().getGroupCount());
    }

    @Test
    public void testLoadSimpleWithExclusions() throws Exception {
        // Create DatacollectionConfig
        Resource resource = new InputStreamResource(this.getClass().getResourceAsStream("datacollection-config-excludes.xml"));
        DatacollectionConfig config = CastorUtils.unmarshal(DatacollectionConfig.class, resource, false);

        // Validate default datacollection content
        SnmpCollection collection = config.getSnmpCollection(0);
        Assert.assertEquals(1, collection.getIncludeCollectionCount());
        Assert.assertEquals(0, collection.getResourceTypeCount()); 
        Assert.assertNull(collection.getSystems());
        Assert.assertNull(collection.getGroups());

        // Execute Parser
        executeParser(collection);

        // Validate SNMP Collection
        Assert.assertEquals(0, collection.getResourceTypeCount()); // Resource Types should live on a special collection
        Assert.assertEquals(41, collection.getSystems().getSystemDefCount()); // 48 systemDef to exclude
        Assert.assertEquals(27, collection.getGroups().getGroupCount()); //  1 group to exclude (used only on Cisco PIX or Cisco AS)
    }

    @Test
    public void testSingleSystemDefs() throws Exception {
        // Create DatacollectionConfig
        Resource resource = new InputStreamResource(this.getClass().getResourceAsStream("datacollection-config-single-systemdef.xml"));
        DatacollectionConfig config = CastorUtils.unmarshal(DatacollectionConfig.class, resource, false);

        // Validate default datacollection content
        SnmpCollection collection = config.getSnmpCollection(0);
        Assert.assertEquals(2, collection.getIncludeCollectionCount());
        Assert.assertEquals(0, collection.getResourceTypeCount()); 
        Assert.assertNull(collection.getSystems());
        Assert.assertNull(collection.getGroups());

        // Execute Parser
        executeParser(collection);

        // Validate SNMP Collection
        Assert.assertEquals(0, collection.getResourceTypeCount()); // Resource Types should live on a special collection
        Assert.assertEquals(2, collection.getSystems().getSystemDefCount());
        Assert.assertEquals(32, collection.getGroups().getGroupCount());
    }

    @Test
    public void testPrecedence() throws Exception {
        // Create DatacollectionConfig
        Resource resource = new InputStreamResource(this.getClass().getResourceAsStream("datacollection-config-hybrid-precedence.xml"));
        DatacollectionConfig config = CastorUtils.unmarshal(DatacollectionConfig.class, resource, false);
        
        // Validate default datacollection content
        SnmpCollection collection = config.getSnmpCollection(0);
        Assert.assertEquals(1, collection.getIncludeCollectionCount());
        Assert.assertEquals(0, collection.getResourceTypeCount());
        Assert.assertEquals(1, collection.getSystems().getSystemDefCount());
        Assert.assertEquals(1, collection.getGroups().getGroupCount());

        // Execute Parser
        executeParser(collection);

        // Validate SNMP Collection
        Assert.assertEquals(0, collection.getResourceTypeCount()); // Resource Types should live on a special collection
        Assert.assertEquals(71, collection.getSystems().getSystemDefCount());
        Assert.assertEquals(14, collection.getGroups().getGroupCount());

        // Test Precedence ~ any group/systemDef directly defined inside the SNMP collection will have precedence over any definition
        // from external files. That means, the definitions from external files will be ignored and won't be included in the collection.
        // This is a way to "override" the content of a specific datacollection-group.
        for (Group group : collection.getGroups().getGroupCollection()) {
            if (group.getName().equals("cisco-frame-relay")) {
                Assert.assertEquals(4, group.getMibObjCount());
            }
        }
        for (SystemDef systemDef : collection.getSystems().getSystemDefCollection()) {
            if (systemDef.getName().equals("Cisco Routers")) {
                Assert.assertEquals(3, systemDef.getCollect().getIncludeGroupCount());
            }
        }
    }

    private static File getDatacollectionDirectory() throws URISyntaxException {
        final File configFolder = new File("target/test-classes/org/opennms/netmgt/config/datacollection-config-parser-test/datacollection");
        Assert.assertTrue(configFolder.exists());
        Assert.assertTrue(configFolder.isDirectory());
        return configFolder;
    }

    private static void executeParser(SnmpCollection collection) throws URISyntaxException {
        File configFolder = getDatacollectionDirectory();
        DataCollectionConfigParser parser = new DataCollectionConfigParser(configFolder.getAbsolutePath());
        parser.parseCollection(collection);
        validateParser(parser);
    }

    private static void validateParser(DataCollectionConfigParser parser) {
        Map<String,DatacollectionGroup> groupMap = parser.getExternalGroupMap();
        int currentResourceTypes = 0;
        int currentSystemDefs = 0;
        int currentMibGroups = 0;
        for (DatacollectionGroup group : groupMap.values()) {
            currentResourceTypes += group.getResourceTypeCount();
        }
        for (DatacollectionGroup group : groupMap.values()) {
            currentSystemDefs += group.getSystemDefCount();
        }
        for (DatacollectionGroup group : groupMap.values()) {
            currentMibGroups += group.getGroupCount();
        }
        Assert.assertEquals(resourceTypesCount, currentResourceTypes);
        Assert.assertEquals(systemDefCount, currentSystemDefs);
        Assert.assertEquals(groupsCount, currentMibGroups);
    }

}<|MERGE_RESOLUTION|>--- conflicted
+++ resolved
@@ -29,15 +29,9 @@
 package org.opennms.netmgt.config;
 
 import java.io.File;
-<<<<<<< HEAD
-import java.util.Map;
-
-=======
 import java.net.URISyntaxException;
 import java.util.Map;
 
-import org.apache.log4j.Level;
->>>>>>> 86dbc248
 import org.junit.After;
 import org.junit.Assert;
 import org.junit.Before;
@@ -59,16 +53,9 @@
  */
 public class DataCollectionConfigParserTest {
 
-<<<<<<< HEAD
-    private static final int resourceTypesCount = 161;
-    private static final int systemDefCount = 154;
-    private static final int groupsCount = 260;
-=======
     private static final int resourceTypesCount = 45;
     private static final int systemDefCount = 89;
     private static final int groupsCount = 103;
-    private Level errorLevel;
->>>>>>> 86dbc248
 
     @Before
     public void setUp() {
