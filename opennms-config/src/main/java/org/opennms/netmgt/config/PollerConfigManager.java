/*******************************************************************************
 * This file is part of OpenNMS(R).
 *
 * Copyright (C) 2002-2014 The OpenNMS Group, Inc.
 * OpenNMS(R) is Copyright (C) 1999-2014 The OpenNMS Group, Inc.
 *
 * OpenNMS(R) is a registered trademark of The OpenNMS Group, Inc.
 *
 * OpenNMS(R) is free software: you can redistribute it and/or modify
 * it under the terms of the GNU Affero General Public License as published
 * by the Free Software Foundation, either version 3 of the License,
 * or (at your option) any later version.
 *
 * OpenNMS(R) is distributed in the hope that it will be useful,
 * but WITHOUT ANY WARRANTY; without even the implied warranty of
 * MERCHANTABILITY or FITNESS FOR A PARTICULAR PURPOSE.  See the
 * GNU Affero General Public License for more details.
 *
 * You should have received a copy of the GNU Affero General Public License
 * along with OpenNMS(R).  If not, see:
 *      http://www.gnu.org/licenses/
 *
 * For more information contact:
 *     OpenNMS(R) Licensing <license@opennms.org>
 *     http://www.opennms.org/
 *     http://www.opennms.com/
 *******************************************************************************/

package org.opennms.netmgt.config;

import static org.opennms.core.utils.InetAddressUtils.addr;
import static org.opennms.core.utils.InetAddressUtils.toIpAddrBytes;

import java.io.IOException;
import java.io.InputStream;
import java.io.InputStreamReader;
import java.net.InetAddress;
import java.util.ArrayList;
import java.util.Arrays;
import java.util.Collection;
import java.util.Collections;
import java.util.Enumeration;
import java.util.HashMap;
import java.util.LinkedList;
import java.util.List;
import java.util.Map;
import java.util.Set;
import java.util.concurrent.ConcurrentSkipListMap;
import java.util.concurrent.atomic.AtomicReference;
import java.util.concurrent.locks.Lock;
import java.util.concurrent.locks.ReadWriteLock;
import java.util.concurrent.locks.ReentrantReadWriteLock;
import java.util.regex.Pattern;

import org.apache.commons.io.IOUtils;
import org.opennms.core.network.IpListFromUrl;
import org.opennms.core.utils.ByteArrayComparator;
import org.opennms.core.xml.JaxbUtils;
import org.opennms.core.xml.MarshallingResourceFailureException;
import org.opennms.netmgt.config.poller.CriticalService;
import org.opennms.netmgt.config.poller.ExcludeRange;
import org.opennms.netmgt.config.poller.IncludeRange;
import org.opennms.netmgt.config.poller.Monitor;
import org.opennms.netmgt.config.poller.Package;
import org.opennms.netmgt.config.poller.Parameter;
import org.opennms.netmgt.config.poller.PollerConfiguration;
import org.opennms.netmgt.config.poller.Service;
import org.opennms.netmgt.filter.FilterDaoFactory;
import org.opennms.netmgt.model.ServiceSelector;
import org.opennms.netmgt.poller.Distributable;
import org.opennms.netmgt.poller.DistributionContext;
import org.opennms.netmgt.poller.ServiceMonitor;
import org.opennms.netmgt.poller.ServiceMonitorLocator;
import org.opennms.netmgt.poller.ServiceMonitorRegistry;
import org.opennms.netmgt.poller.support.DefaultServiceMonitorRegistry;
import org.slf4j.Logger;
import org.slf4j.LoggerFactory;

import com.google.common.base.Strings;

/**
 * <p>Abstract PollerConfigManager class.</p>
 *
 * @author <a href="mailto:brozow@openms.org">Mathew Brozowski</a>
 * @author <a href="mailto:david@opennms.org">David Hustace</a>
 */
abstract public class PollerConfigManager implements PollerConfig {
    private static final Logger LOG = LoggerFactory.getLogger(PollerConfigManager.class);
    private final ReadWriteLock m_globalLock = new ReentrantReadWriteLock();
    private final Lock m_readLock = m_globalLock.readLock();
    private final Lock m_writeLock = m_globalLock.writeLock();

    private static final ServiceMonitorRegistry s_serviceMonitorRegistry = new DefaultServiceMonitorRegistry();

    /**
     * <p>Constructor for PollerConfigManager.</p>
     *
     * @param stream a {@link java.io.InputStream} object.
     */
    public PollerConfigManager(final InputStream stream) {
        InputStreamReader isr = null;
        try {
            isr = new InputStreamReader(stream);
            m_config = JaxbUtils.unmarshal(PollerConfiguration.class, isr);
        } finally {
            IOUtils.closeQuietly(isr);
        }
        setUpInternalData();
    }

    @Override
    public Lock getReadLock() {
        return m_readLock;
    }
    
    @Override
    public Lock getWriteLock() {
        return m_writeLock;
    }

    /**
     * <p>setUpInternalData</p>
     */
    protected void setUpInternalData() {
        getReadLock().lock();
        try {
            createUrlIpMap();
            createPackageIpListMap();
            initializeServiceMonitors();
        } finally {
            getReadLock().unlock();
        }
    }

    /**
     * <p>update</p>
     *
     * @throws java.io.IOException if any.
     */
    @Override
    public void update() throws IOException {
<<<<<<< HEAD
        this.setUpInternalData();
=======
        setUpInternalData();
>>>>>>> 795c4c61
    }

    /**
     * <p>saveXml</p>
     *
     * @param xml a {@link java.lang.String} object.
     * @throws java.io.IOException if any.
     */
    protected abstract void saveXml(String xml) throws IOException;

    /**
     * The config class loaded from the config file
     */
    protected PollerConfiguration m_config;
    /**
     * A mapping of the configured URLs to a list of the specific IPs configured
     * in each - so as to avoid file reads
     */
    private Map<String, List<String>> m_urlIPMap;
    /**
     * A mapping of the configured package to a list of IPs selected via filter
     * rules, so as to avoid repetitive database access.
     */
    private AtomicReference<Map<Package, List<InetAddress>>> m_pkgIpMap = new AtomicReference<Map<Package, List<InetAddress>>>();;
    /**
     * A mapp of service names to service monitors. Constructed based on data in
     * the configuration file.
     */
    private Map<String, ServiceMonitor> m_svcMonitors = new ConcurrentSkipListMap<String, ServiceMonitor>();

    /**
     * Go through the poller configuration and build a mapping of each
     * configured URL to a list of IPs configured in that URL - done at init()
     * time so that repeated file reads can be avoided
     */
    private void createUrlIpMap() {
        m_urlIPMap = new HashMap<String, List<String>>();
    
        for(final Package pkg : packages()) {
            for(final String url : includeURLs(pkg)) {
                final List<String> iplist = IpListFromUrl.fetch(url);
                if (iplist.size() > 0) {
                    m_urlIPMap.put(url, iplist);
                }
            }
        }
    }

    /**
     * Saves the current in-memory configuration to disk and reloads
     *
     * @throws java.io.IOException if any.
     */
    @Override
    public void save() throws IOException {
        try {
            getWriteLock().lock();
            // marshal to a string first, then write the string to the file. This
            // way the original config
            // isn't lost if the XML from the marshal is hosed.
            saveXml(JaxbUtils.marshal(m_config));

            update();
        } finally {
            getWriteLock().unlock();
        }
    }

    /**
     * Return the poller configuration object.
     *
     * @return a {@link org.opennms.netmgt.config.poller.PollerConfiguration} object.
     */
    @Override
    public PollerConfiguration getConfiguration() {
        try {
            getReadLock().lock();
            return m_config;
        } finally {
            getReadLock().unlock();
        }
    }

    /** {@inheritDoc} */
    @Override
    public Package getPackage(final String name) {
        try {
            getReadLock().lock();
            for(final Package pkg : packages()) {
                if (pkg.getName().equals(name)) {
                    return pkg;
                }
            }
        } finally {
            getReadLock().unlock();
        }
        return null;
    }
    
    /** {@inheritDoc} */
    @Override
    public ServiceSelector getServiceSelectorForPackage(final Package pkg) {
        try {
            getReadLock().lock();
            final List<String> svcNames = new LinkedList<String>();
            for(Service svc : services(pkg)) {
                svcNames.add(svc.getName());
            }
            
            final String filter = pkg.getFilter().getContent();
            return new ServiceSelector(filter, svcNames);
        } finally {
            getReadLock().unlock();
        }
    }

    /** {@inheritDoc} */
    @Override
    public void addPackage(final Package pkg) {
        try {
            getWriteLock().lock();
            m_config.addPackage(pkg);
        } finally {
            getWriteLock().unlock();
        }
    }
    
    /** {@inheritDoc} */
    @Override
    public void addMonitor(final String svcName, final String className) {
        try {
            getWriteLock().lock();
            final Monitor monitor = new Monitor();
            monitor.setService(svcName);
            monitor.setClassName(className);
            m_config.addMonitor(monitor);
        } finally {
            getWriteLock().unlock();
        }
    }

    /**
     * This method is used to determine if the named interface is included in
     * the passed package's url includes. If the interface is found in any of
     * the URL files, then a value of true is returned, else a false value is
     * returned.
     * 
     * <pre>
     * 
     *  The file URL is read and each entry in this file checked. Each line
     *   in the URL file can be one of -
     *   &lt;IP&gt;&lt;space&gt;#&lt;comments&gt;
     *   or
     *   &lt;IP&gt;
     *   or
     *   #&lt;comments&gt;
     *  
     *   Lines starting with a '#' are ignored and so are characters after
     *   a '&lt;space&gt;#' in a line.
     *  
     * </pre>
     * 
     * @param addr
     *            The interface to test against the package's URL
     * @param url
     *            The url file to read
     * 
     * @return True if the interface is included in the url, false otherwise.
     */
    private boolean interfaceInUrl(final String addr, final String url) {
        boolean bRet = false;
    
        // get list of IPs in this URL
        final List<String> iplist = m_urlIPMap.get(url);
        if (iplist != null && iplist.size() > 0) {
            bRet = iplist.contains(addr);
        }
    
        return bRet;
    }

    /**
     * This method returns the boolean flag pathOutageEnabled to indicate if
     * path outage processing on nodeDown events is enabled
     *
     * @return true if pathOutageEnabled
     */
    @Override
    public boolean isPathOutageEnabled() {
        try {
            getReadLock().lock();
            return Boolean.valueOf(m_config.getPathOutageEnabled());
        } finally {
            getReadLock().unlock();
        }
    }

    @Override
    public int getDefaultCriticalPathRetries() {
        try {
            getReadLock().lock();
            return m_config.getDefaultCriticalPathRetries();
        } finally {
            getReadLock().unlock();
        }
    }

    @Override
    public int getDefaultCriticalPathTimeout() {
        try {
            getReadLock().lock();
            return m_config.getDefaultCriticalPathTimeout();
        } finally {
            getReadLock().unlock();
        }
    }

    @Override
    public InetAddress getDefaultCriticalPathIp() {
        try {
            getReadLock().lock();
            return m_config.getDefaultCriticalPathIp();
        } finally {
            getReadLock().unlock();
        }
    }

    /**
     * This method returns the configured critical service name.
     *
     * @return the name of the configured critical service, or null if none is
     *         present
     */
    @Override
    public String getCriticalService() {
        try {
            getReadLock().lock();
            CriticalService service = m_config.getNodeOutage().getCriticalService();
            return service == null ? null : service.getName();
        } finally {
            getReadLock().unlock();
        }
    }

    /**
     * This method returns the configured value of the
     * 'pollAllIfNoCriticalServiceDefined' flag.
     *
     * A value of true causes the poller's node outage code to poll all the
     * services on an interface if a status change has occurred and there is no
     * critical service defined on the interface.
     *
     * A value of false causes the poller's node outage code to not poll all the
     * services on an interface in this situation.
     * </p>
     *
     * @return true or false based on configured value
     */
    @Override
    public boolean shouldPollAllIfNoCriticalServiceDefined() {
        try {
            getReadLock().lock();
            return Boolean.valueOf(m_config.getNodeOutage().getPollAllIfNoCriticalServiceDefined());
        } finally {
            getReadLock().unlock();
        }
    }

    /**
     * Returns true if node outage processing is enabled.
     *
     * @return a boolean.
     */
    @Override
    public boolean isNodeOutageProcessingEnabled() {
        try {
            getReadLock().lock();
            return m_config.getNodeOutage().getStatus().equals("on");
        } finally {
            getReadLock().unlock();
        }
    }

    /**
     * Returns true if serviceUnresponsive behavior is enabled. If enabled a
     * serviceUnresponsive event is generated for TCP-based services if the
     * service monitor is able to connect to the designated port but times out
     * before receiving the expected response. If disabled, an outage will be
     * generated in this scenario.
     *
     * @return a boolean.
     */
    @Override
    public boolean isServiceUnresponsiveEnabled() {
        try {
            getReadLock().lock();
            return Boolean.valueOf(m_config.getServiceUnresponsiveEnabled());
        } finally {
            getReadLock().unlock();
        }
    }

    /**
     * This method is used to establish package agaist iplist mapping, with
     * which, the iplist is selected per package via the configured filter rules
     * from the database.
     */
    private void createPackageIpListMap() {
        getReadLock().lock();
        
        try {
            Map<Package, List<InetAddress>> pkgIpMap = new HashMap<Package, List<InetAddress>>();
            
            for(final Package pkg : packages()) {
        
                // Get a list of ipaddress per package against the filter rules from
                // database and populate the package, IP list map.
                //
                try {
                    List<InetAddress> ipList = getIpList(pkg);
                    LOG.debug("createPackageIpMap: package {}: ipList size = {}", pkg.getName(), ipList.size());
        
                    if (ipList.size() > 0) {
                        pkgIpMap.put(pkg, ipList);
                    }
                    
                } catch (final Throwable t) {
                    LOG.error("createPackageIpMap: failed to map package: {} to an IP List with filter \"{}\"", pkg.getName(), pkg.getFilter().getContent(), t);
                }
                
            }
            
            m_pkgIpMap.set(pkgIpMap);
            
        } finally {
            getReadLock().unlock();
        }
    }

    /** {@inheritDoc} */
    @Override
    public List<InetAddress> getIpList(final Package pkg) {
        try {
            getReadLock().lock();
            final String filterRules = pkg.getFilter().getContent();
            LOG.debug("createPackageIpMap: package is {}. filter rules are {}", pkg.getName(), filterRules);
            FilterDaoFactory.getInstance().flushActiveIpAddressListCache();
            return FilterDaoFactory.getInstance().getActiveIPAddressList(filterRules);
        } finally {
            getReadLock().unlock();
        }
    }

    /**
     * This method is used to rebuild the package agaist iplist mapping when
     * needed. When a node gained service event occurs, poller has to determine
     * which package the ip/service combination is in, but if the interface is a
     * newly added one, the package iplist should be rebuilt so that poller
     * could know which package this ip/service pair is in.
     */
    @Override
    public void rebuildPackageIpListMap() {
        createPackageIpListMap();
    }

    /**
     * {@inheritDoc}
     *
     * This method is used to determine if the named interface is included in
     * the passed package definition. If the interface belongs to the package
     * then a value of true is returned. If the interface does not belong to the
     * package a false value is returned.
     *
     * <strong>Note: </strong>Evaluation of the interface against a package
     * filter will only work if the IP is already in the database.
     */
    @Override
    public boolean isInterfaceInPackage(final String iface, final Package pkg) {
        boolean filterPassed = false;
        final InetAddress ifaceAddr = addr(iface);
    
        // get list of IPs in this package
        final List<InetAddress> ipList = m_pkgIpMap.get().get(pkg);
        if (ipList != null && ipList.size() > 0) {
			filterPassed = ipList.contains(ifaceAddr);
        }

        LOG.debug("interfaceInPackage: Interface {} passed filter for package {}?: {}", iface, pkg.getName(), Boolean.valueOf(filterPassed));
    
        if (!filterPassed) return false;
    
        //
        // Ensure that the interface is in the specific list or
        // that it is in the include range and is not excluded
        //
        boolean has_specific = false;
        boolean has_range_include = false;
        boolean has_range_exclude = false;
 
        // if there are NO include ranges then treat act as if the user include
        // the range of all valid addresses (0.0.0.0 - 255.255.255.255, ::1 - ffff:ffff:ffff:ffff:ffff:ffff:ffff:ffff)
        has_range_include = pkg.getIncludeRanges().size() == 0 && pkg.getSpecifics().size() == 0 && pkg.getIncludeUrls().size() == 0;
        
        final byte[] addr = toIpAddrBytes(iface);

        for (final IncludeRange rng : pkg.getIncludeRanges()) {
            int comparison = new ByteArrayComparator().compare(addr, toIpAddrBytes(rng.getBegin()));
            if (comparison > 0) {
                int endComparison = new ByteArrayComparator().compare(addr, toIpAddrBytes(rng.getEnd()));
                if (endComparison <= 0) {
                    has_range_include = true;
                    break;
                }
            } else if (comparison == 0) {
                has_range_include = true;
                break;
            }
        }

        for (final String spec : pkg.getSpecifics()) {
            if (new ByteArrayComparator().compare(addr, toIpAddrBytes(spec)) == 0) {
                has_specific = true;
                LOG.debug("interfaceInPackage: Interface {} defined as 'specific'", iface);
                break;
            }
        }
    
        for (final String includeUrl : pkg.getIncludeUrls()) {
            if (interfaceInUrl(iface, includeUrl)) {
                has_specific = true;
                LOG.debug("interfaceInPackage: Interface {} exist on {}", iface, includeUrl);
                break;
            }
        }

        if (!has_specific) {
            for (final ExcludeRange rng : pkg.getExcludeRanges()) {
                int comparison = new ByteArrayComparator().compare(addr, toIpAddrBytes(rng.getBegin()));
                if (comparison > 0) {
                    int endComparison = new ByteArrayComparator().compare(addr, toIpAddrBytes(rng.getEnd()));
                    if (endComparison <= 0) {
                        LOG.debug("interfaceInPackage: Interface {} matches an exclude range", iface);
                        has_range_exclude = true;
                        break;
                    }
                } else if (comparison == 0) {
                    LOG.debug("interfaceInPackage: Interface {} matches an exclude range", iface);
                    has_range_exclude = true;
                    break;
                }
            }
        }

        return has_specific || (has_range_include && !has_range_exclude);
    }

    /**
     * {@inheritDoc}
     *
     * Returns true if the service is part of the package and the status of the
     * service is set to "on". Returns false if the service is not in the
     * package or it is but the status of the service is set to "off".
     */
    @Override
    public boolean isServiceInPackageAndEnabled(final String svcName, final Package pkg) {
        try {
            getReadLock().lock();
            if (pkg == null) {
                LOG.warn("serviceInPackageAndEnabled:  pkg argument is NULL!!");
                return false;
            } else {
                LOG.debug("serviceInPackageAndEnabled: svcName={} pkg={}", svcName, pkg.getName());
            }
        
            for(final Service svc : services(pkg)) {
                if (svc.getName().equalsIgnoreCase(svcName)) {
                    // Ok its in the package. Now check the
                    // status of the service
                    final String status = svc.getStatus();
                    if (status == null || status.equals("on")) {
                        return true;
                    }
                }
            }

            // Find service by pattern
            for(final Service svc : services(pkg)) {
                if (!Strings.isNullOrEmpty(svc.getPattern())
                        && Pattern.matches(svc.getPattern(), svcName)) {
                    final String status = svc.getStatus();
                    if (status == null || status.equals("on")) {
                        return true;
                    }
                }
            }
        } finally {
            getReadLock().unlock();
        }
        return false;
    }

    /**
     * {@inheritDoc}
     *
     * Return the Service object with the given name from the give Package.
     */
    @Override
    public Service getServiceInPackage(final String svcName, final Package pkg) {
        try {
            getReadLock().lock();
            for(final Service svc : services(pkg)) {
                if (svcName.equals(svc.getName())) return svc;
            }
        } finally {
            getReadLock().unlock();
        }
        return null;
    }

    /**
     * {@inheritDoc}
     *
     * Returns true if the service has a monitor configured, false otherwise.
     */
    @Override
    public boolean isServiceMonitored(final String svcName) {
        try {
            getReadLock().lock();
            for (final Monitor monitor : monitors()) {
                if (monitor.getService().equals(svcName)) {
                    return true;
                }
            }
        } finally {
            getReadLock().unlock();
        }
        return false;
    }

    /**
     * {@inheritDoc}
     *
     * Returns the first package that the ip belongs to, null if none.
     *
     * <strong>Note: </strong>Evaluation of the interface against a package
     * filter will only work if the IP is alrady in the database.
     */
    @Override
    public Package getFirstPackageMatch(final String ipaddr) {
        try {
            getReadLock().lock();
            for(final Package pkg : packages()) {
                if (isInterfaceInPackage(ipaddr, pkg)) {
                    return pkg;
                }
            }
        } finally {
            getReadLock().unlock();
        }
        return null;
    }

    /** {@inheritDoc} */
    @Override
    public Package getFirstLocalPackageMatch(final String ipaddr) {
        try {
            getReadLock().lock();
            for(final Package pkg : packages()) {
                if (!pkg.getRemote() && isInterfaceInPackage(ipaddr, pkg)) {
                    return pkg;
                }
            }
        } finally {
            getReadLock().unlock();
        }
        return null;
    }

    /**
     * {@inheritDoc}
     *
     * Returns a list of package names that the ip belongs to, null if none.
     *
     * <strong>Note: </strong>Evaluation of the interface against a package
     * filter will only work if the IP is alrady in the database.
     */
    @Override
    public List<String> getAllPackageMatches(final String ipaddr) {
        List<String> matchingPkgs = new ArrayList<String>();

        try {
            getReadLock().lock();
            for (final Package pkg : packages()) {
                if (isInterfaceInPackage(ipaddr, pkg)) {
                    matchingPkgs.add(pkg.getName());
                }
    
            }
        } finally {
            getReadLock().unlock();
        }
        return matchingPkgs;
    }

    /**
     * {@inheritDoc}
     *
     * Returns true if the ip is part of atleast one package.
     *
     * <strong>Note: </strong>Evaluation of the interface against a package
     * filter will only work if the IP is alrady in the database.
     */
    @Override
    public boolean isPolled(final String ipaddr) {
        try {
            getReadLock().lock();
            for(final Package pkg : packages()) {
                if (isInterfaceInPackage(ipaddr, pkg)) return true;
            }
        } finally {
            getReadLock().unlock();
        }
        return false;
    }

    /** {@inheritDoc} */
    @Override
    public boolean isPolledLocally(final String ipaddr) {
        try {
            getReadLock().lock();
            for(final Package pkg : packages()) {
                if (!pkg.getRemote() && isInterfaceInPackage(ipaddr, pkg)) {
                    return true;
                }
            }
        } finally {
            getReadLock().unlock();
        }
        return false;
    }

    /**
     * {@inheritDoc}
     *
     * Returns true if this package has the service enabled and if there is a
     * monitor for this service.
     *
     * <strong>Note: </strong>Evaluation of the interface against a package
     * filter will only work if the IP is alrady in the database.
     */
    @Override
    public boolean isPolled(final String svcName, final Package pkg) {
        if (isServiceInPackageAndEnabled(svcName, pkg)) {
            return isServiceMonitored(svcName);
        }
        return false;
    }

    /**
     * Returns true if the ip is part of atleast one package and if this package
     * has the service enabled and if there is a monitor for this service.
     *
     * <strong>Note: </strong>Evaluation of the interface against a package
     * filter will only work if the IP is alrady in the database.
     *
     * @param ipaddr
     *            the interface to check
     * @param svcName
     *            the service to check
     * @return true if the ip is part of atleast one package and the service is
     *         enabled in this package and monitored, false otherwise
     */
    @Override
    public boolean isPolled(final String ipaddr, final String svcName) {
        try {
            getReadLock().lock();
            // First make sure there is a service monitor for this service!
            if (!isServiceMonitored(svcName)) {
                return false;
            }
            for(final Package pkg : packages()) {
                if (isServiceInPackageAndEnabled(svcName, pkg) && isInterfaceInPackage(ipaddr, pkg)) {
                    return true;
                }
            }
        } finally {
            getReadLock().unlock();
        }
        return false;
    }

    /** {@inheritDoc} */
    @Override
    public boolean isPolledLocally(final String ipaddr, final String svcName) {
        try {
            getReadLock().lock();
            if (!isServiceMonitored(svcName)) {
                return false;
            }
            for(final Package pkg : packages()) {
                if (isServiceInPackageAndEnabled(svcName, pkg) && isInterfaceInPackage(ipaddr, pkg)) {
                    return true;
                }
            }
        } finally {
            getReadLock().unlock();
        }
        return false;
    }

    /**
     * {@inheritDoc}
     *
     * Retrieves configured RRD step size.
     */
    @Override
    public int getStep(final Package pkg) {
        try {
            getReadLock().lock();
            return pkg.getRrd().getStep();
        } finally {
            getReadLock().unlock();
        }
    }

    /**
     * {@inheritDoc}
     *
     * Retrieves configured list of RoundRobin Archive statements.
     */
    @Override
    public List<String> getRRAList(final Package pkg) {
        try {
            getReadLock().lock();
            return pkg.getRrd().getRras();
        } finally {
            getReadLock().unlock();
        }
    }

    /**
     * <p>enumeratePackage</p>
     *
     * @return a {@link java.util.Enumeration} object.
     */
    @Override
    public Enumeration<Package> enumeratePackage() {
        try {
            getReadLock().lock();
            return Collections.enumeration(getConfiguration().getPackages());
        } finally {
            getReadLock().unlock();
        }
    }
    
    /**
     * <p>services</p>
     *
     * @param pkg a {@link org.opennms.netmgt.config.poller.Package} object.
     * @return a {@link java.lang.Iterable} object.
     */
    private Iterable<Service> services(final Package pkg) {
        try {
            getReadLock().lock();
            return pkg.getServices();
        } finally {
            getReadLock().unlock();
        }
    }
    
    /**
     * <p>includeURLs</p>
     *
     * @param pkg a {@link org.opennms.netmgt.config.poller.Package} object.
     * @return a {@link java.lang.Iterable} object.
     */
    private Iterable<String> includeURLs(final Package pkg) {
        try {
            getReadLock().lock();
            return pkg.getIncludeUrls();
        } finally {
            getReadLock().unlock();
        }
    }
    
    /**
     * <p>parameters</p>
     *
     * @param svc a {@link org.opennms.netmgt.config.poller.Service} object.
     * @return a {@link java.lang.Iterable} object.
     */
    @Override
    public Iterable<Parameter> parameters(final Service svc) {
        try {
            getReadLock().lock();
            return svc.getParameters();
        } finally {
            getReadLock().unlock();
        }
    }

    /**
     * <p>packages</p>
     *
     * @return a {@link java.lang.Iterable} object.
     */
    private Iterable<Package> packages() {
        try {
            getReadLock().lock();
            return getConfiguration().getPackages();
        } finally {
            getReadLock().unlock();
        }
    }

    /**
     * <p>monitors</p>
     *
     * @return a {@link java.lang.Iterable} object.
     */
    private Iterable<Monitor> monitors() {
        try {
            getReadLock().lock();
            return getConfiguration().getMonitors();
        } finally {
            getReadLock().unlock();
        }
    }

    /**
     * <p>getThreads</p>
     *
     * @return a int.
     */
    @Override
    public int getThreads() {
        try {
            getReadLock().lock();
            return getConfiguration().getThreads();
        } finally {
            getReadLock().unlock();
        }
    }

<<<<<<< HEAD
=======

>>>>>>> 795c4c61
    private void initializeServiceMonitors() {
        // Load up an instance of each monitor from the config
        // so that the event processor will have them for
        // new incoming events to create pollable service objects.
        //
        LOG.debug("start: Loading monitors");

        final Collection<ServiceMonitorLocator> locators = getServiceMonitorLocators(DistributionContext.DAEMON);
        
        for (final ServiceMonitorLocator locator : locators) {
            try {
                m_svcMonitors.put(locator.getServiceName(), locator.getServiceMonitor(s_serviceMonitorRegistry));
            } catch (Throwable t) {
                LOG.warn("start: Failed to create monitor {} for service {}", locator.getServiceLocatorKey(), locator.getServiceName(), t);
            }
        }
    }

    /**
     * <p>getServiceMonitors</p>
     *
     * @return a {@link java.util.Map} object.
     */
    public Map<String, ServiceMonitor> getServiceMonitors() {
        try {
            getReadLock().lock();
            return Collections.unmodifiableMap(m_svcMonitors);
        } finally {
            getReadLock().unlock();
        }
    }

    @Override
    public Set<String> getServiceMonitorNames() {
        try {
            getReadLock().lock();
            return Collections.unmodifiableSet(m_svcMonitors.keySet());
        } finally {
            getReadLock().unlock();
        }
    }

    /** {@inheritDoc} */
    @Override
    public ServiceMonitor getServiceMonitor(final String svcName) {
        try {
            getReadLock().lock();
            return getServiceMonitors().get(svcName);
        } finally {
            getReadLock().unlock();
        }
    }
    
    /** {@inheritDoc} */
    @Override
    public Collection<ServiceMonitorLocator> getServiceMonitorLocators(final DistributionContext context) {
        List<ServiceMonitorLocator> locators = new ArrayList<ServiceMonitorLocator>();

        try {
            getReadLock().lock();
            for(final Monitor monitor : monitors()) {
                try {
                    final Class<? extends ServiceMonitor> mc = findServiceMonitorClass(monitor);
                    if (isDistributableToContext(mc, context)) {
                        final ServiceMonitorLocator locator = new DefaultServiceMonitorLocator(monitor.getService(), mc);
                        locators.add(locator);
                    }
                    LOG.debug("Loaded monitor for service: {}, class-name: {}", monitor.getService(), monitor.getClassName());
                } catch (final ClassNotFoundException e) {
                    LOG.warn("Unable to load monitor for service: {}, class-name: {}: {}", monitor.getService(), monitor.getClassName(), e.getMessage());
                } catch (ConfigObjectRetrievalFailureException e) {
                    LOG.warn("{} {}", e.getMessage(), e.getRootCause(), e);
                }
            }
        } finally {
            getReadLock().unlock();
        }

        return locators;
        
    }

    private boolean isDistributableToContext(final Class<? extends ServiceMonitor> mc, final DistributionContext context) {
        final List<DistributionContext> supportedContexts = getSupportedDistributionContexts(mc);
        if (supportedContexts.contains(context) || supportedContexts.contains(DistributionContext.ALL)) {
            return true;
        }
        return false;
    }

    private List<DistributionContext> getSupportedDistributionContexts(final Class<? extends ServiceMonitor> mc) {
        final Distributable distributable = mc.getAnnotation(Distributable.class);
        final List<DistributionContext> declaredContexts = 
            distributable == null 
                ? Collections.singletonList(DistributionContext.DAEMON) 
                : Arrays.asList(distributable.value());
       return declaredContexts;
    }

    private Class<? extends ServiceMonitor> findServiceMonitorClass(final Monitor monitor) throws ClassNotFoundException {
        final Class<? extends ServiceMonitor> mc = Class.forName(monitor.getClassName()).asSubclass(ServiceMonitor.class);
        if (!ServiceMonitor.class.isAssignableFrom(mc)) {
            throw new MarshallingResourceFailureException("The monitor for service: "+monitor.getService()+" class-name: "+monitor.getClassName()+" must implement ServiceMonitor");
        }
        return mc;
    }

    @Override
    public ServiceMonitorRegistry getServiceMonitorRegistry() {
        return s_serviceMonitorRegistry;
    }

    /**
     * <p>getNextOutageIdSql</p>
     *
     * @return a {@link java.lang.String} object.
     */
    @Override
    public String getNextOutageIdSql() {
        try {
            getReadLock().lock();
            return m_config.getNextOutageId();
        } finally {
            getReadLock().unlock();
        }
    }

}<|MERGE_RESOLUTION|>--- conflicted
+++ resolved
@@ -139,11 +139,7 @@
      */
     @Override
     public void update() throws IOException {
-<<<<<<< HEAD
         this.setUpInternalData();
-=======
-        setUpInternalData();
->>>>>>> 795c4c61
     }
 
     /**
@@ -988,10 +984,7 @@
         }
     }
 
-<<<<<<< HEAD
-=======
-
->>>>>>> 795c4c61
+
     private void initializeServiceMonitors() {
         // Load up an instance of each monitor from the config
         // so that the event processor will have them for
