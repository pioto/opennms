<?xml version="1.0" encoding="UTF-8"?>
<project xmlns="http://maven.apache.org/POM/4.0.0" xmlns:xsi="http://www.w3.org/2001/XMLSchema-instance" xsi:schemaLocation="http://maven.apache.org/POM/4.0.0 http://maven.apache.org/maven-v4_0_0.xsd">
  <parent>
    <groupId>org.opennms</groupId>
    <artifactId>integration-tests</artifactId>
    <version>18.0.0-SNAPSHOT</version>
  </parent>
  <modelVersion>4.0.0</modelVersion>
  <artifactId>org.opennms.integration-tests.config</artifactId>
  <packaging>jar</packaging>
  <name>OpenNMS :: Integration Tests :: Config</name>
  <properties>
    <skipITs>true</skipITs>
  </properties>
  <build>
    <plugins>
      <plugin>
        <groupId>org.apache.maven.plugins</groupId>
        <artifactId>maven-dependency-plugin</artifactId>
        <executions>
          <!-- Copy all Pax Exam artifacts into the Karaf repository -->
          <execution>
            <id>copy</id>
            <phase>process-test-classes</phase>
            <goals>
              <goal>copy-dependencies</goal>
            </goals>
            <configuration>
              <useRepositoryLayout>true</useRepositoryLayout>
              <excludeTypes>tar.gz</excludeTypes>
              <!-- TODO: Remove this when we add tests for OpenNMS features -->
              <excludeGroupIds>org.opennms</excludeGroupIds>
              <outputDirectory>target/paxexam/test-repo</outputDirectory>
            </configuration>
          </execution>
        </executions>
      </plugin>
      <!--
        Generate the META-INF/maven/dependencies.properties that is required by the
        Maven URL resolver.
      -->
      <plugin>
        <groupId>org.apache.servicemix.tooling</groupId>
        <artifactId>depends-maven-plugin</artifactId>
        <executions>
          <execution>
            <id>generate-depends-file</id>
            <goals>
              <goal>generate-depends-file</goal>
            </goals>
          </execution>
        </executions>
      </plugin>
      <plugin>
        <groupId>org.apache.maven.plugins</groupId>
        <artifactId>maven-failsafe-plugin</artifactId>
        <configuration>
          <skipITs>${skipITs}</skipITs>
        </configuration>
        <executions>
          <execution>
            <goals>
              <goal>integration-test</goal>
              <goal>verify</goal>
            </goals>
          </execution>
        </executions>
      </plugin>
    </plugins>
  </build>

  <dependencies>
    <!-- Contains beans for ServiceConfigurationPublicConstructorTest -->
    <dependency>
      <groupId>org.opennms</groupId>
      <artifactId>opennms-asterisk</artifactId>
      <scope>test</scope>
    </dependency>
    <dependency>
      <groupId>org.opennms</groupId>
      <artifactId>opennms-jetty</artifactId>
      <scope>test</scope>
    </dependency>
    <dependency>
      <groupId>org.opennms.features.events</groupId>
      <artifactId>org.opennms.features.events.traps</artifactId>
      <scope>test</scope>
    </dependency>
    <dependency>
      <groupId>org.opennms.features.poller</groupId>
      <artifactId>org.opennms.features.poller.remote</artifactId>
      <scope>test</scope>
    </dependency>
    <dependency>
      <groupId>org.opennms</groupId>
      <artifactId>org.opennms.features.discovery</artifactId>
      <version>${project.version}</version>
      <scope>test</scope>
    </dependency>

    <!-- Contains model code for the WillItUnmarshall test -->
    <dependency>
      <groupId>org.opennms</groupId>
      <artifactId>opennms-config-model</artifactId>
      <scope>test</scope>
    </dependency>
    <dependency>
      <groupId>org.opennms.features</groupId>
      <artifactId>org.opennms.features.jdbc-collector</artifactId>
      <scope>test</scope>
    </dependency>
    <dependency>
      <groupId>org.opennms</groupId>
      <artifactId>opennms-vmware</artifactId>
      <scope>test</scope>
    </dependency>
    <dependency>
      <groupId>org.opennms</groupId>
      <artifactId>opennms-alarm-northbounder-email</artifactId>
      <scope>test</scope>
    </dependency>
    <dependency>
      <groupId>org.opennms</groupId>
      <artifactId>opennms-alarm-northbounder-jms</artifactId>
      <scope>test</scope>
    </dependency>
    <dependency>
      <groupId>org.opennms</groupId>
      <artifactId>opennms-alarm-northbounder-syslog</artifactId>
      <scope>test</scope>
    </dependency>
    <dependency>
      <groupId>org.opennms</groupId>
      <artifactId>opennms-alarm-northbounder-snmptrap</artifactId>
      <scope>test</scope>
    </dependency>
    <dependency>
      <groupId>org.opennms.features.ticketing</groupId>
      <artifactId>org.opennms.features.ticketing.daemon</artifactId>
      <version>${project.version}</version>
      <scope>test</scope>
    </dependency>
    <!--
    <dependency>
      <groupId>org.opennms.features</groupId>
      <artifactId>org.opennms.features.access-point-monitor</artifactId>
      <version>${project.version}</version>
      <scope>test</scope>
    </dependency>
    -->
    <dependency>
      <groupId>org.opennms</groupId>
      <artifactId>opennms-test</artifactId>
      <scope>test</scope>
    </dependency>
    <dependency>
      <groupId>org.opennms.features.reporting</groupId>
      <artifactId>org.opennms.features.reporting.model</artifactId>
      <scope>test</scope>
    </dependency>

    <!-- OpenNMS Karaf container so that we can crank it up with the pax-exam-karaf unit test framework -->
    <!--
    <dependency>
      <groupId>org.opennms.container</groupId>
      <artifactId>karaf</artifactId>
      <type>tar.gz</type>
      <version>${project.version}</version>
      <scope>test</scope>
    </dependency>
    -->
    <dependency>
      <groupId>org.opennms.core.test-api</groupId>
      <artifactId>org.opennms.core.test-api.karaf</artifactId>
<<<<<<< HEAD
=======
      <version>${project.version}</version>
      <scope>test</scope>
    </dependency>
    <dependency>
      <groupId>org.apache.karaf.assemblies.features</groupId>
      <artifactId>standard</artifactId>
      <version>${karafVersion}</version>
      <classifier>features</classifier>
      <type>xml</type>
      <scope>test</scope>
    </dependency>
    <dependency>
      <groupId>org.opennms.features.topology</groupId>
      <artifactId>api</artifactId>
>>>>>>> 3626404e
      <version>${project.version}</version>
      <scope>test</scope>
    </dependency>
    <dependency>
<<<<<<< HEAD
      <groupId>org.apache.karaf.assemblies.features</groupId>
      <artifactId>standard</artifactId>
      <version>${karafVersion}</version>
      <classifier>features</classifier>
      <type>xml</type>
      <scope>test</scope>
    </dependency>
    <dependency>
      <groupId>org.opennms.features.topology</groupId>
      <artifactId>api</artifactId>
=======
      <groupId>org.opennms.features</groupId>
      <artifactId>org.opennms.features.wsman</artifactId>
>>>>>>> 3626404e
      <version>${project.version}</version>
      <scope>test</scope>
    </dependency>
  </dependencies>
</project><|MERGE_RESOLUTION|>--- conflicted
+++ resolved
@@ -172,8 +172,6 @@
     <dependency>
       <groupId>org.opennms.core.test-api</groupId>
       <artifactId>org.opennms.core.test-api.karaf</artifactId>
-<<<<<<< HEAD
-=======
       <version>${project.version}</version>
       <scope>test</scope>
     </dependency>
@@ -188,26 +186,12 @@
     <dependency>
       <groupId>org.opennms.features.topology</groupId>
       <artifactId>api</artifactId>
->>>>>>> 3626404e
       <version>${project.version}</version>
       <scope>test</scope>
     </dependency>
     <dependency>
-<<<<<<< HEAD
-      <groupId>org.apache.karaf.assemblies.features</groupId>
-      <artifactId>standard</artifactId>
-      <version>${karafVersion}</version>
-      <classifier>features</classifier>
-      <type>xml</type>
-      <scope>test</scope>
-    </dependency>
-    <dependency>
-      <groupId>org.opennms.features.topology</groupId>
-      <artifactId>api</artifactId>
-=======
       <groupId>org.opennms.features</groupId>
       <artifactId>org.opennms.features.wsman</artifactId>
->>>>>>> 3626404e
       <version>${project.version}</version>
       <scope>test</scope>
     </dependency>
