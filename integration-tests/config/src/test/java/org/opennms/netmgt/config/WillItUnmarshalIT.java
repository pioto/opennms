--- conflicted
+++ resolved
@@ -247,15 +247,9 @@
         addFile(Source.EXAMPLE, "snmp-config.xml", SnmpConfig.class, Impl.JAXB);
         addFile(Source.CONFIG, "snmp-interface-poller-configuration.xml", SnmpInterfacePollerConfiguration.class, Impl.CASTOR);
         addFile(Source.CONFIG, "statsd-configuration.xml", StatisticsDaemonConfiguration.class, Impl.JAXB);
-<<<<<<< HEAD
-        addFile(Source.CONFIG, "surveillance-views.xml", SurveillanceViewConfiguration.class, Impl.CASTOR);
-        addFile(Source.EXAMPLE, "surveillance-views.xml", SurveillanceViewConfiguration.class, Impl.CASTOR);
-        addFile(Source.CONFIG, "syslogd-configuration.xml", SyslogdConfiguration.class, Impl.JAXB);
-=======
         addFile(Source.CONFIG, "surveillance-views.xml", SurveillanceViewConfiguration.class, Impl.JAXB);
         addFile(Source.EXAMPLE, "surveillance-views.xml", SurveillanceViewConfiguration.class, Impl.JAXB);
-        addFile(Source.CONFIG, "syslogd-configuration.xml", SyslogdConfiguration.class, Impl.CASTOR);
->>>>>>> 725d4f2c
+        addFile(Source.CONFIG, "syslogd-configuration.xml", SyslogdConfiguration.class, Impl.JAXB);
         addFile(Source.CONFIG, "threshd-configuration.xml", ThreshdConfiguration.class, Impl.JAXB);
         addFile(Source.EXAMPLE, "threshd-configuration.xml", ThreshdConfiguration.class, Impl.JAXB);
         addFile(Source.CONFIG, "thresholds.xml", ThresholdingConfig.class, Impl.JAXB);
