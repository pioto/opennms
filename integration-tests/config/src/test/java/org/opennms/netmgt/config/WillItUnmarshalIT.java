--- conflicted
+++ resolved
@@ -254,13 +254,8 @@
         addFile(Source.EXAMPLE, "threshd-configuration.xml", ThreshdConfiguration.class, Impl.JAXB);
         addFile(Source.CONFIG, "thresholds.xml", ThresholdingConfig.class, Impl.JAXB);
         addFile(Source.EXAMPLE, "thresholds.xml", ThresholdingConfig.class, Impl.JAXB);
-<<<<<<< HEAD
         addFile(Source.CONFIG, "tl1d-configuration.xml", Tl1dConfiguration.class, Impl.JAXB);
-        addFile(Source.CONFIG, "translator-configuration.xml", EventTranslatorConfiguration.class, Impl.CASTOR);
-=======
-        addFile(Source.CONFIG, "tl1d-configuration.xml", Tl1dConfiguration.class, Impl.CASTOR);
         addFile(Source.CONFIG, "translator-configuration.xml", EventTranslatorConfiguration.class, Impl.JAXB);
->>>>>>> abfe669f
         addFile(Source.CONFIG, "trapd-configuration.xml", TrapdConfiguration.class, Impl.CASTOR);
         addFile(Source.CONFIG, "trend-configuration.xml", TrendConfiguration.class, Impl.JAXB);
         addFile(Source.CONFIG, "users.xml", Userinfo.class, Impl.JAXB);
