/*******************************************************************************
 * This file is part of OpenNMS(R).
 *
 * Copyright (C) 2004-2015 The OpenNMS Group, Inc.
 * OpenNMS(R) is Copyright (C) 1999-2015 The OpenNMS Group, Inc.
 *
 * OpenNMS(R) is a registered trademark of The OpenNMS Group, Inc.
 *
 * OpenNMS(R) is free software: you can redistribute it and/or modify
 * it under the terms of the GNU Affero General Public License as published
 * by the Free Software Foundation, either version 3 of the License,
 * or (at your option) any later version.
 *
 * OpenNMS(R) is distributed in the hope that it will be useful,
 * but WITHOUT ANY WARRANTY; without even the implied warranty of
 * MERCHANTABILITY or FITNESS FOR A PARTICULAR PURPOSE.  See the
 * GNU Affero General Public License for more details.
 *
 * You should have received a copy of the GNU Affero General Public License
 * along with OpenNMS(R).  If not, see:
 *      http://www.gnu.org/licenses/
 *
 * For more information contact:
 *     OpenNMS(R) Licensing <license@opennms.org>
 *     http://www.opennms.org/
 *     http://www.opennms.com/
 *******************************************************************************/

package org.opennms.netmgt.mock;

import java.util.HashMap;
import java.util.Map;

import org.opennms.netmgt.poller.Distributable;
import org.opennms.netmgt.poller.MonitoredService;
import org.opennms.netmgt.poller.PollStatus;
import org.opennms.netmgt.poller.ServiceMonitor;
import org.opennms.netmgt.poller.support.AbstractServiceMonitor;
import org.opennms.netmgt.snmp.InetAddrUtils;
import org.slf4j.Logger;
import org.slf4j.LoggerFactory;

/**
 * Mark this as {@link Distributable} so that we can reuse it for the remote
 * poller tests.
 */
@Distributable
public class MockMonitor extends AbstractServiceMonitor {

    private static final Logger LOG = LoggerFactory.getLogger(MockMonitor.class);

    private MockNetwork m_network;

    private String m_svcName;

    /**
     * Simple constructor so that the MockMonitor can be used as a placeholder
     * {@link ServiceMonitor} inside config files.
     */
    public MockMonitor() {
        m_network = new MockNetwork(); // So that this can be use in
                                       // synchronized() statements
    }

    /**
     * @param network
     * @param svcName
     */
    public MockMonitor(MockNetwork network, String svcName) {
        m_network = network;
        m_svcName = svcName;
    }

    @Override
    public PollStatus poll(MonitoredService monSvc, Map<String, Object> parameters) {
        if (parameters.containsKey("status")) {
            final int statusCode = getKeyedInteger(parameters, "status", PollStatus.SERVICE_UNKNOWN);
            final String reason = getKeyedString(parameters, "reason", null);
            return PollStatus.get(statusCode, reason);
        }

        synchronized (m_network) {
            return doPoll(monSvc.getNodeId(), monSvc.getIpAddr(), m_svcName);
        }
    }

    private PollStatus doPoll(int nodeId, String ipAddr, String svcName) {
        synchronized (m_network) {
            MockService svc = m_network.getService(nodeId, ipAddr, svcName);
            if (svc == null) {
<<<<<<< HEAD
                LOG.info("Invalid Poll: {}/{}/{}", nodeId, ipAddr, svcName);
                m_network.receivedInvalidPoll(ipAddr, svcName);
                return PollStatus.unknown("Mock.");
            } else {
                LOG.info("Poll: [{}/{}/{}]", svc.getInterface().getNode().getLabel(), ipAddr, svcName);
=======
                LOG.info("Invalid Poll: {}/{}", ipAddr, m_svcName);
                m_network.receivedInvalidPoll(ipAddr, m_svcName);
                return PollStatus.unknown();
            } else {
                LOG.info("Poll: [{}/{}/{}]", svc.getInterface().getNode().getLabel(), ipAddr, m_svcName);
>>>>>>> fa1c8f0e
                PollStatus pollStatus = svc.poll();
                return PollStatus.get(pollStatus.getStatusCode(), pollStatus.getReason());
            }
        }
    }

    @Override
    public Map<String, Object> getRuntimeAttributes(MonitoredService svc, Map<String, Object> parameters) {
        final Map<String, Object> attributes = new HashMap<>();
        final PollStatus pollStatus = doPoll(svc.getNodeId(), svc.getIpAddr(), m_svcName);
        attributes.put("status", Integer.toString(pollStatus.getStatusCode()));
        attributes.put("reason", pollStatus.getReason());
        return attributes;
    }

}<|MERGE_RESOLUTION|>--- conflicted
+++ resolved
@@ -1,8 +1,8 @@
 /*******************************************************************************
  * This file is part of OpenNMS(R).
  *
- * Copyright (C) 2004-2015 The OpenNMS Group, Inc.
- * OpenNMS(R) is Copyright (C) 1999-2015 The OpenNMS Group, Inc.
+ * Copyright (C) 2004-2017 The OpenNMS Group, Inc.
+ * OpenNMS(R) is Copyright (C) 1999-2017 The OpenNMS Group, Inc.
  *
  * OpenNMS(R) is a registered trademark of The OpenNMS Group, Inc.
  *
@@ -88,19 +88,11 @@
         synchronized (m_network) {
             MockService svc = m_network.getService(nodeId, ipAddr, svcName);
             if (svc == null) {
-<<<<<<< HEAD
                 LOG.info("Invalid Poll: {}/{}/{}", nodeId, ipAddr, svcName);
                 m_network.receivedInvalidPoll(ipAddr, svcName);
                 return PollStatus.unknown("Mock.");
             } else {
                 LOG.info("Poll: [{}/{}/{}]", svc.getInterface().getNode().getLabel(), ipAddr, svcName);
-=======
-                LOG.info("Invalid Poll: {}/{}", ipAddr, m_svcName);
-                m_network.receivedInvalidPoll(ipAddr, m_svcName);
-                return PollStatus.unknown();
-            } else {
-                LOG.info("Poll: [{}/{}/{}]", svc.getInterface().getNode().getLabel(), ipAddr, m_svcName);
->>>>>>> fa1c8f0e
                 PollStatus pollStatus = svc.poll();
                 return PollStatus.get(pollStatus.getStatusCode(), pollStatus.getReason());
             }
