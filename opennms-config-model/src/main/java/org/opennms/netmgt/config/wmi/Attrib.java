--- conflicted
+++ resolved
@@ -28,28 +28,20 @@
 
 package org.opennms.netmgt.config.wmi;
 
-<<<<<<< HEAD
-import java.util.Objects;
-=======
 import java.io.Serializable;
 import java.util.Objects;
 import java.util.Optional;
->>>>>>> 624555a5
 
 import javax.xml.bind.annotation.XmlAccessType;
 import javax.xml.bind.annotation.XmlAccessorType;
 import javax.xml.bind.annotation.XmlAttribute;
 import javax.xml.bind.annotation.XmlRootElement;
 import javax.xml.bind.annotation.XmlType;
-<<<<<<< HEAD
-
-import org.opennms.netmgt.collection.api.AttributeType;
-=======
 import javax.xml.bind.annotation.adapters.XmlJavaTypeAdapter;
 
 import org.opennms.core.xml.ValidateUsing;
+import org.opennms.netmgt.collection.api.AttributeType;
 import org.opennms.netmgt.config.utils.ConfigUtils;
->>>>>>> 624555a5
 
 
 /**
@@ -98,12 +90,8 @@
 
     @XmlJavaTypeAdapter(WmiTypeAdapter.class)
     @XmlAttribute(name = "type", required = true)
-<<<<<<< HEAD
-    protected AttributeType type;
-=======
-    protected WmiType m_type;
+    protected AttributeType m_type;
 
->>>>>>> 624555a5
     @XmlAttribute(name = "maxval")
     protected String m_maxval;
 
@@ -134,21 +122,12 @@
         m_wmiObject = ConfigUtils.assertNotEmpty(wmiObject, "wmiObject");
     }
 
-<<<<<<< HEAD
     public AttributeType getType() {
-        return type;
-    }
-
-    public void setType(AttributeType value) {
-        this.type = value;
-=======
-    public WmiType getType() {
         return m_type;
     }
 
-    public void setType(final WmiType type) {
-        m_type = ConfigUtils.assertNotNull(type, "type");
->>>>>>> 624555a5
+    public void setType(final AttributeType value) {
+        m_type = ConfigUtils.assertNotNull(value, "type");
     }
 
     public Optional<String> getMaxval() {
