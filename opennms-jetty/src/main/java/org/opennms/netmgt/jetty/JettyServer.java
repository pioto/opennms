--- conflicted
+++ resolved
@@ -43,12 +43,6 @@
 import org.eclipse.jetty.server.ssl.SslSocketConnector;
 import org.eclipse.jetty.webapp.WebAppContext;
 import org.opennms.netmgt.daemon.AbstractServiceDaemon;
-<<<<<<< HEAD
-import org.opennms.serviceregistration.ServiceRegistrationFactory;
-import org.opennms.serviceregistration.ServiceRegistrationStrategy;
-=======
-import org.opennms.netmgt.daemon.SpringServiceDaemon;
->>>>>>> 4dd9c6fb
 
 /**
  * Implements Web Application within OpenNMS as a Service Daemon.
@@ -61,10 +55,6 @@
     int m_port = 8080;
 
     private Server m_server;
-<<<<<<< HEAD
-    private Map<String,ServiceRegistrationStrategy> services = new ConcurrentHashMap<String,ServiceRegistrationStrategy>();
-=======
->>>>>>> 4dd9c6fb
     
     /**
      * <p>Constructor for JettyServer.</p>
@@ -173,31 +163,6 @@
     }
 
     /**
-<<<<<<< HEAD
-     * <p>registerService</p>
-     *
-     * @param port a {@link java.lang.Integer} object.
-     * @param contextPath a {@link java.lang.String} object.
-     */
-    protected void registerService(Integer port, String contextPath) {
-        String contextName = contextPath.replace("/", "");
-
-        try {
-            ServiceRegistrationStrategy srs = ServiceRegistrationFactory.getStrategy();
-            String host = InetAddress.getLocalHost().getHostName().replace(".local", "").replace(".", "-");
-            Map<String, String> properties = new ConcurrentHashMap<String, String>();
-            properties.put("path", contextPath);
-            
-            srs.initialize("HTTP", contextName + "-" + host, port, properties);
-            services.put(contextName, srs);
-        } catch (Throwable e) {
-            log().warn("unable to get a DNS-SD object for context '" + contextPath + "'", e);
-        }
-    }
-
-    /**
-=======
->>>>>>> 4dd9c6fb
      * <p>excludeCipherSuites</p>
      * @param contextFactory 
      * @param https_port 
