--- conflicted
+++ resolved
@@ -597,11 +597,7 @@
 # Move the docs into %{_docdir}
 rm -rf %{buildroot}%{_docdir}/%{name}-%{version}
 mkdir -p %{buildroot}%{_docdir}
-<<<<<<< HEAD
-find %{buildroot}%{instprefix}/docs -xdev -depth -type d -print0 | xargs -0 -r rmdir 2>/dev/null || true
-=======
 find %{buildroot}%{instprefix}/docs -xdev -depth -type d -print0 | xargs -n 1 -0 -r rmdir 2>/dev/null || true
->>>>>>> 238f4174
 mv %{buildroot}%{instprefix}/docs %{buildroot}%{_docdir}/%{name}-%{version}
 cp README* %{buildroot}%{instprefix}/etc/
 rm -rf %{buildroot}%{instprefix}/etc/README
