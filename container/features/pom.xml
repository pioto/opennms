<?xml version="1.0"?>
<project xmlns="http://maven.apache.org/POM/4.0.0" xmlns:xsi="http://www.w3.org/2001/XMLSchema-instance" xsi:schemaLocation="http://maven.apache.org/POM/4.0.0 http://maven.apache.org/maven-v4_0_0.xsd">
  <parent>
    <groupId>org.opennms</groupId>
    <artifactId>org.opennms.container</artifactId>
    <version>19.0.0-SNAPSHOT</version>
  </parent>
  <modelVersion>4.0.0</modelVersion>
  <groupId>org.opennms.karaf</groupId>
  <artifactId>opennms</artifactId>
  <packaging>pom</packaging>
  <name>OpenNMS :: OSGi Container :: Karaf Features</name>
  <build>
    <plugins>
      <plugin>
        <groupId>org.opennms.maven.plugins</groupId>
        <artifactId>features-maven-plugin</artifactId>
        <configuration>
          <name>opennms-${project.version}</name>
          <!--
            This option will recursively pull the all of the <repository> references inside all of the
            referenced repositories and put all of their features into a single <features> repository.
          -->
          <importRepositories>true</importRepositories>
          <!--
            Don't import other repositories that are already inside well-organized feature hierarchies
            outside of OpenNMS (Karaf, ActiveMQ, Camel).
          -->
          <importRepositoryExclusions>
            <value>karaf-${karafVersion}</value>
            <value>cxf-${cxfVersion}</value>
            <value>activemq-${activemqVersion}</value>
            <value>camel-${camelVersion}</value>
          </importRepositoryExclusions>
          <repositories>

            <!--
              We rely on features from Karaf's standard repository, but don't declare that dependency in
              this features.xml. This will allow us to run on any version Karaf that provides features with the
              same names, including vanilla Karaf and the org.opennms.container/karaf servlet bridge Karaf container.
            -->
            <!-- Karaf standard features -->
            <!-- <descriptor>mvn:org.apache.karaf.assemblies.features/standard/${karafVersion}/xml/features</descriptor> -->
            <!-- <descriptor>mvn:org.apache.karaf.assemblies.features/spring/${karafVersion}/xml/features</descriptor> -->
            <!-- <descriptor>mvn:org.apache.karaf.assemblies.features/enterprise/${karafVersion}/xml/features</descriptor> -->

            <!-- OpenNMS-modified Karaf base features -->
            <!-- <repository>mvn:org.opennms.container/org.opennms.container.karaf/${project.version}/xml/features</repository> -->


            <!-- OpenNMS features bundle -->
            <repository>file:${project.build.outputDirectory}/features.xml</repository>

            <!-- JAAS Login Module -->
            <repository>mvn:org.opennms.container/org.opennms.container.jaas-login-module/${project.version}/xml/features</repository>

            <!-- JMX Config Generator features -->
            <repository>mvn:org.opennms.features/jmxconfiggenerator/${project.version}/xml/features</repository>
            <repository>mvn:org.opennms.features/vaadin-jmxconfiggenerator/${project.version}/xml/features</repository>

            <!-- BSM features -->
            <repository>mvn:org.opennms.features.bsm/org.opennms.features.bsm.service.api/${project.version}/xml/features</repository>
            <repository>mvn:org.opennms.features.bsm/org.opennms.features.bsm.shell-commands/${project.version}/xml/features</repository>
            <repository>mvn:org.opennms.features.bsm/vaadin-adminpage/${project.version}/xml/features</repository>

            <!-- MIB Parser and Event/Collection features -->
            <repository>mvn:org.opennms.features/vaadin-snmp-events-and-metrics/${project.version}/xml/features</repository>

            <!-- Node maps -->
            <repository>mvn:org.opennms.features/vaadin-node-maps/${project.version}/xml/features</repository>

            <!-- NRTG features -->
            <repository>mvn:org.opennms.osgi.features.nrtg/nrtg/${project.version}/xml/features</repository>

            <!-- Topology features -->
            <repository>mvn:org.opennms.osgi.features.topology/opennms-topology-dev/${project.version}/xml/features</repository>
            <repository>mvn:org.opennms.osgi.features.topology/opennms-topology-runtime-base/${project.version}/xml/features</repository>
            <repository>mvn:org.opennms.osgi.features.topology/opennms-topology-runtime-browsers/${project.version}/xml/features</repository>
            <repository>mvn:org.opennms.osgi.features.topology/opennms-topology-runtime-linkd/${project.version}/xml/features</repository>
            <repository>mvn:org.opennms.osgi.features.topology/opennms-topology-runtime-ncs/${project.version}/xml/features</repository>
            <repository>mvn:org.opennms.osgi.features.topology/opennms-topology-runtime-sfree/${project.version}/xml/features</repository>
            <repository>mvn:org.opennms.osgi.features.topology/opennms-topology-runtime-simple/${project.version}/xml/features</repository>
            <repository>mvn:org.opennms.osgi.features.topology/opennms-topology-runtime-vmware/${project.version}/xml/features</repository>
            <repository>mvn:org.opennms.osgi.features.topology/opennms-topology-runtime-application/${project.version}/xml/features</repository>
            <repository>mvn:org.opennms.osgi.features.topology/opennms-topology-runtime-bsm/${project.version}/xml/features</repository>

            <!-- Vaadin Feature -->
            <repository>mvn:org.opennms.features/vaadin/${project.version}/xml/features</repository>

            <!-- Vaadin Dashboard Feature-->
            <repository>mvn:org.opennms.features/vaadin-dashboard/${project.version}/xml/features</repository>
            <repository>mvn:org.opennms.features.vaadin-dashlets/dashlet-features/${project.version}/xml</repository>

            <!-- Vaadin Surveillance Views Feature-->
            <repository>mvn:org.opennms.features/vaadin-surveillance-views/${project.version}/xml/features</repository>

            <!-- Ticketing Features-->
            <repository>mvn:org.opennms.features/jira-troubleticketer/${project.version}/xml/features</repository>
            
            <!-- Data Choices -->
            <repository>mvn:org.opennms.features/datachoices/${project.version}/xml/features</repository>

            <!-- OpenNMS Plugin Manager Feature -->
            <repository>mvn:org.opennms.plugins/vaadin-opennms-pluginmanager/${project.version}/xml/features</repository>
          </repositories>

          <!--
            Import all of the features into the "opennms-${project.version}" feature. This list
            determines the JARs that are installed into the ${opennms.home}/system directory during
            opennms-full-assembly.
          -->
          <features>
            <!-- Features from ActiveMQ repository -->
            <feature>activemq-broker</feature>

            <!-- Features from Karaf repository -->
            <feature>admin</feature>
            <feature>aries-blueprint</feature>
            <feature>aries-proxy</feature>
            <feature>blueprint-web</feature>
            <feature>config</feature>
            <feature>deployer</feature>
            <feature>diagnostic</feature>
            <feature>eventadmin</feature>
            <feature>features</feature>
            <feature>http</feature>
            <feature>http-whiteboard</feature>
            <feature>jaas</feature>
            <feature>jasypt-encryption</feature>
            <feature>jetty</feature>
            <feature>karaf-framework</feature>
            <feature>kar</feature>
            <feature>management</feature>
            <feature>obr</feature>
            <feature>scr</feature>
            <feature>service-security</feature>
            <feature>service-wrapper</feature>
            <feature>shell</feature>
            <feature>ssh</feature>
            <feature>war</feature>
            <feature>webconsole</feature>
            <feature>wrap</feature>
            <feature>wrapper</feature>

            <!-- Features from Pax Web repository -->
            <feature>pax-http</feature>

            <!-- Features from the main OpenNMS features.xml -->
            <feature>atomikos</feature>
            <feature>batik</feature>
            <feature>c3p0</feature>
            <feature>hikari-cp</feature>
            <feature>castor</feature>
            <feature>commons-beanutils</feature>
            <feature>commons-cli</feature>
            <feature>commons-codec</feature>
            <feature>commons-collections</feature>
            <feature>commons-configuration</feature>
            <feature>commons-digester</feature>
            <feature>commons-exec</feature>
            <feature>commons-io</feature>
            <feature>commons-jexl</feature>
            <feature>commons-lang</feature>
            <feature>commons-net</feature>
            <feature>dnsjava</feature>
            <feature>dropwizard-metrics</feature>
            <feature>fop</feature>
            <feature>guava</feature>
            <feature>hibernate36</feature>
            <feature>hibernate-validator41</feature>
            <feature>jaxb</feature>
            <feature>jfreechart</feature>
            <feature>jolokia</feature>
            <feature>jrobin</feature>
            <feature>json-lib</feature>
            <feature>lmax-disruptor</feature>
            <!--
            <feature>opennms-activemq-config</feature>
            <feature>opennms-activemq</feature>
            <feature>opennms-activemq-dispatcher-config</feature>
            <feature>opennms-activemq-dispatcher</feature>
            <feature>opennms-activemq-event-forwarder</feature>
            <feature>opennms-activemq-event-receiver</feature>
            -->
            <feature>opennms-collection-api</feature>
            <feature>opennms-collection-commands</feature>
            <feature>opennms-collection-persistence-rrd</feature>
            <feature>opennms-config-api</feature>
            <feature>opennms-config</feature>
            <feature>opennms-config-jaxb</feature>
            <feature>opennms-core-daemon</feature>
            <feature>opennms-core-db</feature>
            <feature>opennms-core</feature>
            <feature>opennms-core-web</feature>
            <feature>opennms-dao-api</feature>
            <feature>opennms-dao</feature>
            <feature>opennms-discovery</feature>
            <feature>opennms-discovery-daemon</feature>
            <feature>opennms-events-api</feature>
            <feature>opennms-events-daemon</feature>
            <feature>opennms-icmp-api</feature>
            <feature>opennms-icmp-jna</feature>
            <feature>opennms-icmp-jni</feature>
            <feature>opennms-icmp-jni6</feature>
            <feature>opennms-javamail</feature>
            <feature>opennms-model</feature>
            <feature>opennms-poller-api</feature>
            <feature>opennms-provisioning</feature>
            <feature>opennms-reporting</feature>
            <feature>opennms-rrd-api</feature>
            <feature>opennms-rrd-jrobin</feature>
            <feature>opennms-snmp</feature>
            <feature>opennms-snmp-commands</feature>
            <feature>opennms-syslogd</feature>
            <feature>opennms-syslogd-listener-javanet</feature>
            <feature>opennms-syslogd-listener-camel-netty</feature>
            <feature>opennms-syslogd-listener-nio</feature>
            <feature>opennms-syslogd-handler-default</feature>
            <feature>opennms-syslogd-handler-kafka</feature>
            <feature>opennms-syslogd-handler-kafka-default</feature>
            <feature>opennms-syslogd-handler-minion</feature>
            <feature>opennms-trapd</feature>
            <feature>opennms-trapd-handler-default</feature>
            <feature>opennms-trapd-listener</feature>
            <feature>opennms-trapd-handler-kafka</feature>
<<<<<<< HEAD
            <feature>opennms-trapd-handler-kafka-default</feature>
            
=======
>>>>>>> 80d92987
            <!-- <feature>opennms-webapp</feature> -->
            <feature>org.json</feature>
            <feature>postgresql</feature>
            <feature>spring-security32</feature>
            <feature>spring-webflow</feature>

            <!-- Features from other OpenNMS repositories -->
            <feature>opennms-core</feature>
            <feature>opennms-core-web</feature>
            <feature>opennms-jaas-login-module</feature>
            <feature>dashlet-alarms</feature>
            <feature>dashlet-bsm</feature>
            <feature>dashlet-charts</feature>
            <feature>dashlet-image</feature>
            <feature>dashlet-ksc</feature>
            <feature>dashlet-map</feature>
            <feature>dashlet-rrd</feature>
            <feature>dashlet-rtc</feature>
            <feature>dashlet-summary</feature>
            <feature>dashlet-surveillance</feature>
            <feature>dashlet-topology</feature>
            <feature>dashlet-url</feature>
            <feature>nrtg</feature>
            <feature>opennms-amqp-event-forwarder</feature>
            <feature>opennms-amqp-event-receiver</feature>
            <feature>opennms-amqp-alarm-northbounder</feature>
            <feature>opennms-topology-dev</feature>
            <feature>opennms-topology-runtime-base</feature>
            <feature>opennms-topology-runtime-browsers</feature>
            <feature>opennms-topology-runtime-linkd</feature>
            <feature>opennms-topology-runtime-ncs</feature>
            <feature>opennms-topology-runtime-sfree</feature>
            <feature>opennms-topology-runtime-simple</feature>
            <feature>opennms-topology-runtime-vmware</feature>
            <feature>opennms-topology-runtime-application</feature>
            <feature>opennms-topology-runtime-bsm</feature>
            <feature>vaadin</feature>
            <feature>vaadin-dashboard</feature>
            <feature>vaadin-jmxconfiggenerator</feature>
            <feature>vaadin-node-maps</feature>
            <feature>vaadin-snmp-events-and-metrics</feature>
            <feature>vaadin-surveillance-views</feature>
            <feature>opennms-elasticsearch-event-forwarder</feature>
            <feature>jira-troubleticketer</feature>
            <feature>tsrm-troubleticketer</feature>
            <feature>datachoices</feature>

            <!-- BSM -->
            <feature>org.opennms.features.bsm.service.api</feature>
            <feature>org.opennms.features.bsm.shell-commands</feature>
            <feature>vaadin-adminpage</feature>

            <feature>vaadin-opennms-pluginmanager</feature>
          </features>
        </configuration>
      </plugin>
      <!-- Filter the features.xml file -->
      <plugin>
        <groupId>org.apache.maven.plugins</groupId>
        <artifactId>maven-resources-plugin</artifactId>
        <executions>
          <execution>
            <id>copy-resources</id>
            <!--
              Move this task from process-resources to generate-resources in the build cycle
              so that it is available for the features-maven-plugin.
            -->
            <phase>generate-resources</phase>
            <goals><goal>copy-resources</goal></goals>
            <configuration>
              <outputDirectory>${project.build.outputDirectory}</outputDirectory>
              <resources>
                <resource>
                  <directory>src/main/resources</directory>
                  <filtering>true</filtering>
                </resource>
              </resources>
            </configuration>
          </execution>
        </executions>
      </plugin>
      <plugin>
        <groupId>org.codehaus.mojo</groupId>
        <artifactId>build-helper-maven-plugin</artifactId>
        <executions>
          <execution>
            <id>attach-artifacts</id>
            <phase>package</phase>
            <goals>
              <goal>attach-artifact</goal>
            </goals>
            <configuration>
              <artifacts>
                <artifact>
                  <file>${project.build.outputDirectory}/features-minion.xml</file>
                  <type>xml</type>
                  <classifier>minion</classifier>
                </artifact>
              </artifacts>
            </configuration>
          </execution>
        </executions>
      </plugin>
    </plugins>
  </build>
  <dependencies>
    <dependency>
      <groupId>org.opennms.container</groupId>
      <artifactId>org.opennms.container.karaf</artifactId>
      <version>${project.version}</version>
      <type>pom</type>
      <scope>provided</scope>
    </dependency>
    <dependency>
      <groupId>org.opennms.container</groupId>
      <artifactId>org.opennms.container.jaas-login-module</artifactId>
      <version>${project.version}</version>
      <scope>provided</scope>
    </dependency>
    <dependency>
      <groupId>org.opennms.features.activemq</groupId>
      <artifactId>org.opennms.features.activemq.component</artifactId>
      <version>${project.version}</version>
      <scope>provided</scope>
    </dependency>
    <dependency>
      <groupId>org.opennms.features</groupId>
      <artifactId>org.opennms.features.discovery</artifactId>
      <version>${project.version}</version>
      <scope>provided</scope>
    </dependency>
    <dependency>
      <groupId>org.opennms.features.events</groupId>
      <artifactId>org.opennms.features.events.syslog</artifactId>
      <version>${project.version}</version>
      <scope>provided</scope>
    </dependency>
    <dependency>
      <groupId>org.opennms.features.events</groupId>
      <artifactId>org.opennms.features.events.traps</artifactId>
      <version>${project.version}</version>
      <scope>provided</scope>
    </dependency>
    <dependency>
      <groupId>org.opennms.features</groupId>
      <artifactId>jmxconfiggenerator</artifactId>
      <version>${project.version}</version>
      <type>pom</type>
      <scope>provided</scope>
    </dependency>
    <dependency>
      <groupId>org.opennms.features.bsm</groupId>
      <artifactId>org.opennms.features.bsm.shell-commands</artifactId>
      <version>${project.version}</version>
      <type>pom</type>
      <scope>provided</scope>
    </dependency>
    <dependency>
      <groupId>org.opennms.features.bsm</groupId>
      <artifactId>vaadin-adminpage</artifactId>
      <version>${project.version}</version>
      <type>pom</type>
      <scope>provided</scope>
    </dependency>
    <dependency>
      <groupId>org.opennms.features</groupId>
      <artifactId>vaadin-jmxconfiggenerator</artifactId>
      <version>${project.version}</version>
      <type>pom</type>
      <scope>provided</scope>
    </dependency>
    <dependency>
      <groupId>org.opennms.features</groupId>
      <artifactId>vaadin-snmp-events-and-metrics</artifactId>
      <version>${project.version}</version>
      <type>pom</type>
      <scope>provided</scope>
    </dependency>
    <dependency>
      <groupId>org.opennms.features</groupId>
      <artifactId>vaadin-node-maps</artifactId>
      <version>${project.version}</version>
      <scope>provided</scope>
    </dependency>
    <dependency>
      <groupId>org.opennms.osgi.features.nrtg</groupId>
      <artifactId>nrtg</artifactId>
      <version>${project.version}</version>
      <type>pom</type>
      <scope>provided</scope>
    </dependency>
    <dependency>
      <groupId>org.opennms.features</groupId>
      <artifactId>vaadin</artifactId>
      <version>${project.version}</version>
      <type>pom</type>
      <scope>provided</scope>
    </dependency>
    <dependency>
      <groupId>org.opennms.osgi.features.topology</groupId>
      <artifactId>opennms-topology-dev</artifactId>
      <version>${project.version}</version>
      <type>pom</type>
      <scope>provided</scope>
    </dependency>
    <dependency>
      <groupId>org.opennms.osgi.features.topology</groupId>
      <artifactId>opennms-topology-runtime-base</artifactId>
      <version>${project.version}</version>
      <type>pom</type>
      <scope>provided</scope>
    </dependency>
    <dependency>
      <groupId>org.opennms.osgi.features.topology</groupId>
      <artifactId>opennms-topology-runtime-browsers</artifactId>
      <version>${project.version}</version>
      <type>pom</type>
      <scope>provided</scope>
    </dependency>
    <dependency>
      <groupId>org.opennms.osgi.features.topology</groupId>
      <artifactId>opennms-topology-runtime-linkd</artifactId>
      <version>${project.version}</version>
      <type>pom</type>
      <scope>provided</scope>
    </dependency>
    <dependency>
      <groupId>org.opennms.osgi.features.topology</groupId>
      <artifactId>opennms-topology-runtime-ncs</artifactId>
      <version>${project.version}</version>
      <type>pom</type>
      <scope>provided</scope>
    </dependency>
    <dependency>
      <groupId>org.opennms.osgi.features.topology</groupId>
      <artifactId>opennms-topology-runtime-application</artifactId>
      <version>${project.version}</version>
      <type>pom</type>
      <scope>provided</scope>
    </dependency>
    <dependency>
      <groupId>org.opennms.osgi.features.topology</groupId>
      <artifactId>opennms-topology-runtime-bsm</artifactId>
      <version>${project.version}</version>
      <type>pom</type>
      <scope>provided</scope>
    </dependency>
    <dependency>
      <groupId>org.opennms.osgi.features.topology</groupId>
      <artifactId>opennms-topology-runtime-sfree</artifactId>
      <version>${project.version}</version>
      <type>pom</type>
      <scope>provided</scope>
    </dependency>
    <dependency>
      <groupId>org.opennms.osgi.features.topology</groupId>
      <artifactId>opennms-topology-runtime-simple</artifactId>
      <version>${project.version}</version>
      <type>pom</type>
      <scope>provided</scope>
    </dependency>
    <dependency>
      <groupId>org.opennms.osgi.features.topology</groupId>
      <artifactId>opennms-topology-runtime-vmware</artifactId>
      <version>${project.version}</version>
      <type>pom</type>
      <scope>provided</scope>
    </dependency>
    <dependency>
      <groupId>org.opennms.features</groupId>
      <artifactId>vaadin-dashboard</artifactId>
      <version>${project.version}</version>
      <type>pom</type>
      <scope>provided</scope>
    </dependency>
    <dependency>
      <groupId>org.opennms.features.vaadin-dashlets</groupId>
      <artifactId>dashlet-features</artifactId>
      <version>${project.version}</version>
      <type>pom</type>
      <scope>provided</scope>
    </dependency>
      <dependency>
          <groupId>org.opennms.features</groupId>
          <artifactId>vaadin-surveillance-views</artifactId>
          <version>${project.version}</version>
          <type>pom</type>
          <scope>provided</scope>
      </dependency>
    <dependency>
      <groupId>org.opennms.features</groupId>
      <artifactId>vaadin-components</artifactId>
      <version>${project.version}</version>
      <type>pom</type>
      <scope>provided</scope>
    </dependency>
    <dependency>
      <groupId>org.opennms.features</groupId>
      <artifactId>jira-troubleticketer</artifactId>
      <version>${project.version}</version>
      <type>pom</type>
      <scope>provided</scope>
    </dependency>
    <dependency>
      <groupId>org.opennms.features</groupId>
      <artifactId>opennms-integration-tsrm</artifactId>
      <version>${project.version}</version>
      <type>pom</type>
      <scope>provided</scope>
    </dependency>
    <dependency>
      <groupId>org.opennms</groupId>
      <artifactId>opennms-icmp-jni</artifactId>
      <version>${project.version}</version>
      <type>pom</type>
      <scope>provided</scope>
    </dependency>
    <dependency>
      <groupId>org.opennms</groupId>
      <artifactId>opennms-icmp-jni6</artifactId>
      <version>${project.version}</version>
      <type>pom</type>
      <scope>provided</scope>
    </dependency>
    <dependency>
      <groupId>org.opennms.core.snmp</groupId>
      <artifactId>org.opennms.core.snmp.commands</artifactId>
      <version>${project.version}</version>
      <type>pom</type>
      <scope>provided</scope>
    </dependency>
    <dependency>
      <groupId>org.opennms.features</groupId>
      <artifactId>datachoices</artifactId>
      <version>${project.version}</version>
      <type>pom</type>
      <scope>provided</scope>
    </dependency>
    <dependency>
      <groupId>org.opennms.core.snmp</groupId>
      <artifactId>org.opennms.core.snmp.proxy.rpc-impl</artifactId>
      <version>${project.version}</version>
      <type>pom</type>
      <scope>provided</scope>
    </dependency>
    <dependency>
      <groupId>org.opennms.features.collection</groupId>
      <artifactId>org.opennms.features.collection.commands</artifactId>
      <version>${project.version}</version>
      <type>pom</type>
      <scope>provided</scope>
    </dependency>
    <dependency>
      <groupId>org.opennms.plugins</groupId>
      <artifactId>vaadin-opennms-pluginmanager</artifactId>
      <version>${project.version}</version>
      <type>pom</type>
      <scope>provided</scope>
      <exclusions>
        <exclusion>
          <groupId>javax.ws.rs</groupId>
          <artifactId>jsr311-api</artifactId>
        </exclusion>
      </exclusions> 
    </dependency>
  </dependencies>
</project><|MERGE_RESOLUTION|>--- conflicted
+++ resolved
@@ -220,14 +220,12 @@
             <feature>opennms-syslogd-handler-kafka-default</feature>
             <feature>opennms-syslogd-handler-minion</feature>
             <feature>opennms-trapd</feature>
+            <feature>opennms-trapd-listener</feature>
             <feature>opennms-trapd-handler-default</feature>
-            <feature>opennms-trapd-listener</feature>
             <feature>opennms-trapd-handler-kafka</feature>
-<<<<<<< HEAD
             <feature>opennms-trapd-handler-kafka-default</feature>
+            <feature>opennms-trapd-handler-minion</feature>
             
-=======
->>>>>>> 80d92987
             <!-- <feature>opennms-webapp</feature> -->
             <feature>org.json</feature>
             <feature>postgresql</feature>
