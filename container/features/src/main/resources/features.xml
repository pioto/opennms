--- conflicted
+++ resolved
@@ -57,7 +57,16 @@
       <bundle>mvn:org.opennms.features.amqp/org.opennms.features.amqp.event-receiver/${project.version}</bundle>
     </feature>
 
-<<<<<<< HEAD
+    <feature name="opennms-amqp-alarm-northbounder" description="OpenNMS :: Features :: AMQP :: Alarm Northbounder" version="${project.version}">
+      <feature>camel-core</feature>
+      <feature>camel-blueprint</feature>
+      <feature>camel-http</feature>
+      <feature>camel-amqp</feature>
+      <bundle dependency="true">mvn:org.opennms.core/org.opennms.core.camel/${project.version}</bundle>
+      <bundle>mvn:org.opennms.features.amqp/org.opennms.features.amqp.common/${project.version}</bundle>
+      <bundle>mvn:org.opennms.features.amqp/org.opennms.features.amqp.alarm-northbounder/${project.version}</bundle>
+    </feature>
+
     <!-- need to override camel-elasticsearch because it pulls an elasticsearch version that does not work -->
     <feature name='onms-camel-elasticsearch' version='${camelVersion}' resolver='(obr)' start-level='50'>
       <feature version='${camelVersion}'>camel-core</feature>
@@ -86,16 +95,6 @@
       <bundle>mvn:com.google.guava/guava/17.0</bundle>
       <bundle>mvn:org.opennms.core/org.opennms.core.camel/${project.version}</bundle>
       <bundle>mvn:org.opennms.features.elasticsearch/org.opennms.features.elasticsearch.event-forwarder/${project.version}</bundle>
-=======
-    <feature name="opennms-amqp-alarm-northbounder" description="OpenNMS :: Features :: AMQP :: Alarm Northbounder" version="${project.version}">
-      <feature>camel-core</feature>
-      <feature>camel-blueprint</feature>
-      <feature>camel-http</feature>
-      <feature>camel-amqp</feature>
-      <bundle dependency="true">mvn:org.opennms.core/org.opennms.core.camel/${project.version}</bundle>
-      <bundle>mvn:org.opennms.features.amqp/org.opennms.features.amqp.common/${project.version}</bundle>
-      <bundle>mvn:org.opennms.features.amqp/org.opennms.features.amqp.alarm-northbounder/${project.version}</bundle>
->>>>>>> 65b44903
     </feature>
 
     <!-- Dependency features -->
