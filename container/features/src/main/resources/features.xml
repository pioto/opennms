--- conflicted
+++ resolved
@@ -1436,7 +1436,6 @@
         <bundle>wrap:mvn:net.sf.jung/jung-api/${jungVersion}</bundle>
         <bundle>mvn:org.opennms/opennms-model/${project.version}</bundle>
     </feature>
-<<<<<<< HEAD
     <feature name="opennms-endpoints-grafana" version="${project.version}" description="OpenNMS :: Features :: Endpoints :: Grafana">
         <bundle>mvn:org.opennms.features.endpoints.grafana/org.opennms.features.endpoints.grafana.client/${project.version}</bundle>
         <bundle>mvn:org.opennms.features.endpoints.grafana/org.opennms.features.endpoints.grafana.service/${project.version}</bundle>
@@ -1449,17 +1448,14 @@
     <feature name="opennms-reporting" version="${project.version}" description="OpenNMS :: Features :: Reporting">
         <!-- All other dependencies are wired in through custom.properties -->
         <bundle>mvn:org.opennms.features.reporting/org.opennms.features.reporting.rest/${project.version}</bundle>
-=======
-
+    </feature>
     <feature name="opennms-kvstore-api" description="OpenNMS :: Features :: Distributed :: Key Value Store :: API" version="${project.version}">
         <bundle>mvn:org.opennms.features.distributed/org.opennms.features.distributed.kv-store.api/${project.version}</bundle>
         <bundle>mvn:org.opennms.features.distributed/org.opennms.features.distributed.kv-store.shell/${project.version}</bundle>
     </feature>
-    
     <feature name="opennms-kvstore-noop"
              description="OpenNMS :: Features :: Distributed :: Key Value Store :: No-Op" version="${project.version}">
         <feature>opennms-kvstore-api</feature>
         <bundle>mvn:org.opennms.features.distributed/org.opennms.features.distributed.kv-store.no-op/${project.version}</bundle>
->>>>>>> 19e4e541
     </feature>
 </features>