<?xml version="1.0" encoding="UTF-8" standalone="yes"?>
<features name="opennms-${project.version}" xmlns="http://karaf.apache.org/xmlns/features/v1.2.0">
    <repository>mvn:org.apache.camel.karaf/apache-camel/${camelVersion}/xml/features</repository>
    <repository>mvn:org.apache.cxf.karaf/apache-cxf/${cxfVersion}/xml/features</repository>
    <repository>mvn:org.apache.activemq/activemq-karaf/${activemqVersion}/xml/features</repository>
    <repository>mvn:org.ops4j.pax.jdbc/pax-jdbc-features/1.0.1/xml/features</repository>
    <repository>mvn:org.apache.activemq/activemq-karaf/${activemqVersion}/xml/features</repository>
    <repository>mvn:org.opennms.integration.api/karaf-features/${opennmsApiVersion}/xml</repository>
    <repository>mvn:com.eclipsesource.jaxrs/features/${osgiJaxRsVersion}/xml/features</repository>
    <feature name="opennms-amqp-event-forwarder" version="${project.version}" description="OpenNMS :: Features :: AMQP :: Event Forwarder">
        <feature>camel-core</feature>
        <feature>camel-blueprint</feature>
        <feature>camel-http</feature>
        <feature>camel-amqp</feature>
        <feature>guava</feature>
        <feature>opennms-core-camel</feature>
        <feature>opennms-dao-api</feature>
        <bundle>mvn:org.opennms.features.amqp/org.opennms.features.amqp.common/${project.version}</bundle>
        <bundle>mvn:org.opennms.features.amqp/org.opennms.features.amqp.event-forwarder/${project.version}</bundle>
    </feature>
    <feature name="opennms-amqp-event-receiver" version="${project.version}" description="OpenNMS :: Features :: AMQP :: Event Receiver">
        <feature>camel-core</feature>
        <feature>camel-blueprint</feature>
        <feature>camel-http</feature>
        <feature>camel-amqp</feature>
        <feature>guava</feature>
        <feature>opennms-core-camel</feature>
        <feature>opennms-dao-api</feature>
        <bundle>mvn:org.opennms.features.amqp/org.opennms.features.amqp.common/${project.version}</bundle>
        <bundle>mvn:org.opennms.features.amqp/org.opennms.features.amqp.event-receiver/${project.version}</bundle>
    </feature>
    <feature name="opennms-amqp-alarm-northbounder" version="${project.version}" description="OpenNMS :: Features :: AMQP :: Alarm Northbounder">
        <feature>camel-core</feature>
        <feature>camel-blueprint</feature>
        <feature>camel-http</feature>
        <feature>camel-amqp</feature>
        <feature>opennms-core-camel</feature>
        <bundle>mvn:org.opennms.features.amqp/org.opennms.features.amqp.common/${project.version}</bundle>
        <bundle>mvn:org.opennms.features.amqp/org.opennms.features.amqp.alarm-northbounder/${project.version}</bundle>
    </feature>
    <feature name="atomikos" version="${atomikosVersion}" description="Atomikos :: TransactionEssentials">
        <bundle>wrap:mvn:com.atomikos/atomikos-util/${atomikosVersion}</bundle>
        <bundle>wrap:mvn:com.atomikos/transactions-api/${atomikosVersion}</bundle>
        <bundle>wrap:mvn:com.atomikos/transactions/${atomikosVersion}</bundle>
        <bundle>wrap:mvn:com.atomikos/transactions-jta/${atomikosVersion}</bundle>
        <bundle>wrap:mvn:com.atomikos/transactions-jdbc/${atomikosVersion}</bundle>
    </feature>
    <feature name="batik" version="${batikVersion}" description="Apache :: XML Graphics :: Batik">
        <bundle>wrap:mvn:xalan/xalan/${xalanVersion}</bundle>
        <bundle>wrap:mvn:xalan/serializer/${xalanVersion}</bundle>
        <bundle>wrap:mvn:xml-apis/xml-apis/${xmlApisVersion}</bundle>
        <bundle>wrap:mvn:xml-apis/xml-apis-ext/1.3.04</bundle>
        <bundle>wrap:mvn:org.apache.xmlgraphics/batik-anim/${batikVersion}</bundle>
        <bundle>wrap:mvn:org.apache.xmlgraphics/batik-awt-util/${batikVersion}</bundle>
        <bundle>wrap:mvn:org.apache.xmlgraphics/batik-bridge/${batikVersion}</bundle>
        <bundle>wrap:mvn:org.apache.xmlgraphics/batik-css/${batikVersion}</bundle>
        <bundle>wrap:mvn:org.apache.xmlgraphics/batik-dom/${batikVersion}</bundle>
        <bundle>wrap:mvn:org.apache.xmlgraphics/batik-ext/${batikVersion}</bundle>
        <bundle>wrap:mvn:org.apache.xmlgraphics/batik-gvt/${batikVersion}</bundle>
        <bundle>wrap:mvn:org.apache.xmlgraphics/batik-parser/${batikVersion}</bundle>
        <bundle>wrap:mvn:org.apache.xmlgraphics/batik-script/${batikVersion}</bundle>
        <bundle>wrap:mvn:org.apache.xmlgraphics/batik-svggen/${batikVersion}</bundle>
        <bundle>wrap:mvn:org.apache.xmlgraphics/batik-svg-dom/${batikVersion}</bundle>
        <bundle>wrap:mvn:org.apache.xmlgraphics/batik-transcoder/${batikVersion}</bundle>
        <bundle>wrap:mvn:org.apache.xmlgraphics/batik-util/${batikVersion}</bundle>
        <bundle>wrap:mvn:org.apache.xmlgraphics/batik-xml/${batikVersion}</bundle>
    </feature>
    <feature name="bsf" version="${bsfVersion}" description="Apache :: Bean Scripting Framework">
        <bundle>wrap:mvn:bsf/bsf/${bsfVersion}</bundle>
    </feature>
    <feature name="c3p0" version="${c3p0Version}" description="c3p0">
        <feature>postgresql</feature>
        <bundle>wrap:mvn:com.mchange/c3p0/${c3p0Version}$Bundle-SymbolicName=c3p0&amp;Bundle-Version=${c3p0Version}&amp;Import-Package=javax.management,javax.naming,javax.sql,javax.xml.parsers,org.postgresql;resolution:=optional,org.w3c.dom</bundle>
    </feature>
    <feature name="hikari-cp" version="${hikaricpVersion}" description="HikariCP">
        <feature>postgresql</feature>
        <bundle>mvn:com.zaxxer/HikariCP/${hikaricpVersion}</bundle>
    </feature>
    <feature name="commons-beanutils" version="${commonsBeanutilsVersion}" description="Apache :: commons-beanutils">
        <feature>commons-collections</feature>
        <bundle>mvn:commons-beanutils/commons-beanutils/${commonsBeanutilsVersion}</bundle>
    </feature>
    <feature name="commons-codec" version="${commonsCodecVersion}" description="Apache :: commons-codec">
        <bundle>mvn:commons-codec/commons-codec/${commonsCodecVersion}</bundle>
    </feature>
    <feature name="commons-cli" version="1.2" description="Apache :: commons-cli">
        <bundle>mvn:commons-cli/commons-cli/1.2</bundle>
    </feature>
    <feature name="commons-collections" version="${commonsCollectionsVersion}" description="Apache :: commons-collections">
        <bundle>mvn:commons-collections/commons-collections/${commonsCollectionsVersion}</bundle>
    </feature>
    <feature name="commons-configuration" version="${commonsConfigurationVersion}" description="Apache :: commons-configuration">
        <feature>commons-beanutils</feature>
        <feature>commons-codec</feature>
        <feature>commons-digester</feature>
        <feature>commons-jxpath</feature>
        <feature>commons-lang</feature>
        <feature>javax.mail</feature>
        <feature>javax.servlet</feature>
        <bundle>wrap:mvn:org.apache.ant/ant/1.8.2</bundle>
        <bundle>mvn:commons-configuration/commons-configuration/${commonsConfigurationVersion}</bundle>
    </feature>
    <feature name="commons-digester" version="${commonsDigesterVersion}" description="Apache :: commons-digester">
        <feature>commons-beanutils</feature>
        <bundle>mvn:commons-digester/commons-digester/${commonsDigesterVersion}</bundle>
    </feature>
    <feature name="commons-exec" version="1.2" description="Apache :: commons-exec">
        <bundle>mvn:org.apache.commons/commons-exec/1.2</bundle>
    </feature>
    <feature name="commons-io" version="${commonsIoVersion}" description="Apache :: commons-io">
        <bundle>mvn:commons-io/commons-io/${commonsIoVersion}</bundle>
    </feature>
    <feature name="commons-jexl" version="${commonsJexlVersion}" description="Apache :: commons-jexl">
        <bundle>mvn:org.apache.commons/commons-jexl/${commonsJexlVersion}</bundle>
    </feature>
    <feature name="commons-jxpath" version="${commonsJxpathVersion}" description="Apache :: commons-jxpath">
        <feature>commons-beanutils</feature>
        <feature>javax.servlet</feature>
        <bundle dependency="true">mvn:org.apache.servicemix.bundles/org.apache.servicemix.bundles.jdom/1.1_4</bundle>
        <bundle dependency="true">wrap:mvn:javax.servlet.jsp/jsp-api/2.2</bundle>
        <bundle>mvn:commons-jxpath/commons-jxpath/${commonsJxpathVersion}</bundle>
    </feature>
    <feature name="commons-lang" version="${commonsLangVersion}" description="Apache :: commons-lang">
        <bundle>mvn:commons-lang/commons-lang/${commonsLangVersion}</bundle>
    </feature>
    <feature name="commons-lang3" version="${commonsLang3Version}" description="Apache :: commons-lang3">
        <bundle>mvn:org.apache.commons/commons-lang3/${commonsLang3Version}</bundle>
    </feature>
    <feature name="commons-net" version="3.6" description="Apache :: commons-net">
        <bundle>mvn:commons-net/commons-net/3.6</bundle>
    </feature>
    <feature name="dnsjava" version="${dnsjavaVersion}" description="dnsjava">
        <bundle dependency="true">mvn:org.apache.servicemix.bundles/org.apache.servicemix.bundles.dnsjava/${dnsjavaVersion}</bundle>
    </feature>
    <feature name="dropwizard-metrics" version="${dropwizardMetricsVersion}" description="Dropwizard :: Metrics">
        <bundle>mvn:io.dropwizard.metrics/metrics-core/${dropwizardMetricsVersion}</bundle>
    </feature>
    <feature name="fop" version="${fopVersion}" description="Apache :: XML Graphics :: FOP">
        <bundle>wrap:mvn:org.apache.xmlgraphics/fop/${fopVersion}</bundle>
    </feature>
    <feature name="gemini-blueprint" version="${eclipseGeminiVersion}" description="Eclipse :: Gemini Blueprint">
        <feature version="[4.2,4.3)">spring</feature>
        <bundle>mvn:org.eclipse.gemini.blueprint/gemini-blueprint-core/${eclipseGeminiVersion}</bundle>
        <bundle>mvn:org.eclipse.gemini.blueprint/gemini-blueprint-extender/${eclipseGeminiVersion}</bundle>
        <bundle>mvn:org.eclipse.gemini.blueprint/gemini-blueprint-io/${eclipseGeminiVersion}</bundle>
    </feature>
    <feature name="guava" version="${guavaVersion}" description="Google :: Guava">
        <bundle dependency="true">mvn:com.google.guava/guava/${guavaVersion}</bundle>
    </feature>
    <feature name="guava17" version="${guavaOldVersion}" description="Google :: Guava">
        <bundle dependency="true">mvn:com.google.guava/guava/${guavaOldVersion}</bundle>
    </feature>
    <feature name="hibernate36" version="3.6.10.Final" description="Hibernate :: Hibernate ORM">
        <bundle dependency="true">wrap:mvn:antlr/antlr/${antlr.version}$Import-Package=org.hibernate.hql.ast</bundle>
        <bundle dependency="true">wrap:mvn:dom4j/dom4j/1.6.1</bundle>
        <bundle dependency="true">mvn:commons-collections/commons-collections/${commonsCollectionsVersion}</bundle>
        <bundle dependency="true">mvn:org.apache.geronimo.specs/geronimo-jta_1.1_spec/${geronimoVersion}</bundle>
        <bundle dependency="true">mvn:org.javassist/javassist/3.18.2-GA</bundle>
        <bundle>wrap:mvn:org.hibernate.javax.persistence/hibernate-jpa-2.0-api/1.0.1.Final</bundle>
        <bundle>wrap:mvn:org.hibernate/hibernate-core/3.6.10.Final$Export-Package=org.hibernate*;version="3.6.10"</bundle>
        <bundle>wrap:mvn:org.hibernate/hibernate-commons-annotations/3.2.0.Final</bundle>
    </feature>
    <feature name="hibernate-validator41" version="4.1.0.Final" description="Hibernate :: Hibernate Validator">
        <feature>javax.validation</feature>
        <bundle>wrap:mvn:org.hibernate/hibernate-validator-annotation-processor/4.1.0.Final</bundle>
        <bundle>wrap:mvn:org.hibernate/hibernate-validator/4.1.0.Final</bundle>
    </feature>
    <feature name="java-native-access" version="${jnaVersion}" description="Java Native Access (JNA)">
        <bundle>mvn:net.java.dev.jna/jna/${jnaVersion}</bundle>
        <bundle>mvn:net.java.dev.jna/jna-platform/${jnaVersion}</bundle>
    </feature>
    <feature name="javax.mail" version="1.4.5" description="javax.mail">
        <bundle>mvn:javax.mail/mail/1.4.5</bundle>
    </feature>
    <feature name="javax.servlet" version="${servletApiVersion}" description="javax.servlet">
        <bundle start-level="30">mvn:javax.servlet/javax.servlet-api/${servletApiVersion}</bundle>
    </feature>
    <feature name="javax.validation" version="1.0.0.GA" description="javax.validation">
        <bundle dependency="true">wrap:mvn:javax.validation/validation-api/1.0.0.GA$Bundle-SymbolicName=javax.validation:validation-api&amp;Bundle-Version=1.0.0&amp;Export-Package=javax.validation;version="1.0.0",javax.validation.bootstrap;version="1.0.0",javax.validation.constraints;version="1.0.0",javax.validation.groups;version="1.0.0",javax.validation.metadata;version="1.0.0",javax.validation.spi;version="1.0.0"</bundle>
    </feature>
    <feature name="jaxb" version="${eclipselinkVersion}" description="EclipseLink :: MOXy">
        <feature>javax.mail</feature>
        <bundle>mvn:org.eclipse.persistence/org.eclipse.persistence.moxy/${eclipselinkVersion}</bundle>
        <bundle>mvn:org.eclipse.persistence/org.eclipse.persistence.core/${eclipselinkVersion}</bundle>
        <bundle>mvn:org.eclipse.persistence/org.eclipse.persistence.asm/${eclipselinkVersion}</bundle>
        <bundle>mvn:org.eclipse.persistence/org.eclipse.persistence.antlr/${eclipselinkVersion}</bundle>
    </feature>
    <feature name="jcifs" version="${jcifsVersion}" description="jcifs">
        <bundle>wrap:mvn:org.samba.jcifs/jcifs/${jcifsVersion}</bundle>
    </feature>
    <feature name="jfreechart" version="1.0.13" description="JFree :: JFreeChart">
        <bundle>wrap:mvn:jfree/jfreechart/1.0.13</bundle>
        <bundle>wrap:mvn:jfree/jcommon/1.0.16</bundle>
    </feature>
    <feature name="jldap" version="${jldapVersion}" description="OpenLDAP :: JLDAP">
        <bundle>wrap:mvn:com.novell.ldap/jldap/${jldapVersion}</bundle>
    </feature>
    <feature name="joda-time" version="${jodaTimeVersion}" description="Joda :: Joda-Time">
        <bundle>mvn:joda-time/joda-time/${jodaTimeVersion}</bundle>
    </feature>
    <feature name="jolokia-client" version="1.3.3" description="Jolokia-Client">
        <feature>javax.servlet</feature>
        <feature>json-simple</feature>
        <bundle dependency="true">mvn:org.apache.httpcomponents/httpcore-osgi/${httpcoreVersion}</bundle>
        <bundle dependency="true">mvn:org.apache.httpcomponents/httpclient-osgi/${httpclientVersion}</bundle>
        <bundle>mvn:org.jolokia/jolokia-client-java/1.3.3</bundle>
    </feature>
    <feature name="jrobin" version="1.6.0" description="JRobin">
        <bundle>mvn:org.jrobin/jrobin/1.6.0</bundle>
    </feature>
    <feature name="json-lib" version="2.2.3" description="json-lib">
        <bundle>wrap:mvn:net.sf.ezmorph/ezmorph/1.0.6</bundle>
        <bundle>wrap:mvn:net.sf.json-lib/json-lib/2.2.3/jar/jdk15</bundle>
    </feature>
    <feature name="lmax-disruptor" version="${lmaxDisruptorVersion}" description="LMAX :: Disruptor">
        <bundle>mvn:com.lmax/disruptor/${lmaxDisruptorVersion}</bundle>
    </feature>
    <feature name="org.json" version="${jsonVersion}" description="org.json">
        <bundle>wrap:mvn:org.json/json/${jsonVersion}$Export-Package=org.json</bundle>
    </feature>
    <feature name="json-simple" version="1.1.1" description="json-simple">
        <bundle>wrap:mvn:com.googlecode.json-simple/json-simple/1.1.1</bundle>
    </feature>
    <feature name="owasp-encoder" version="${owaspEncoderVersion}" description="OWASP :: Encoder">
        <bundle>wrap:mvn:org.owasp.encoder/encoder/${owaspEncoderVersion}$Export-Package=org.owasp.encoder</bundle>
    </feature>
    <feature name="owasp-html-sanitizer" version="${owaspHtmlSanitizerVersion}" description="OWASP :: HTML Sanitizer">
        <feature>guava</feature>
        <bundle>wrap:mvn:com.googlecode.owasp-java-html-sanitizer/owasp-java-html-sanitizer/${owaspHtmlSanitizerVersion}$Export-Package=org.owasp.html</bundle>
    </feature>
    <feature name="postgresql" version="${postgresqlVersion}" description="PostgreSQL :: JDBC Driver">
        <feature>pax-jdbc-spec</feature>
        <bundle dependency="true">mvn:org.apache.geronimo.specs/geronimo-jta_1.1_spec/${geronimoVersion}</bundle>
        <bundle>wrap:mvn:org.postgresql/postgresql/${postgresqlVersion}</bundle>
    </feature>
    <feature name="rate-limited-logger" version="${rateLimitedLoggerVersion}" description="Rate Limited Logger">
        <feature>joda-time</feature>
        <bundle>wrap:mvn:com.swrve/rate-limited-logger/${rateLimitedLoggerVersion}</bundle>
    </feature>
    <feature name="spring-security32" version="${springSecurityVersion}" description="Spring :: Security">
        <feature version="[4.2,4.3)">spring-web</feature>
        <feature>commons-codec</feature>
        <feature>javax.servlet</feature>
        <bundle>wrap:mvn:org.springframework.ldap/spring-ldap-core/1.3.2.RELEASE$Export-Package=org.springframework.ldap*;version="1.3.2"</bundle>
        <bundle>mvn:org.springframework.security/spring-security-aspects/${springSecurityVersion}</bundle>
        <bundle>mvn:org.springframework.security/spring-security-core/${springSecurityVersion}</bundle>
        <bundle>mvn:org.springframework.security/spring-security-config/${springSecurityVersion}</bundle>
        <bundle>mvn:org.springframework.security/spring-security-ldap/${springSecurityVersion}</bundle>
        <bundle>mvn:org.springframework.security/spring-security-remoting/${springSecurityVersion}</bundle>
        <bundle>mvn:org.springframework.security/spring-security-web/${springSecurityVersion}</bundle>
    </feature>
    <feature name="jicmp" version="2.0.1" description="jicmp">
        <feature>guava</feature>
        <bundle>mvn:org.opennms/jicmp-api/2.0.1</bundle>
    </feature>
    <feature name="jicmp6" version="2.0.1" description="jicmp6">
        <bundle>mvn:org.opennms/jicmp6-api/2.0.1</bundle>
    </feature>
    <feature name="quartz" version="${quartzVersion}" description="quartz">
        <feature>c3p0</feature>
        <bundle>wrap:mvn:org.quartz-scheduler/quartz/${quartzVersion}</bundle>
    </feature>
    <feature name="twitter4j" version="${twitter4jVersion}" description="Twitter4J">
        <bundle>wrap:mvn:org.twitter4j/twitter4j-core/${twitter4jVersion}</bundle>
    </feature>
    <feature name="opentracing-api" version="${opentracingVersion}" description="OpenTracing API">
        <bundle dependency="true">wrap:mvn:io.opentracing/opentracing-api/${opentracingVersion}</bundle>
        <bundle dependency="true">wrap:mvn:io.opentracing/opentracing-noop/${opentracingVersion}</bundle>
        <bundle dependency="true">wrap:mvn:io.opentracing/opentracing-util/${opentracingVersion}</bundle>
    </feature>
    <feature name="opennms-core-tracing" version="${project.version}" description="OpenNMS :: Core :: Tracing">
        <feature>opentracing-api</feature>
        <bundle>mvn:org.opennms.core.tracing/org.opennms.core.tracing.api/${project.version}</bundle>
        <bundle>mvn:org.opennms.core.tracing/org.opennms.core.tracing.registry/${project.version}</bundle>
        <bundle>mvn:org.opennms.core/org.opennms.core.xml/${project.version}</bundle>
    </feature>
    <feature name="opennms-core-tracing-jaeger" version="${project.version}" description="OpenNMS :: Core :: Tracing :: Jeager Tracer">
        <feature>opennms-core-tracing</feature>
        <bundle>mvn:org.opennms.core.tracing/org.opennms.core.tracing.jaeger-osgi/${project.version}</bundle>
        <bundle>mvn:org.opennms.core.tracing/org.opennms.core.tracing.jaeger-tracer/${project.version}</bundle>
    </feature>

    <feature name="opennms-activemq-pool" version="${project.version}" description="OpenNMS :: Features :: ActiveMQ :: Pool">
        <feature>activemq-client</feature>
        <feature>camel-core</feature>
        <feature>camel-jms</feature>
        <feature>opennms-core</feature>
        <bundle dependency="true">mvn:org.ow2.asm/asm-all/5.2</bundle>
        <bundle>mvn:org.opennms.features.activemq/org.opennms.features.activemq.pool/${project.version}</bundle>
    </feature>

    <feature name="opennms-activemq-shell" description="OpenNMS :: Features :: ActiveMQ :: Shell" version="${project.version}">
      <!-- Additional dependenices are expected to be pulled from the root classloader -->
      <bundle>mvn:org.opennms.features.activemq/org.opennms.features.activemq.shell/${project.version}</bundle>
    </feature>

    <feature name="opennms-bootstrap" version="${project.version}" description="opennms-bootstrap">
        <bundle>wrap:mvn:org.opennms/opennms-bootstrap/${project.version}</bundle>
    </feature>

    <feature name="opennms-identity" version="${project.version}" description="OpenNMS :: Features :: OpenNMS Identity">
        <bundle>mvn:org.opennms.features.distributed/org.opennms.features.distributed.opennms-identity/${project.version}</bundle>
    </feature>

    <feature name="opennms-core" version="${project.version}" description="OpenNMS :: Core">
        <feature version="[4.2,4.3)">spring</feature>
        <feature version="[4.2,4.3)">spring-orm</feature>
        <feature>commons-io</feature>
        <feature>dnsjava</feature>
        <feature>jaxb</feature>
        <feature>owasp-encoder</feature>
        <feature>owasp-html-sanitizer</feature>
        <bundle dependency="true">wrap:mvn:javax.inject/javax.inject/1</bundle>
        <bundle dependency="true">mvn:org.codehaus.jackson/jackson-core-asl/${jacksonVersion}</bundle>
        <bundle dependency="true">mvn:org.codehaus.jackson/jackson-mapper-asl/${jacksonVersion}</bundle>
        <bundle dependency="true">mvn:org.codehaus.jackson/jackson-xc/${jacksonVersion}</bundle>
        <bundle>mvn:org.opennms.core/org.opennms.core.api/${project.version}</bundle>
        <bundle>mvn:org.opennms.core/org.opennms.core.criteria/${project.version}</bundle>
        <bundle>mvn:org.opennms.core/org.opennms.core.lib/${project.version}</bundle>
        <bundle>mvn:org.opennms.core/org.opennms.core.logging/${project.version}</bundle>
        <bundle>mvn:org.opennms.core/org.opennms.core.soa/${project.version}</bundle>
        <bundle>mvn:org.opennms.core/org.opennms.core.spring/${project.version}</bundle>
        <bundle>mvn:org.opennms.core/org.opennms.core.sysprops/${project.version}</bundle>
        <bundle>mvn:org.opennms.core/org.opennms.core.xml/${project.version}</bundle>
        <bundle>mvn:org.opennms/opennms-util/${project.version}</bundle>
    </feature>
    <feature name="opennms-core-camel" version="${project.version}" description="OpenNMS :: Core :: Camel">
        <feature>camel-core</feature>
        <feature>camel-http</feature>
        <feature>camel-netty4</feature>
        <feature>opennms-core</feature>
        <bundle>mvn:org.opennms.core/org.opennms.core.camel/${project.version}</bundle>
    </feature>
    <feature name="opennms-core-daemon" version="${project.version}" description="OpenNMS :: Core :: Daemon">
        <feature>activemq-client</feature>
        <feature>camel-jms</feature>
        <feature>guava</feature>
        <feature>opennms-activemq-pool</feature>
        <feature>opennms-core</feature>
        <feature>opennms-config</feature>
        <feature>opennms-icmp-api</feature>
        <feature>opennms-model</feature>
        <bundle dependency="true">mvn:org.ow2.asm/asm-all/5.2</bundle>
        <bundle>mvn:org.opennms.core/org.opennms.core.daemon/${project.version}</bundle>
    </feature>
    <feature name="opennms-core-db" version="${project.version}" description="OpenNMS :: Core :: Database">
        <feature>atomikos</feature>
        <feature>c3p0</feature>
        <feature>hikari-cp</feature>
        <feature>commons-io</feature>
        <feature>postgresql</feature>
        <feature>opennms-core</feature>
        <bundle>mvn:org.opennms.core/org.opennms.core.db/${project.version}</bundle>
    </feature>
    <feature name="opennms-core-web" version="${project.version}" description="OpenNMS :: Core :: Web">
        <feature>opennms-core</feature>
        <bundle>mvn:org.apache.httpcomponents/httpcore-osgi/${httpcoreVersion}</bundle>
        <bundle>mvn:org.apache.httpcomponents/httpclient-osgi/${httpclientVersion}</bundle>
        <bundle>mvn:org.opennms.core/org.opennms.core.web/${project.version}</bundle>
    </feature>
    <feature name="opennms-distributed-core-api" version="${project.version}" description="OpenNMS :: Distributed :: Core :: API">
        <bundle>mvn:org.opennms.features.distributed/core-api/${project.version}</bundle>
    </feature>
    <feature name="opennms-model" version="${project.version}" description="OpenNMS :: Model">
        <feature version="[4.2,4.3)">spring</feature>
        <feature version="[4.2,4.3)">spring-jdbc</feature>
        <feature version="[4.2,4.3)">spring-orm</feature>
        <feature version="[4.2,4.3)">spring-tx</feature>
        <feature>commons-io</feature>
        <feature>commons-lang</feature>
        <feature>dnsjava</feature>
        <feature>hibernate36</feature>
        <feature>jaxb</feature>
        <feature>opennms-core</feature>
        <feature>opennms-events-api</feature>
        <feature>opennms-poller-api</feature>
        <feature>opennms-rrd-api</feature>
        <feature>opennms-snmp</feature>
        <bundle>mvn:org.opennms/opennms-model/${project.version}</bundle>
    </feature>
    <feature name="opennms-collection-api" version="${project.version}" description="OpenNMS :: Collection :: API">
        <feature version="[4.2,4.3)">spring</feature>
        <feature>commons-jexl</feature>
        <feature>opennms-model</feature>
        <bundle>mvn:org.opennms.features.collection/org.opennms.features.collection.api/${project.version}</bundle>
    </feature>
    <feature name="opennms-collection-commands" version="${project.version}" description="OpenNMS :: Collection :: Shell Commands">
        <feature>dropwizard-metrics</feature>
        <feature>guava</feature>
        <bundle>mvn:org.opennms.features.collection/org.opennms.features.collection.commands/${project.version}</bundle>
    </feature>
    <feature name="opennms-collection-core" version="${project.version}" description="OpenNMS :: Collection :: Core">
        <feature>opennms-collection-api</feature>
        <feature>opennms-config</feature>
        <feature>opennms-core-ipc-rpc-api</feature>
        <feature>opennms-dao-api</feature>
        <bundle>mvn:org.opennms.features.collection/org.opennms.features.collection.core/${project.version}</bundle>
    </feature>
    <feature name="opennms-collection-persistence-rrd" version="${project.version}" description="OpenNMS :: Collection :: Persistence :: RRD">
        <feature>opennms-collection-api</feature>
        <feature>opennms-dao-api</feature>
        <feature>opennms-rrd-api</feature>
        <bundle>mvn:org.opennms.features.collection/org.opennms.features.collection.persistence.rrd/${project.version}</bundle>
    </feature>
    <feature name="opennms-config-api" version="${project.version}" description="OpenNMS :: Configuration :: API">
        <feature>opennms-collection-api</feature>
        <feature>opennms-core</feature>
        <feature>opennms-model</feature>
        <bundle>mvn:org.opennms/opennms-config-api/${project.version}</bundle>
        <bundle>mvn:org.opennms/opennms-config-model/${project.version}</bundle>
        <bundle>mvn:org.opennms/opennms-config-jaxb/${project.version}</bundle>
    </feature>
    <feature name="opennms-config-jaxb" version="${project.version}" description="OpenNMS :: Configuration :: JAXB">
        <feature>hibernate36</feature>
        <feature>commons-lang</feature>
        <feature>opennms-collection-api</feature>
        <feature>opennms-core</feature>
        <feature>opennms-snmp</feature>
        <bundle>mvn:org.opennms/opennms-config-jaxb/${project.version}</bundle>
    </feature>
    <feature name="opennms-config" version="${project.version}" description="OpenNMS :: Configuration">
        <feature>c3p0</feature>
        <feature>hikari-cp</feature>
        <feature>commons-codec</feature>
        <feature>opennms-config-api</feature>
        <feature>opennms-core-db</feature>
        <feature>opennms-poller-api</feature>
        <feature>opennms-rrd-api</feature>
        <feature>opennms-snmp</feature>
        <bundle dependency="true">wrap:mvn:com.googlecode.concurrent-locks/concurrent-locks/1.0.0</bundle>
        <bundle dependency="true">wrap:mvn:org.jasypt/jasypt/1.9.0</bundle>
        <bundle>mvn:org.opennms/opennms-config/${project.version}</bundle>
    </feature>
    <feature name="opennms-kafka" version="${project.version}" description="OpenNMS :: Features :: Kafka">
        <bundle dependency="true">mvn:org.scala-lang/scala-library/${scalaLibraryVersion}</bundle>
        <bundle dependency="true">mvn:org.apache.zookeeper/zookeeper/3.4.10</bundle>
        <bundle dependency="true">mvn:com.typesafe.scala-logging/scala-logging_${scalaVersion}/${scalaLoggingVersion}</bundle>
        <bundle dependency="true">mvn:com.fasterxml.jackson.core/jackson-databind/${jackson2Version}</bundle>
        <bundle dependency="true">mvn:com.fasterxml.jackson.core/jackson-annotations/${jackson2Version}</bundle>
        <bundle dependency="true">mvn:com.fasterxml.jackson.core/jackson-core/${jackson2Version}</bundle>
        <bundle dependency="true">wrap:mvn:com.yammer.metrics/metrics-core/2.2.0$Bundle-Version=2.2.0&amp;Export-Package=*;-noimport:=true;version="2.2.0"</bundle>
        <bundle dependency="true">wrap:mvn:com.yammer.metrics/metrics-annotation/2.2.0$Bundle-Version=2.2.0&amp;Export-Package=*;-noimport:=true;version="2.2.0"</bundle>
        <bundle dependency="true">mvn:org.apache.servicemix.bundles/org.apache.servicemix.bundles.kafka_${scalaVersion}/${kafkaBundleVersion}</bundle>
        <bundle dependency="true">mvn:org.apache.servicemix.bundles/org.apache.servicemix.bundles.kafka-clients/${kafkaBundleVersion}</bundle>
    </feature>
    <feature name="opennms-aws-sqs" version="${project.version}" description="OpenNMS :: Features :: AWS SQS">
        <bundle dependency="true">wrap:mvn:com.amazonaws/aws-java-sdk-core/${awsSdkVersion}</bundle>
        <bundle dependency="true">wrap:mvn:com.amazonaws/aws-java-sdk-sqs/${awsSdkVersion}</bundle>
        <bundle dependency="true">wrap:mvn:com.amazonaws/amazon-sqs-java-messaging-lib/${awsSqsMessagingVersion}</bundle>
        <bundle dependency="true">mvn:com.fasterxml.jackson.core/jackson-databind/${jackson2Version}</bundle>
        <bundle dependency="true">mvn:com.fasterxml.jackson.core/jackson-annotations/${jackson2Version}</bundle>
        <bundle dependency="true">mvn:com.fasterxml.jackson.core/jackson-core/${jackson2Version}</bundle>
    </feature>
    <feature name="opennms-core-ipc-sink-api" version="${project.version}" description="OpenNMS :: Core :: IPC :: Sink :: API">
        <feature>dropwizard-metrics</feature>
        <feature>guava</feature>
        <feature>javax.mail</feature>
        <feature>org.json</feature>
        <feature>rate-limited-logger</feature>
        <feature>opennms-core</feature>
        <feature>opennms-distributed-core-api</feature>
        <feature>opennms-core-tracing</feature>
        <bundle>mvn:com.google.protobuf/protobuf-java/${protobufVersion}</bundle>
        <bundle>mvn:org.opennms.core.ipc.sink/org.opennms.core.ipc.sink.api/${project.version}</bundle>
        <bundle>mvn:org.opennms.core.ipc.sink/org.opennms.core.ipc.sink.common/${project.version}</bundle>
        <bundle>mvn:org.opennms.core.ipc.sink/org.opennms.core.ipc.sink.xml/${project.version}</bundle>
    </feature>
    <feature name="opennms-core-ipc-sink-offheap" version="${project.version}" description="OpenNMS :: Core :: IPC :: Sink :: OffHeap">
        <feature>opennms-core-ipc-sink-api</feature>
        <feature>dropwizard-metrics</feature>
        <bundle>mvn:org.opennms.core.ipc.sink/org.opennms.core.ipc.sink.offheap/${project.version}</bundle>
        <bundle>mvn:com.h2database/h2/${h2databaseVersion}</bundle>
    </feature>
    <feature name="opennms-core-ipc-sink-camel-common" version="${project.version}" description="OpenNMS :: Core :: IPC :: Sink :: Camel :: Common">
        <feature>opennms-core-ipc-sink-api</feature>
        <feature>opennms-core-camel</feature>
        <feature>opennms-dao-api</feature>
        <feature>camel-blueprint</feature>
        <feature>camel-jms</feature>
        <bundle>mvn:org.opennms.core.ipc.sink.camel/org.opennms.core.ipc.sink.camel.common/${project.version}</bundle>
    </feature>
    <feature name="opennms-core-ipc-sink-camel" version="${project.version}" description="OpenNMS :: Core :: IPC :: Sink :: Camel :: Client">
        <feature>opennms-core-ipc-sink-camel-common</feature>
        <bundle>mvn:org.opennms.core.ipc.sink.camel/org.opennms.core.ipc.sink.camel.client/${project.version}</bundle>
    </feature>
    <feature name="opennms-core-ipc-sink-camel-server" version="${project.version}" description="OpenNMS :: Core :: IPC :: Sink :: Camel :: Server">
        <feature>opennms-core-ipc-sink-camel-common</feature>
        <bundle>mvn:org.opennms.core.ipc.sink.camel/org.opennms.core.ipc.sink.camel.server/${project.version}</bundle>
    </feature>
<<<<<<< HEAD
    <feature name="opennms-core-ipc-sink-kafka-common" version="${project.version}" description="OpenNMS :: Core :: IPC :: Sink :: Kafka :: Common">
        <feature>opennms-core-ipc-sink-api</feature>
        <feature>opennms-kafka</feature>
        <feature>opennms-core-camel</feature>
        <feature>opennms-core-ipc-kafka-shell</feature>
        <bundle>mvn:org.opennms.core.health/org.opennms.core.health.api/${project.version}</bundle>
        <bundle>mvn:org.opennms.core.ipc.common/org.opennms.core.ipc.common.kafka/${project.version}</bundle>
    </feature>
    <feature name="opennms-core-ipc-sink-kafka" version="${project.version}" description="OpenNMS :: Core :: IPC :: Sink :: Kafka :: Client">
        <feature>opennms-core-ipc-sink-kafka-common</feature>
        <bundle>mvn:org.opennms.core.ipc.sink.kafka/org.opennms.core.ipc.sink.kafka.client/${project.version}</bundle>
    </feature>
    <feature name="opennms-core-ipc-sink-kafka-server" version="${project.version}" description="OpenNMS :: Core :: IPC :: Sink :: Kafka :: Server">
        <feature>opennms-core-ipc-sink-kafka-common</feature>
        <bundle>mvn:org.opennms.core.ipc.sink.kafka/org.opennms.core.ipc.sink.kafka.server/${project.version}</bundle>
    </feature>
    <feature name="opennms-core-ipc-sink-aws-sqs" version="${project.version}" description="OpenNMS :: Core :: IPC :: Sink :: AWS SQS Impl.">
        <feature>guava</feature>
        <feature>opennms-core-ipc-sink-api</feature>
        <feature>opennms-aws-sqs</feature>
        <bundle>mvn:org.opennms.core.ipc.common/org.opennms.core.ipc.common.aws-sqs/${project.version}</bundle>
        <bundle>mvn:org.opennms.core.ipc.sink.aws.sqs/org.opennms.core.ipc.sink.aws.sqs.common/${project.version}</bundle>
        <bundle>mvn:org.opennms.core.ipc.sink.aws.sqs/org.opennms.core.ipc.sink.aws.sqs.client/${project.version}</bundle>
    </feature>
    <feature name="opennms-core-ipc-rpc-api" version="${project.version}" description="OpenNMS :: Core :: IPC :: RPC :: API">
        <feature>camel-blueprint</feature>
        <feature>camel-jms</feature>
        <feature>org.json</feature>
        <feature>javax.mail</feature>
        <feature>opennms-core-camel</feature>
        <feature>opennms-distributed-core-api</feature>
        <feature>opennms-dao-api</feature>
        <feature>opennms-core-tracing</feature>
        <bundle>mvn:org.opennms.core.ipc.rpc/org.opennms.core.ipc.rpc.api/${project.version}</bundle>
        <bundle>mvn:org.opennms.core.ipc.rpc/org.opennms.core.ipc.rpc.utils/${project.version}</bundle>
        <bundle>mvn:org.opennms.core.ipc.rpc/org.opennms.core.ipc.rpc.xml/${project.version}</bundle>
        <bundle>mvn:org.opennms.core.ipc.rpc/org.opennms.core.ipc.rpc.common/${project.version}</bundle>
        <bundle>mvn:org.opennms.core.ipc.rpc/org.opennms.core.ipc.rpc.camel/${project.version}</bundle>
    </feature>
    <feature name="opennms-core-ipc-rpc-jms" version="${project.version}" description="OpenNMS :: Core :: IPC :: RPC :: JMS Impl.">
        <feature>opennms-core-ipc-rpc-api</feature>
        <feature>opennms-dao-api</feature>
        <bundle>mvn:org.opennms.core.ipc.rpc/org.opennms.core.ipc.rpc.jms-impl/${project.version}</bundle>
    </feature>
    <feature name="opennms-core-ipc-rpc-aws-sqs" version="${project.version}" description="OpenNMS :: Core :: IPC :: RPC :: AWQ SQS Impl.">
        <feature>opennms-aws-sqs</feature>
        <feature>opennms-core-ipc-rpc-api</feature>
        <bundle>mvn:org.opennms.core.ipc.common/org.opennms.core.ipc.common.aws-sqs/${project.version}</bundle>
        <bundle>mvn:org.opennms.core.ipc.rpc/org.opennms.core.ipc.rpc.aws-sqs-impl/${project.version}</bundle>
    </feature>
    <feature name="opennms-core-ipc-rpc-kafka" version="${project.version}" description="OpenNMS :: Core :: IPC :: RPC :: Kafka Impl.">
        <feature>opennms-kafka</feature>
        <feature>opennms-core-ipc-rpc-api</feature>
        <feature>opennms-core-ipc-kafka-shell</feature>
        <bundle>mvn:org.opennms.core.health/org.opennms.core.health.api/${project.version}</bundle>
        <bundle>mvn:org.opennms.core.ipc.common/org.opennms.core.ipc.common.kafka/${project.version}</bundle>
        <bundle>mvn:org.opennms.core.ipc.rpc/org.opennms.core.ipc.rpc.kafka/${project.version}</bundle>
    </feature>
    <feature name="opennms-core-ipc-rpc-commands" version="${project.version}" description="OpenNMS :: Core :: IPC :: RPC :: Shell Commands">
        <feature>dropwizard-metrics</feature>
        <feature>guava</feature>
        <feature>opennms-core-ipc-rpc-api</feature>
        <bundle>mvn:org.opennms.core.ipc.rpc/org.opennms.core.ipc.rpc.commands/${project.version}</bundle>
    </feature>
    <feature name="opennms-core-ipc-kafka-shell" version="${project.version}" description="OpenNMS :: Core :: IPC :: Kafka :: Shell Commands">
        <feature>opennms-kafka</feature>
        <feature>opennms-distributed-core-api</feature>
        <bundle>mvn:org.opennms.core.ipc.common/org.opennms.core.ipc.common.kafka/${project.version}</bundle>
        <bundle>mvn:org.opennms.core.ipc.common/org.opennms.core.ipc.common.kafka-shell/${project.version}</bundle>
    </feature>
    <feature name="opennms-dao-api" version="${project.version}" description="OpenNMS :: DAO :: API">
        <feature>opennms-core</feature>
        <feature>opennms-model</feature>
        <feature>opennms-config-api</feature>
        <bundle>mvn:org.opennms.features.reporting/org.opennms.features.reporting.model/${project.version}</bundle>
        <bundle>mvn:org.opennms.features.distributed/org.opennms.features.distributed.dao-api/${project.version}</bundle>
    </feature>
    <feature name="opennms-dao" version="${project.version}" description="OpenNMS :: DAO">
        <feature>commons-jxpath</feature>
        <feature>guava</feature>
        <feature>hibernate-validator41</feature>
        <feature>opennms-collection-api</feature>
        <feature>opennms-collection-core</feature>
        <feature>opennms-collection-persistence-rrd</feature>
        <feature>opennms-dao-api</feature>
        <feature>opennms-core-daemon</feature>
        <feature>opennms-measurements-api</feature>
        <feature>opennms-xml-collector</feature>
        <feature>opennms-core-web</feature>
        <feature>opennms-config-dao-api</feature>
        <bundle>mvn:org.opennms.features.distributed/org.opennms.features.distributed.dao-impl/${project.version}</bundle>
    </feature>
    <feature name="opennms-events-api" version="${project.version}" description="OpenNMS :: Events :: API">
        <feature version="[4.2,4.3)">spring</feature>
        <feature>camel-core</feature>
        <feature>commons-lang3</feature>
        <feature>jaxb</feature>
        <feature>javax.validation</feature>
        <feature>opennms-core</feature>
        <feature>opennms-snmp</feature>
        <feature>opennms-core-ipc-sink-api</feature>
        <bundle>mvn:org.opennms.features.events/org.opennms.features.events.api/${project.version}</bundle>
    </feature>
    <feature name="opennms-events-commands" version="${project.version}" description="OpenNMS :: Events :: Shell Commands">
        <feature>commons-jexl</feature>
        <feature>dropwizard-metrics</feature>
        <feature>guava</feature>
        <bundle>mvn:org.opennms.features.events/org.opennms.features.events.commands/${project.version}</bundle>
    </feature>
    <!--This feature lives on Minion, OpenNMS and Sentinel is the reason it needs separate feature.-->
    <feature name="opennms-send-event-command" version="${project.version}" description="OpenNMS :: Events :: Send :: Command">
        <feature>opennms-events-api</feature>
        <feature>opennms-model</feature>
        <bundle>mvn:org.opennms.features.events.sink/org.opennms.features.events.sink.command/${project.version}</bundle>
    </feature>

    <feature name="opennms-events-sink-dispatcher" version="${project.version}" description="OpenNMS :: Events :: Sink Dispatcher">
        <feature>opennms-config-api</feature>
        <feature>opennms-events-api</feature>
        <bundle>mvn:org.opennms.features.events.sink/org.opennms.features.events.sink.dispatcher/${project.version}</bundle>
    </feature>

    <feature name="opennms-icmp-api" version="${project.version}" description="OpenNMS :: ICMP :: API">
        <feature>guava</feature>
        <feature>opennms-core</feature>
        <bundle dependency="true">mvn:org.opennms.lib/org.opennms.lib.tracker/${trackerVersion}</bundle>
        <bundle>mvn:org.opennms/opennms-icmp-api/${project.version}</bundle>
    </feature>
    <feature name="opennms-icmp-best" version="${project.version}" description="OpenNMS :: ICMP :: Best Match">
        <feature>opennms-icmp-api</feature>
        <feature>opennms-icmp-jna</feature>
        <feature>opennms-icmp-jni</feature>
        <feature>opennms-icmp-jni6</feature>
        <bundle>mvn:org.opennms/opennms-icmp-best/${project.version}</bundle>
=======

    <feature name="opennms-snmp" description="OpenNMS :: Core :: SNMP" version="${project.version}">
      <feature>org.json</feature>

      <bundle>mvn:org.opennms.core.snmp/org.opennms.core.snmp.api/${project.version}</bundle>
      <bundle>mvn:org.opennms.core/org.opennms.core.lib/${project.version}</bundle>
      <bundle>mvn:org.opennms.core.snmp/org.opennms.core.snmp.implementations.snmp4j/${project.version}</bundle>
      <bundle>mvn:org.opennms.core.snmp/org.opennms.core.snmp.joesnmp/${project.version}</bundle>
>>>>>>> 797c2b66
    </feature>
    <feature name="opennms-icmp-jna" version="${project.version}" description="OpenNMS :: ICMP :: JNA">
        <feature>guava</feature>
        <feature>opennms-icmp-api</feature>
        <feature>java-native-access</feature>
        <bundle>mvn:org.opennms.core/org.opennms.core.icmp-jna/${project.version}</bundle>
        <bundle>mvn:org.opennms/opennms-icmp-jna/${project.version}</bundle>
    </feature>
    <feature name="opennms-icmp-jni" version="${project.version}" description="OpenNMS :: ICMP :: JNI">
        <feature>opennms-icmp-api</feature>
        <feature>jicmp</feature>
        <bundle>mvn:org.opennms/opennms-icmp-jni/${project.version}</bundle>
    </feature>
    <feature name="opennms-icmp-jni6" version="${project.version}" description="OpenNMS :: ICMP :: JNI (with IPv6 support)">
        <feature>opennms-icmp-jni</feature>
        <feature>jicmp6</feature>
        <bundle>mvn:org.opennms/opennms-icmp-jni6/${project.version}</bundle>
    </feature>
    <feature name="opennms-javamail" version="${project.version}" description="OpenNMS :: Javamail">
        <feature>commons-lang</feature>
        <feature>javax.mail</feature>
        <feature>opennms-core</feature>
        <feature>opennms-config-api</feature>
        <bundle>mvn:org.opennms/opennms-javamail-api/${project.version}</bundle>
    </feature>
    <feature name="opennms-poller-api" version="${project.version}" description="OpenNMS :: Poller :: API">
        <feature version="[4.2,4.3)">spring</feature>
        <feature>hibernate36</feature>
        <feature>opennms-core</feature>
        <bundle>mvn:org.opennms.features.poller/org.opennms.features.poller.api/${project.version}</bundle>
    </feature>
    <feature name="opennms-measurements-api" version="${project.version}" description="OpenNMS :: Measurements :: API">
        <feature version="[4.2,4.3)">spring</feature>
        <feature>commons-lang</feature>
        <feature>guava</feature>
        <bundle>mvn:org.opennms.features.measurements/org.opennms.features.measurements.api/${project.version}</bundle>
    </feature>
    <feature name="opennms-measurements-shell" version="${project.version}" description="OpenNMS :: Measurements :: Shell">
        <!-- Dependencies pulled from root classloader -->
        <bundle>mvn:org.opennms.features.measurements/org.opennms.features.measurements.shell/${project.version}</bundle>
    </feature>
    <feature name="opennms-osgi-jsr223" version="${project.version}" description="OpenNMS :: OSGi JSR-223">
        <bundle>mvn:org.opennms.features/org.opennms.features.osgi-jsr223/${project.version}</bundle>
    </feature>
    <feature name="opennms-provisioning" version="${project.version}" description="OpenNMS :: Provisioning">
        <feature>commons-lang</feature>
        <feature>commons-beanutils</feature>
        <feature>javax.validation</feature>
        <feature>joda-time</feature>
        <feature>opennms-provisioning-api</feature>
        <bundle>mvn:org.opennms/opennms-provision-persistence/${project.version}</bundle>
    </feature>
    <feature name="opennms-provisioning-api" version="${project.version}" description="OpenNMS :: Provisioning :: API">
        <bundle dependency="true">mvn:org.apache.mina/mina-core/${minaVersion}</bundle>
        <bundle dependency="true">mvn:io.netty/netty/3.9.4.Final</bundle>
        <bundle>mvn:org.opennms/opennms-provision-api/${project.version}</bundle>
    </feature>
    <feature name="opennms-rrd-api" version="${project.version}" description="OpenNMS :: RRD :: API">
        <feature version="[4.2,4.3)">spring</feature>
        <feature>opennms-core</feature>
        <bundle>mvn:org.opennms/opennms-rrd-api/${project.version}</bundle>
    </feature>
    <feature name="opennms-rrd-jrobin" version="${project.version}" description="OpenNMS :: RRD :: JRobin">
        <feature version="[4.2,4.3)">spring</feature>
        <feature>jrobin</feature>
        <feature>opennms-rrd-api</feature>
        <bundle>mvn:org.opennms/opennms-rrd-jrobin/${project.version}</bundle>
    </feature>
    <feature name="opennms-snmp" version="${project.version}" description="OpenNMS :: Core :: SNMP">
        <feature>org.json</feature>
        <bundle>mvn:org.opennms.core/org.opennms.core.logging/${project.version}</bundle>
        <bundle>mvn:org.opennms.core.snmp/org.opennms.core.snmp.api/${project.version}</bundle>
        <bundle>mvn:org.opennms.core.snmp/org.opennms.core.snmp.implementations.snmp4j/${project.version}</bundle>
        <bundle>mvn:org.opennms.core.snmp/org.opennms.core.snmp.joesnmp/${project.version}</bundle>
        <bundle>mvn:org.opennms.core/org.opennms.core.sysprops/${project.version}</bundle>
    </feature>
    <feature name="opennms-snmp-commands" version="${project.version}" description="OpenNMS :: Core :: SNMP :: Commands">
        <bundle>mvn:org.opennms.core.snmp/org.opennms.core.snmp.commands/${project.version}</bundle>
        <bundle>mvn:org.opennms.core.snmp/org.opennms.core.snmp.profile-mapper/${project.version}</bundle>
    </feature>
    <feature name="opennms-icmp-commands" version="${project.version}" description="OpenNMS :: Core :: ICMP :: Commands">
        <feature>opennms-icmp-api</feature>
        <bundle>mvn:org.opennms/opennms-icmp-commands/${project.version}</bundle>
    </feature>
    <feature name="opennms-syslogd" version="${project.version}" description="OpenNMS :: Syslogd">
        <feature version="[4.2,4.3)">spring</feature>
        <feature>camel-core</feature>
        <feature>camel-http</feature>
        <feature>camel-netty4</feature>
        <feature>guava</feature>
        <feature>dropwizard-metrics</feature>
        <feature>opennms-core</feature>
        <feature>opennms-core-camel</feature>
        <feature>opennms-core-daemon</feature>
        <feature>opennms-core-db</feature>
        <feature>opennms-config</feature>
        <feature>opennms-dao-api</feature>
        <feature>opennms-core-ipc-sink-api</feature>
        <bundle>mvn:org.opennms.features.events/org.opennms.features.events.syslog/${project.version}</bundle>
    </feature>
    <feature name="opennms-syslogd-listener-javanet" version="${project.version}" description="OpenNMS :: Syslogd :: Listener :: java.net">
        <feature>camel-blueprint</feature>
        <feature>opennms-syslogd</feature>
        <bundle>blueprint:mvn:org.opennms.features.events/org.opennms.features.events.syslog/${project.version}/xml/blueprint-syslog-listener-javanet</bundle>
    </feature>
    <feature name="opennms-syslogd-listener-camel-netty" version="${project.version}" description="OpenNMS :: Syslogd :: Listener :: camel-netty">
        <feature>camel-blueprint</feature>
        <feature>opennms-syslogd</feature>
        <bundle>blueprint:mvn:org.opennms.features.events/org.opennms.features.events.syslog/${project.version}/xml/blueprint-syslog-listener-camel-netty</bundle>
    </feature>
    <feature name="opennms-thresholding-api" version="${project.version}" description="OpenNMS :: Thresholding :: API">
        <feature>opennms-config</feature>
        <feature>opennms-dao-api</feature>
        <feature>opennms-collection-api</feature>
        <bundle>mvn:org.opennms.features.collection/org.opennms.features.collection.thresholding.api/${project.version}</bundle>
    </feature>
    <feature name="opennms-trapd" version="${project.version}" description="OpenNMS :: Trapd">
        <feature version="[4.2,4.3)">spring</feature>
        <feature>camel-core</feature>
        <feature>camel-http</feature>
        <feature>guava</feature>
        <feature>opennms-distributed-core-api</feature>
        <feature>opennms-core</feature>
        <feature>opennms-core-camel</feature>
        <feature>opennms-core-daemon</feature>
        <feature>opennms-core-db</feature>
        <feature>opennms-config</feature>
        <feature>opennms-dao-api</feature>
        <feature>opennms-events-api</feature>
        <feature>opennms-snmp</feature>
        <feature>opennms-core-ipc-sink-api</feature>
        <bundle>mvn:org.opennms.features.events/org.opennms.features.events.traps/${project.version}</bundle>
    </feature>
    <feature name="tsrm-troubleticketer" version="${project.version}" description="OpenNMS :: Features :: Ticketing :: Tivoli Service Request Manager (TSRM)">
        <feature version="${cxfVersion}">cxf-jaxws</feature>
        <feature>javax.servlet</feature>
        <bundle>mvn:org.opennms.features.ticketing/org.opennms.features.ticketing.api/${project.version}</bundle>
        <bundle>mvn:org.opennms.features/opennms-integration-tsrm/${project.version}</bundle>
    </feature>
    <feature name="eif-adapter" version="${project.version}" description="OpenNMS :: Features :: EIF Adapter">
        <feature>camel-core</feature>
        <feature>camel-blueprint</feature>
        <feature>camel-netty4</feature>
        <feature>opennms-core-camel</feature>
        <feature>opennms-collection-api</feature>
        <feature>opennms-dao-api</feature>
        <bundle>mvn:org.opennms.features/org.opennms.features.eif-adapter/${project.version}</bundle>
    </feature>
    <feature name="smack" version="${smackVersion}" description="Ignite Realtime :: Smack">
        <bundle>wrap:mvn:org.igniterealtime.smack/smack-core/${smackVersion}</bundle>
        <bundle>wrap:mvn:org.igniterealtime.smack/smack-tcp/${smackVersion}</bundle>
        <bundle>wrap:mvn:org.igniterealtime.smack/smack-extensions/${smackVersion}</bundle>
        <bundle>wrap:mvn:org.igniterealtime.smack/smack-resolver-javax/${smackVersion}</bundle>
        <bundle>wrap:mvn:xmlpull/xmlpull/1.1.3.1</bundle>
    </feature>
    <feature name="wsman-integration" version="${project.version}" description="OpenNMS :: Features :: WS-Man Integration">
        <feature>guava17</feature>
        <feature>javax.servlet</feature>
        <feature version="${cxfVersion}">cxf-jaxws</feature>
        <feature version="${cxfVersion}">cxf-ws-addr</feature>
        <feature>opennms-collection-api</feature>
        <feature>opennms-poller-monitors-core</feature>
        <feature>opennms-provisioning-api</feature>
        <feature>opennms-dao-api</feature>
        <bundle>mvn:org.apache.servicemix.specs/org.apache.servicemix.specs.jaxws-api-2.2/${servicemixSpecsVersion}</bundle>
        <bundle>mvn:org.apache.servicemix.specs/org.apache.servicemix.specs.saaj-api-1.3/${servicemixSpecsVersion}</bundle>
        <bundle>mvn:org.apache.servicemix.bundles/org.apache.servicemix.bundles.xerces/2.11.0_1</bundle>
        <bundle>mvn:org.apache.servicemix.bundles/org.apache.servicemix.bundles.bcel/5.2_4</bundle>
        <bundle>mvn:org.apache.servicemix.bundles/org.apache.servicemix.bundles.xalan/2.7.2_3</bundle>
        <bundle>mvn:org.opennms.core.wsman/org.opennms.core.wsman.api/${wsmanVersion}</bundle>
        <bundle>mvn:org.opennms.core.wsman/org.opennms.core.wsman.cxf/${wsmanVersion}</bundle>
        <bundle>mvn:org.opennms.features/org.opennms.features.wsman/${project.version}</bundle>
    </feature>
    <feature name="wmi-integration" version="${project.version}" description="OpenNMS :: Features :: WMI Integration">
        <feature>commons-cli</feature>
        <feature>opennms-collection-api</feature>
        <feature>opennms-provisioning-api</feature>
        <bundle dependency="true">wrap:mvn:org.jinterop/j-interop/${jinteropVersion}</bundle>
        <bundle dependency="true">wrap:mvn:org.jinterop/j-interopdeps/${jinteropVersion}</bundle>
        <bundle>mvn:org.opennms/opennms-wmi/${project.version}</bundle>
    </feature>
    <feature name="opennms-xml-collector" version="${project.version}" description="OpenNMS :: Protocols :: XML Collector">
        <feature>commons-io</feature>
        <feature>commons-jxpath</feature>
        <feature>commons-lang</feature>
        <feature>guava</feature>
        <feature>joda-time</feature>
        <feature>opennms-core-web</feature>
        <bundle>wrap:mvn:com.jcraft/jsch/0.1.51</bundle>
        <bundle>mvn:org.apache.servicemix.bundles/org.apache.servicemix.bundles.oro/2.0.8_6</bundle>
        <bundle>mvn:org.apache.servicemix.bundles/org.apache.servicemix.bundles.ezmorph/1.0.6_1</bundle>
        <bundle>mvn:org.apache.servicemix.bundles/org.apache.servicemix.bundles.json-lib/2.4_1</bundle>
        <bundle dependency="true">mvn:org.codehaus.jackson/jackson-core-asl/${jacksonVersion}</bundle>
        <bundle dependency="true">mvn:org.codehaus.jackson/jackson-mapper-asl/${jacksonVersion}</bundle>
        <bundle dependency="true">mvn:org.codehaus.jackson/jackson-xc/${jacksonVersion}</bundle>
        <bundle dependency="true">wrap:mvn:com.jcraft/jsch/0.1.51</bundle>
        <bundle dependency="true">wrap:mvn:org.jsoup/jsoup/${jsoupVersion}</bundle>
        <bundle>mvn:org.opennms.protocols/org.opennms.protocols.xml/${project.version}</bundle>
    </feature>
    <feature name="opennms-provisioning-detectors" version="${project.version}" description="OpenNMS :: Provisioning :: Detectors">
        <feature>bsf</feature>
        <feature>commons-cli</feature>
        <feature>javax.servlet</feature>
        <feature>jcifs</feature>
        <feature>jldap</feature>
        <feature>spring-security32</feature>
        <feature>opennms-collection-api</feature>
        <feature>opennms-core-web</feature>
        <feature>opennms-dhcpd</feature>
        <feature>opennms-icmp-api</feature>
        <feature>opennms-provisioning-api</feature>
        <feature>wsman-integration</feature>
        <feature>wmi-integration</feature>
        <bundle>mvn:org.opennms.core.jmx/org.opennms.core.jmx.api/${project.version}</bundle>
        <bundle>mvn:org.opennms.core.jmx/org.opennms.core.jmx.impl/${project.version}</bundle>
        <bundle>mvn:org.opennms/opennms-detector-bsf/${project.version}</bundle>
        <bundle>mvn:org.opennms/opennms-detector-datagram/${project.version}</bundle>
        <bundle>mvn:org.opennms/opennms-detector-dhcp/${project.version}</bundle>
        <bundle>mvn:org.opennms/opennms-detector-generic/${project.version}</bundle>
        <bundle>mvn:org.opennms/opennms-detector-jdbc/${project.version}</bundle>
        <bundle>mvn:org.opennms/opennms-detector-jmx/${project.version}</bundle>
        <bundle>mvn:org.opennms/opennms-detector-jms/${project.version}</bundle>
        <bundle>mvn:org.opennms/opennms-detector-lineoriented/${project.version}</bundle>
        <bundle>mvn:org.opennms/opennms-detector-rdns-lookup/${project.version}</bundle>
        <bundle>mvn:org.opennms/opennms-detector-simple/${project.version}</bundle>
        <bundle>mvn:org.opennms/opennms-detector-ssh/${project.version}</bundle>
        <bundle>mvn:org.opennms/opennms-detector-web/${project.version}</bundle>
        <bundle>mvn:org.opennms/opennms-detector-registry/${project.version}</bundle>
    </feature>
    <feature name="opennms-dhcpd" description="OpenNMS :: Features :: DHCPD" version="${project.version}">
        <bundle>mvn:org.opennms.features/org.opennms.features.dhcpd/${project.version}</bundle>
        <bundle>mvn:com.helger/dhcp4java/${dhcp4javaVersion}</bundle>
    </feature>
    <feature name="opennms-provisioning-shell" version="${project.version}" description="OpenNMS :: Provisioning :: Shell">
        <bundle>mvn:org.opennms/opennms-provision-shell/${project.version}</bundle>
        <bundle dependency="true">mvn:org.apache.httpcomponents/httpcore-osgi/${httpcoreVersion}</bundle>
        <bundle dependency="true">mvn:org.apache.httpcomponents/httpclient-osgi/${httpclientVersion}</bundle>
    </feature>
    <feature name="opennms-vmware" version="${project.version}" description="OpenNMS :: Integrations :: VMware Integration">
        <feature>commons-cli</feature>
        <feature>commons-io</feature>
        <feature>commons-lang</feature>
        <feature>guava</feature>
        <bundle dependency="true">mvn:org.apache.httpcomponents/httpcore-osgi/${httpcoreVersion}</bundle>
        <bundle dependency="true">mvn:org.apache.httpcomponents/httpclient-osgi/${httpclientVersion}</bundle>
        <bundle>wrap:mvn:com.toastcoders/yavijava/6.0.03</bundle>
        <bundle>wrap:mvn:org.sblim.slp/sblimSLPClient/1.17</bundle>
        <bundle>wrap:mvn:org.sblim.wbem/sblimCIMClient/1.17</bundle>
        <bundle>mvn:org.opennms/opennms-vmware/${project.version}</bundle>
    </feature>
    <feature name="opennms-poller-monitors-core" version="${project.version}" description="OpenNMS :: Poller :: Monitors :: Core">
        <feature>camel-core</feature>
        <feature>camel-http</feature>
        <feature>commons-io</feature>
        <feature>commons-jexl</feature>
        <feature>commons-lang</feature>
        <feature>commons-net</feature>
        <feature>dnsjava</feature>
        <feature>hibernate36</feature>
        <feature>jldap</feature>
        <feature>jolokia-client</feature>
        <feature>json-simple</feature>
        <feature>jcifs</feature>
        <feature>bsf</feature>
        <feature>opennms-core-web</feature>
        <feature>opennms-core-ipc-rpc-api</feature>
        <feature>opennms-dhcpd</feature>
        <feature>opennms-icmp-api</feature>
        <feature>opennms-poller-api</feature>
        <feature>opennms-dao-api</feature>
        <feature>opennms-config</feature>
        <feature>opennms-javamail</feature>
        <bundle>mvn:org.opennms.core.jmx/org.opennms.core.jmx.api/${project.version}</bundle>
        <bundle>mvn:org.opennms.core.jmx/org.opennms.core.jmx.impl/${project.version}</bundle>
        <bundle>mvn:org.opennms.features.poller.monitors/org.opennms.features.poller.monitors.core/${project.version}</bundle>
    </feature>
    <feature name="opennms-poller-shell" version="${project.version}" description="OpenNMS :: Poller :: Shell">
        <bundle>mvn:org.opennms.features.poller/org.opennms.features.poller.shell/${project.version}</bundle>
    </feature>
    <feature name="opennms-situation-feedback-api" version="${project.version}" description="OpenNMS :: Features :: Situation-Feedback :: API">
        <bundle dependency="true">mvn:com.fasterxml.jackson.core/jackson-databind/${jackson2Version}</bundle>
        <bundle>mvn:org.opennms.features.situation-feedback/org.opennms.features.situation-feedback.api/${project.version}</bundle>
    </feature>
    <feature name="opennms-situation-feedback" version="${project.version}" description="OpenNMS :: Features :: Situation-Feedback">
        <feature>opennms-osgi-core-rest</feature>
        <feature>opennms-jest</feature>
        <feature>opennms-situation-feedback-api</feature>
        <bundle>mvn:org.opennms.features.situation-feedback/org.opennms.features.situation-feedback.elastic/${project.version}</bundle>
        <bundle>mvn:org.opennms.features.situation-feedback.rest/org.opennms.features.situation-feedback.rest.api/${project.version}</bundle>
        <bundle>mvn:org.opennms.features.situation-feedback.rest/org.opennms.features.situation-feedback.rest.impl/${project.version}</bundle>
    </feature>
    <feature name="opennms-alarm-history-api" description="OpenNMS :: Features :: Alarms :: History :: API" version="${project.version}">
        <bundle>mvn:org.opennms.features.alarms.history/org.opennms.features.alarms.history.api/${project.version}</bundle>
    </feature>

    <feature name="opennms-alarm-history-rest" description="OpenNMS :: Features :: Alarms :: History :: REST" version="${project.version}">
        <feature>opennms-osgi-core-rest</feature>
        <feature>opennms-alarm-history-api</feature>
        <bundle>mvn:org.opennms.features.alarms.history.rest/org.opennms.features.alarms.history.rest.api/${project.version}</bundle>
        <bundle>mvn:org.opennms.features.alarms.history.rest/org.opennms.features.alarms.history.rest.impl/${project.version}</bundle>
    </feature>

    <feature name="opennms-alarm-history-elastic" description="OpenNMS :: Features :: Alarms :: History :: Elasticsearch" version="${project.version}">
        <feature>opennms-alarm-history-rest</feature>
        <feature>opennms-jest</feature>
        <bundle dependency="true">mvn:org.mapstruct/mapstruct/${mapstructVersion}</bundle>
        <bundle>mvn:org.opennms.features.alarms.history/org.opennms.features.alarms.history.elastic/${project.version}</bundle>
    </feature>

    <feature name="kafka-streams" description="Kafka Streams" version="${kafkaVersion}">
        <!-- Wrap the kafka-streams bundle instead of using the servicemix implementation since the later doesn't include the required imports for rocksdb -->
        <bundle dependency="true">wrap:mvn:org.apache.kafka/kafka-streams/${kafkaVersion}$Bundle-Version=${kafkaVersion}&amp;Export-Package=*;-noimport:=true:version="${kafkaVersion}"</bundle>
        <bundle dependency="true">mvn:org.apache.servicemix.bundles/org.apache.servicemix.bundles.kafka-clients/${kafkaBundleVersion}</bundle>
        <bundle dependency="true">wrap:mvn:org.apache.kafka/connect-json/${kafkaVersion}</bundle>
        <bundle dependency="true">wrap:mvn:org.apache.kafka/connect-api/${kafkaVersion}</bundle>
        <bundle dependency="true">mvn:org.lz4/lz4-java/1.4</bundle>
        <bundle dependency="true">mvn:org.xerial.snappy/snappy-java/1.1.4</bundle>
        <bundle dependency="true">mvn:com.typesafe.scala-logging/scala-logging_${scalaVersion}/${scalaLoggingVersion}</bundle>
        <!-- These are only needed for  servicemix implementation of kafka streams -->
        <!--
        <bundle dependency="true">mvn:com.fasterxml.jackson.core/jackson-databind/${jackson2Version}</bundle>
        <bundle dependency="true">mvn:com.fasterxml.jackson.core/jackson-annotations/${jackson2Version}</bundle>
        <bundle dependency="true">mvn:com.fasterxml.jackson.core/jackson-core/${jackson2Version}</bundle>
        -->
        <bundle dependency="true">wrap:mvn:org.rocksdb/rocksdbjni/${rocksdbjniVersion}</bundle>
    </feature>
    <feature name="opennms-kafka-producer" version="${project.version}" description="OpenNMS :: Kafka :: Producer">
        <feature version="${guavaVersion}">guava</feature>
        <feature version="${kafkaVersion}">kafka-streams</feature>
        <feature>opennms-collection-api</feature>
        <feature>opennms-situation-feedback-api</feature>
        <bundle>mvn:com.google.protobuf/protobuf-java/${protobufVersion}</bundle>
        <bundle>mvn:org.opennms.core.ipc.common/org.opennms.core.ipc.common.kafka/${project.version}</bundle>
        <bundle>mvn:org.opennms.features.kafka/org.opennms.features.kafka.producer/${project.version}</bundle>
    </feature>
    <feature name="opennms-telemetry-collection" version="${project.version}" description="OpenNMS :: Telemetry :: Collection">
        <feature>guava</feature>
        <feature version="${netty4Version}">netty4</feature>
        <feature>dropwizard-metrics</feature>
        <feature>opennms-collection-api</feature>
        <feature>opennms-thresholding-api</feature>
        <feature>opennms-osgi-jsr223</feature>
        <bundle>mvn:com.google.protobuf/protobuf-java/${protobufVersion}</bundle>
        <bundle>mvn:org.opennms.core/org.opennms.core.lib/${project.version}</bundle>
        <bundle>mvn:org.opennms.features.telemetry.config/org.opennms.features.telemetry.config.api/${project.version}</bundle>
        <bundle>mvn:org.opennms.features.telemetry/org.opennms.features.telemetry.api/${project.version}</bundle>
        <bundle>mvn:org.opennms.features.telemetry/org.opennms.features.telemetry.common/${project.version}</bundle>
        <bundle>mvn:org.opennms.features.telemetry/org.opennms.features.telemetry.listeners/${project.version}</bundle>
        <bundle>mvn:org.opennms.features.telemetry.protocols/org.opennms.features.telemetry.protocols.collection/${project.version}</bundle>
    </feature>
    <feature name="opennms-telemetry-daemon" version="${project.version}" description="OpenNMS :: Telemetry :: Daemon">
        <feature version="${netty4Version}">netty4</feature>
        <feature>camel-spring</feature>
        <feature>dropwizard-metrics</feature>
        <feature>opennms-core-daemon</feature>
        <feature>opennms-core-ipc-sink-api</feature>
        <feature>opennms-dao-api</feature>
        <feature>opennms-dao</feature>
        <feature>opennms-telemetry-collection</feature>
        <bundle dependency="true">mvn:com.google.protobuf/protobuf-java/${protobufVersion}</bundle>
        <bundle>mvn:org.opennms.features.telemetry/org.opennms.features.telemetry.api/${project.version}</bundle>
        <bundle>mvn:org.opennms.features.telemetry/org.opennms.features.telemetry.common/${project.version}</bundle>
        <bundle>mvn:org.opennms.features.telemetry/org.opennms.features.telemetry.registry/${project.version}</bundle>
        <bundle>mvn:org.opennms.features.telemetry/org.opennms.features.telemetry.daemon/${project.version}</bundle>
        <bundle>mvn:org.opennms.features.telemetry.protocols/org.opennms.features.telemetry.protocols.common/${project.version}</bundle>
        <bundle>mvn:org.opennms.features.telemetry.config/org.opennms.features.telemetry.config.jaxb/${project.version}</bundle>
        <bundle>mvn:org.opennms.features.telemetry/org.opennms.features.telemetry.listeners/${project.version}</bundle>
    </feature>
    <feature name="opennms-telemetry-jti" version="${project.version}" description="OpenNMS :: Telemetry :: JTI">
        <feature>opennms-telemetry-collection</feature>
        <bundle>mvn:com.google.protobuf/protobuf-java/${protobuf2Version}</bundle>
        <bundle>mvn:org.opennms.features.telemetry.protocols.jti/org.opennms.features.telemetry.protocols.jti.adapter/${project.version}</bundle>
    </feature>
    <feature name="opennms-telemetry-nxos" version="${project.version}" description="OpenNMS :: Telemetry :: NX-OS">
        <feature>opennms-telemetry-collection</feature>
	<bundle>mvn:com.google.protobuf/protobuf-java/${protobufVersion}</bundle>
        <bundle>mvn:org.opennms.features.telemetry.protocols.nxos/org.opennms.features.telemetry.protocols.nxos.adapter/${project.version}</bundle>
    </feature>
    <feature name="opennms-karaf-health" description="OpenNMS :: Karaf Health">
        <bundle start-level="100">mvn:org.opennms.features/org.opennms.features.karaf-health/${project.version}</bundle>
    </feature>
    <feature name="opennms-health" version="${project.version}" description="OpenNMS :: Health">
        <feature>dropwizard-metrics</feature>
        <bundle>mvn:org.opennms.core.health/org.opennms.core.health.api/${project.version}</bundle>
        <bundle>mvn:org.opennms.core.health/org.opennms.core.health.impl/${project.version}</bundle>
        <bundle>mvn:org.opennms.core.health/org.opennms.core.health.shell/${project.version}</bundle>
    </feature>
    <feature name="opennms-health-rest" version="${project.version}" description="OpenNMS :: Health :: Rest">
        <feature>opennms-health</feature>
        <bundle>mvn:org.opennms.core.health/org.opennms.core.health.rest/${project.version}</bundle>
    </feature>
    <feature name="opennms-persistence" version="${project.version}" description="OpenNMS :: Persistence">
        <feature>opennms-model</feature>
        <feature>opennms-dao</feature>
        <bundle>mvn:org.opennms.features.distributed/org.opennms.features.distributed.datasource/${project.version}</bundle>
    </feature>
    <feature name="opennms-spring-extender" version="${project.version}" description="OpenNMS :: Spring Extender">
        <feature version="[4.2,4.3)">spring</feature>
        <feature version="[4.2,4.3)">spring-jdbc</feature>
        <feature version="[4.2,4.3)">spring-orm</feature>
        <feature version="[4.2,4.3)">spring-jms</feature>
        <feature version="[4.2,4.3)">spring-tx</feature>
        <bundle dependency="true">mvn:com.google.guava/guava/${guavaVersion}</bundle>
        <bundle dependency="true">mvn:org.opennms.core/org.opennms.core.soa/${project.version}</bundle>
        <bundle dependency="true">mvn:org.opennms.core/org.opennms.core.sysprops/${project.version}</bundle>
        <bundle>mvn:org.opennms.container/spring-extender/${project.version}</bundle>
        <bundle>mvn:org.opennms.features.distributed/org.opennms.features.distributed.serviceregistry/${project.version}</bundle>
    </feature>
    <feature name="opennms-flows" version="${project.version}" description="OpenNMS :: Features :: Flows :: Feature Definition">
        <details>Feature definition to start all required bundles related to *flow-support.</details>
        <feature>opennms-health</feature>
        <feature>opennms-jest</feature>
        <feature version="${netty4Version}">netty4</feature>
        <feature>quartz</feature>
        <feature>opennms-core-tracing</feature>
        <feature>opennms-distributed-core-api</feature>
        <feature>opennms-telemetry-collection</feature>
        <feature>opennms-dnsresolver-api</feature>
        <bundle>wrap:mvn:org.apache.commons/commons-csv/${commonsCsvVersion}</bundle>
        <bundle>mvn:org.apache.commons/commons-csv/${commonsCsvVersion}</bundle>
        <bundle>mvn:org.mongodb/bson/${bsonVersion}</bundle>
        <bundle>mvn:org.opennms.features.flows/org.opennms.features.flows.api/${project.version}</bundle>
        <bundle>mvn:org.opennms.features.flows.classification.engine/org.opennms.features.flows.classification.engine.api/${project.version}</bundle>
        <bundle>mvn:org.opennms.features.flows.rest/org.opennms.features.flows.rest.api/${project.version}</bundle>
        <bundle>mvn:org.opennms/opennms-web-api/${project.version}</bundle>
        <bundle>mvn:org.opennms.features.flows.rest/org.opennms.features.flows.rest.impl/${project.version}</bundle>
        <bundle>wrap:mvn:org.freemarker/freemarker/${freemarkerVersion}</bundle>
        <bundle>mvn:org.opennms.features.flows.classification.engine/org.opennms.features.flows.classification.engine.impl/${project.version}</bundle>
        <bundle>mvn:org.opennms.features.flows/org.opennms.features.flows.elastic/${project.version}</bundle>
        <bundle>mvn:com.google.guava/guava/${guavaVersion}</bundle>
        <bundle>mvn:org.mongodb/bson/${bsonVersion}</bundle>
        <bundle>mvn:org.opennms.core/org.opennms.core.cache/${project.version}</bundle>
        <bundle>mvn:org.opennms.features.telemetry/org.opennms.features.telemetry.api/${project.version}</bundle>
        <bundle>mvn:org.opennms.features.telemetry/org.opennms.features.telemetry.common/${project.version}</bundle>
        <bundle>mvn:org.opennms.features.telemetry/org.opennms.features.telemetry.listeners/${project.version}</bundle>
        <bundle>mvn:org.opennms.features.telemetry.protocols/org.opennms.features.telemetry.protocols.common/${project.version}</bundle>
        <bundle>mvn:org.opennms.features.telemetry.protocols/org.opennms.features.telemetry.protocols.flows/${project.version}</bundle>
        <bundle>mvn:org.opennms.features.telemetry.protocols.netflow/org.opennms.features.telemetry.protocols.netflow.parser/${project.version}</bundle>
        <bundle>mvn:org.opennms.features.telemetry.protocols.netflow/org.opennms.features.telemetry.protocols.netflow.adapter/${project.version}</bundle>
        <bundle>mvn:org.opennms.features.telemetry.protocols.sflow/org.opennms.features.telemetry.protocols.sflow.parser/${project.version}</bundle>
        <bundle>mvn:org.opennms.features.telemetry.protocols.sflow/org.opennms.features.telemetry.protocols.sflow.adapter/${project.version}</bundle>
        <bundle>mvn:org.opennms.features.flows.classification/org.opennms.features.flows.classification.shell/${project.version}</bundle>
    </feature>
    <feature name="opennms-api-layer" version="${project.version}" description="OpenNMS :: Features :: API Layer">
        <feature>opennms-health</feature>
        <feature>opennms-situation-feedback-api</feature>
        <feature version="${opennmsApiVersion}">opennms-integration-api</feature>
        <bundle dependency="true">mvn:org.mapstruct/mapstruct/${mapstructVersion}</bundle>
        <bundle>mvn:org.opennms.features/org.opennms.features.api-layer/${project.version}</bundle>
    </feature>
    <feature name="opennms-enlinkd-shell" version="${project.version}" description="OpenNMS :: Features :: Enlinkd :: Shell">
        <feature>opennms-dao</feature>
        <bundle>mvn:org.opennms.features.enlinkd/org.opennms.features.enlinkd.shell/${project.version}</bundle>
        <bundle>mvn:org.opennms.features.enlinkd/org.opennms.features.enlinkd.generator/${project.version}</bundle>
    </feature>
    <feature name="karaf-extender" version="${project.version}" description="Karaf Extender">
        <bundle dependency="true">mvn:com.google.guava/guava/${guavaVersion}</bundle>
        <bundle>mvn:org.opennms.container/extender/${project.version}</bundle>
    </feature>
    <feature name="scv" version="${project.version}" description="Secure Credentials Vault">
        <bundle dependency="true">mvn:commons-codec/commons-codec/${commonsCodecVersion}</bundle>
        <bundle dependency="true">mvn:com.google.guava/guava/${guavaVersion}</bundle>
        <bundle>mvn:org.opennms.features.scv/org.opennms.features.scv.api/${project.version}</bundle>
        <bundle>mvn:org.opennms.features.scv/org.opennms.features.scv.jceks-impl/${project.version}</bundle>
        <bundle>mvn:org.opennms.features.scv/org.opennms.features.scv.shell/${project.version}</bundle>
    </feature>
    <feature name="opennms-osgi-core-rest" version="${project.version}" description="OpenNMS :: Features :: OSGI :: Core :: Rest">
        <details>Core module which provides features to install to listen for rest related services,
            such as @Path annotated interfaces.</details>
        <feature>jax-rs-connector</feature>
        <feature>jax-rs-provider-jackson</feature>
        <bundle>mvn:org.opennms.features/org.opennms.features.rest-provider/${project.version}</bundle>
        <bundle>mvn:org.opennms.container.bridge/org.opennms.container.bridge.rest/${project.version}</bundle>
    </feature>
    <feature name="opennms-jaas-login-module" version="${project.version}" description="OpenNMS :: OSGi Container :: Karaf JAAS Login Module">
        <details>OpenNMS is the world's first enterprise grade network management platform developed under the open source model. It consists of a community supported open-source project as well as a commercial services, training and support organization.</details>
        <bundle>mvn:org.opennms.container/org.opennms.container.jaas-login-module/${project.version}</bundle>
        <bundle>mvn:org.apache.karaf.jaas/org.apache.karaf.jaas.modules/${karafVersion}</bundle>
        <bundle>mvn:org.apache.karaf.jaas/org.apache.karaf.jaas.config/${karafVersion}</bundle>
    </feature>
    <feature name="jmxconfiggenerator" version="${project.version}" description="OpenNMS JMX Configuration Generator">
        <feature>guava</feature>
        <feature>commons-io</feature>
        <bundle>mvn:org.opennms.features/jmxconfiggenerator/${project.version}</bundle>
        <bundle>wrap:mvn:args4j/args4j/${args4jVersion}</bundle>
        <bundle>wrap:mvn:org.jvnet.opendmk/jmxremote_optional/${jmxremote.optional.version}</bundle>
        <bundle>mvn:org.apache.velocity/velocity/1.7</bundle>
        <bundle>mvn:org.opennms.features/org.opennms.features.name-cutter/${project.version}</bundle>
        <bundle>mvn:org.apache.servicemix.bundles/org.apache.servicemix.bundles.jaxb-impl/2.2.6_1</bundle>
    </feature>
    <feature name="vaadin-jmxconfiggenerator" version="${project.version}" description="OpenNMS :: Features :: JMX Config Generator :: Web UI">
        <details>OpenNMS is the world's first enterprise grade network management platform developed under the open source model. It consists of a community supported open-source project as well as a commercial services, training and support organization.</details>
        <feature>vaadin</feature>
        <feature>jmxconfiggenerator</feature>
        <bundle>mvn:org.opennms.features/vaadin-jmxconfiggenerator/${project.version}</bundle>
        <bundle>mvn:org.opennms.features.vaadin-components/core/${project.version}</bundle>
        <bundle>mvn:org.opennms.features.vaadin-components/widgetset/${project.version}</bundle>
        <bundle>mvn:org.opennms.features.themes/jmxconfiggenerator-theme/${project.version}</bundle>
    </feature>
    <feature name="org.opennms.features.enlinkd.service.api" version="${project.version}" description="OpenNMS :: Features :: Enlinkd :: Service :: API">
        <details>OpenNMS is the world's first enterprise grade network management platform developed under the open source model. It consists of a community supported open-source project as well as a commercial services, training and support organization.</details>
        <feature>guava</feature>
        <bundle>mvn:org.opennms.features.enlinkd/org.opennms.features.enlinkd.persistence.api/${project.version}</bundle>
        <bundle>mvn:org.opennms.features.enlinkd/org.opennms.features.enlinkd.service.api/${project.version}</bundle>
        <bundle>wrap:mvn:net.sf.jung/jung-api/${jungVersion}</bundle>
        <bundle>mvn:org.opennms.core/org.opennms.core.criteria/${project.version}</bundle>
        <bundle>mvn:org.opennms.features.enlinkd/org.opennms.features.enlinkd.persistence.api/${project.version}</bundle>
        <bundle>mvn:com.google.guava/guava/${guavaVersion}</bundle>
    </feature>
    <feature name="org.opennms.features.bsm.service.api" version="${project.version}" description="OpenNMS :: Features :: BSM :: Service :: API">
        <details>OpenNMS is the world's first enterprise grade network management platform developed under the open source model. It consists of a community supported open-source project as well as a commercial services, training and support organization.</details>
        <feature>guava</feature>
        <bundle>mvn:org.opennms.features.bsm/org.opennms.features.bsm.persistence.api/${project.version}</bundle>
        <bundle>mvn:org.opennms.features.bsm/org.opennms.features.bsm.service.api/${project.version}</bundle>
        <bundle>wrap:mvn:net.sf.jung/jung-api/${jungVersion}</bundle>
        <bundle>mvn:org.opennms.core/org.opennms.core.criteria/${project.version}</bundle>
        <bundle>mvn:com.google.guava/guava/${guavaVersion}</bundle>
    </feature>
    <feature name="org.opennms.features.bsm.shell-commands" version="${project.version}" description="OpenNMS :: Features :: BSM :: Shell Commands">
        <details>OpenNMS is the world's first enterprise grade network management platform developed under the open source model. It consists of a community supported open-source project as well as a commercial services, training and support organization.</details>
        <bundle>mvn:org.opennms.features.bsm/org.opennms.features.bsm.shell-commands/${project.version}</bundle>
        <bundle>mvn:org.opennms.features.bsm/org.opennms.features.bsm.service.api/${project.version}</bundle>
        <bundle>mvn:org.apache.karaf.shell/org.apache.karaf.shell.core/${karafVersion}</bundle>
    </feature>
    <feature name="vaadin-adminpage" version="${project.version}" description="OpenNMS :: Features :: BSM :: Vaadin Adminpage">
        <details>OpenNMS is the world's first enterprise grade network management platform developed under the open source model. It consists of a community supported open-source project as well as a commercial services, training and support organization.</details>
        <feature>vaadin</feature>
        <feature>org.opennms.features.bsm.service.api</feature>
        <bundle>mvn:org.opennms.features.bsm/vaadin-adminpage/${project.version}</bundle>
        <bundle>mvn:org.opennms.features.vaadin-components/core/${project.version}</bundle>
        <bundle>mvn:org.opennms.features.vaadin-components/widgetset/${project.version}</bundle>
        <bundle>mvn:org.opennms.features.topology/org.opennms.features.topology.link/${project.version}</bundle>
    </feature>
    <feature name="geolocation" version="${project.version}" description="OpenNMS :: Features :: Geolocation :: Feature">
        <details>OpenNMS is the world's first enterprise grade network management platform developed under the open source model. It consists of a community supported open-source project as well as a commercial services, training and support organization.</details>
        <feature>opennms-core-web</feature>
        <bundle>mvn:com.google.guava/guava/${guavaVersion}</bundle>
        <bundle start-level="80">mvn:org.opennms.features.geocoder/org.opennms.features.geocoder.api/${project.version}</bundle>
        <bundle start-level="80">mvn:org.opennms.features.geocoder/org.opennms.features.geocoder.rest/${project.version}</bundle>
        <bundle start-level="80">mvn:org.opennms.features.geocoder/org.opennms.features.geocoder.service/${project.version}</bundle>
        <bundle start-level="90">mvn:org.opennms.features.geolocation/org.opennms.features.geolocation.api/${project.version}</bundle>
        <bundle start-level="90">mvn:org.opennms.features.geolocation/org.opennms.features.geolocation.services/${project.version}</bundle>
        <bundle start-level="100">mvn:org.opennms.features.geocoder/org.opennms.features.geocoder.google/${project.version}</bundle>
        <bundle start-level="100">mvn:org.opennms.features.geocoder/org.opennms.features.geocoder.mapquest/${project.version}</bundle>
        <bundle start-level="100">mvn:org.opennms.features.geocoder/org.opennms.features.geocoder.nominatim/${project.version}</bundle>
    </feature>
    <feature name="vaadin-snmp-events-and-metrics" version="${project.version}" description="OpenNMS :: Features :: SNMP Events and Metrics Admin UI">
        <details>OpenNMS Vaadin Administration UI for handling SNMP related configuration files for events and data collection.</details>
        <feature>opennms-core</feature>
        <feature>vaadin</feature>
        <bundle>mvn:org.opennms.features/vaadin-snmp-events-and-metrics/${project.version}</bundle>
        <bundle>mvn:org.opennms.features.vaadin-components/core/${project.version}</bundle>
        <bundle>mvn:org.opennms.features.vaadin-components/widgetset/${project.version}</bundle>
        <bundle>mvn:org.opennms.features.themes/onms-default-theme/${project.version}</bundle>
        <bundle>mvn:org.opennms.features/org.opennms.features.mib-compiler/${project.version}</bundle>
        <bundle>mvn:commons-lang/commons-lang/${commonsLangVersion}</bundle>
    </feature>
    <feature name="vaadin-node-maps" version="${project.version}" description="OpenNMS :: Features :: Node Maps">
        <details>OpenNMS Vaadin UI for displaying nodes on geographical maps using assets records.</details>
        <feature>opennms-core-web</feature>
        <feature>vaadin</feature>
        <feature>geolocation</feature>
        <bundle>mvn:org.opennms.features/vaadin-node-maps/${project.version}</bundle>
        <bundle>mvn:org.opennms.features.vaadin-components/core/${project.version}</bundle>
        <bundle>mvn:org.opennms.features.topology/org.opennms.features.topology.api/${project.version}</bundle>
        <bundle>mvn:org.opennms.features.topology.plugins/org.opennms.features.topology.plugins.browsers/${project.version}</bundle>
    </feature>
    <feature name="osgi-nrtg-api" version="${project.version}" description="OpenNMS :: Features :: NRTG :: Features :: API">
        <details>The API contains the models for the NRTG OSGI projects. It has models for collection jobs, measurements and protocol collectors.</details>
        <bundle>mvn:org.opennms.features.nrtg/nrtg-api/${project.version}</bundle>
    </feature>
    <feature name="osgi-nrtg-protocolcollector-snmp" version="${project.version}" description="OpenNMS :: Features :: NRTG :: Features :: Collectors :: SNMP">
        <details>Plugin for the NRTCollector OSGI Satellit to collect data from snmp agents</details>
        <feature>osgi-nrtg-api</feature>
        <bundle>mvn:org.opennms.features.nrtg.protocolcollector/nrtg-protocolcollector-snmp/${project.version}</bundle>
    </feature>
    <feature name="osgi-nrtg-protocolcollector-tca" version="${project.version}" description="OpenNMS :: Features :: NRTG :: Features :: Collectors :: TCA">
        <details>Plugin for the NRTCollector OSGI Satellite to collect data from TCA agents.</details>
        <feature>osgi-nrtg-api</feature>
        <bundle>mvn:org.opennms.features.nrtg.protocolcollector/nrtg-protocolcollector-tca/${project.version}</bundle>
    </feature>
    <feature name="osgi-nrtg-web" version="${project.version}" description="OpenNMS :: Features :: NRTG :: Features :: Web">
        <details>NRTG Web Runtime Feature</details>
        <feature>osgi-nrtg-api</feature>
        <bundle>mvn:org.opennms.features.nrtg/nrtg-web/${project.version}</bundle>
    </feature>
    <feature name="osgi-nrtg-base" version="${project.version}" description="OpenNMS :: Features :: NRTG :: Features :: Base">
        <details>OSGI Runtime for the NRTCollector.</details>
        <feature>osgi-nrtg-protocolcollector-snmp</feature>
        <feature>osgi-nrtg-protocolcollector-tca</feature>
        <feature>osgi-nrtg-web</feature>
    </feature>
    <feature name="osgi-nrtg-jms" version="${project.version}" description="OpenNMS :: Features :: NRTG :: Features :: JMS">
        <details>OSGI Runtime for the NRTCollector.</details>
        <feature>osgi-nrtg-base</feature>
        <feature>activemq</feature>
        <feature>activemq-blueprint</feature>
        <feature version="${springVersion}">spring-jms</feature>
        <bundle>mvn:org.opennms.features.nrtg/nrtg-collector/${project.version}</bundle>
        <bundle>mvn:org.opennms.features.nrtg/nrtg-nrtbroker-jms/${project.version}</bundle>
        <bundle>mvn:org.opennms.features.nrtg/nrtg-broker/${project.version}</bundle>
    </feature>
    <feature name="osgi-nrtg-local" version="${project.version}" description="OpenNMS :: Features :: NRTG :: Features :: Local">
        <details>OSGI Runtime for the NRTCollector.</details>
        <feature>osgi-nrtg-base</feature>
        <bundle>mvn:org.opennms.features.nrtg/nrtg-nrtbroker-local/${project.version}</bundle>
    </feature>
    <feature name="nrtg" version="${project.version}" description="OpenNMS :: Features :: NRTG :: Features :: All">
        <details>OSGI Runtime for the NRTCollector.</details>
        <feature>osgi-nrtg-jms</feature>
        <feature>osgi-nrtg-local</feature>
    </feature>
    <feature name="vaadin" version="${project.version}" description="OpenNMS :: Features :: Vaadin + Dependencies">
        <details>The Vaadin web application framework including some addons and osgi related packages.</details>
        <!-- Dependencies -->
        <feature>http-whiteboard</feature>
        <bundle>wrap:mvn:com.google.gwt/gwt-elemental/${gwtVersion}</bundle>
        <bundle>wrap:mvn:com.google.gwt/gwt-user/${gwtVersion}/$Export-Package=com.google.*</bundle>
        <bundle>mvn:com.vaadin.external/gentyref/1.2.0.vaadin1</bundle>
        <bundle>mvn:org.jsoup/jsoup/1.11.2</bundle>
        <bundle>mvn:com.google.guava/guava/${guavaVersion}</bundle>
        <bundle>mvn:org.json/json/${jsonVersion}</bundle>
        <!-- Vaadin -->
        <bundle start-level="70">mvn:com.vaadin/vaadin-shared/${vaadinVersion}</bundle>
        <bundle>mvn:com.vaadin/vaadin-server/${vaadinVersion}</bundle>
        <bundle>mvn:com.vaadin/vaadin-client/${vaadinVersion}</bundle>
        <bundle>mvn:com.vaadin/vaadin-client-compiled/${vaadinVersion}</bundle>
        <bundle>mvn:com.vaadin/vaadin-themes/${vaadinVersion}</bundle>
        <!-- Vaadin Compatibility -->
        <bundle>mvn:com.vaadin/vaadin-compatibility-shared/${vaadinVersion}</bundle>
        <bundle>mvn:com.vaadin/vaadin-compatibility-server/${vaadinVersion}</bundle>
        <bundle>mvn:com.vaadin/vaadin-compatibility-client-compiled/${vaadinVersion}</bundle>
        <bundle>wrap:mvn:com.vaadin/vaadin-compatibility-client/${vaadinVersion}</bundle>
        <bundle>mvn:com.vaadin/vaadin-compatibility-themes/${vaadinVersion}</bundle>
        <!-- Add Ons -->
        <bundle>mvn:com.vaadin/vaadin-context-menu/${vaadinAddonContextMenuVersion}</bundle>
        <bundle>mvn:org.vaadin.addon/confirmdialog/${vaadinAddonConfirmDialogVersion}</bundle>
        <!-- OpenNMS Vaadin -->
        <bundle>mvn:org.opennms.features.vaadin-components/extender-service/${project.version}</bundle>
        <bundle>mvn:org.opennms.osgi/opennms-osgi-core/${project.version}</bundle>
        <bundle>mvn:org.opennms.features.themes/onms-default-theme/${project.version}</bundle>
    </feature>
    <feature name="opennms-topology-api" version="${project.version}" description="OpenNMS :: Features :: Topology :: Features :: API">
        <details>APIs for creating topology OSGi plugins.</details>
        <feature>vaadin</feature>
        <bundle>mvn:org.opennms.features.topology/org.opennms.features.topology.api/${project.version}</bundle>
    </feature>
    <feature name="opennms-topology-runtime-base" version="${project.version}" description="OpenNMS :: Features :: Topology :: Features :: Base">
        <details>Base runtime and plugins for the OpenNMS topology web app.</details>
        <feature>opennms-core</feature>
        <feature>opennms-topology-api</feature>
        <feature>geolocation</feature>
        <bundle>mvn:org.opennms.features.topology/org.opennms.features.topology.app/${project.version}</bundle>
        <bundle>mvn:org.opennms.features.topology.plugins.topo/org.opennms.features.topology.plugins.topo.history/${project.version}</bundle>
        <bundle>mvn:org.opennms.features.topology/org.opennms.features.topology.link/${project.version}</bundle>
        <bundle>mvn:org.opennms.features.topology.plugins/org.opennms.features.topology.plugins.layout/${project.version}</bundle>
        <bundle>mvn:org.opennms.features.topology/org.opennms.features.topology.netutils/${project.version}</bundle>
        <bundle>mvn:org.opennms.features.topology.themes/org.opennms.features.topology.themes.default-theme/${project.version}</bundle>
        <bundle>mvn:org.opennms.features.vaadin-components/core/${project.version}</bundle>
        <bundle>mvn:org.opennms.features.vaadin-components/graph/${project.version}</bundle>
    </feature>
    <feature name="opennms-topology-runtime-linkd" version="${project.version}" description="OpenNMS :: Features :: Topology :: Features :: Linkd">
        <details>Linkd-based runtime and plugins for the OpenNMS topology web app.</details>
        <feature>opennms-topology-runtime-base</feature>
        <bundle>mvn:org.opennms.features.topology.plugins.topo/org.opennms.features.topology.plugins.topo.linkd/${project.version}</bundle>
    </feature>
    <feature name="opennms-topology-runtime-browsers" version="${project.version}" description="OpenNMS :: Features :: Topology :: Features :: Browsers">
        <details>Alarm browser to enhance the Linkd topology UI.</details>
        <feature>opennms-topology-api</feature>
        <bundle>mvn:org.opennms.features.topology.plugins/org.opennms.features.topology.plugins.browsers/${project.version}</bundle>
    </feature>
    <feature name="opennms-topology-runtime-vmware" version="${project.version}" description="OpenNMS :: Features :: Topology :: Features :: VMware">
        <details>Runtime and plugins for the OpenNMS VMware topology web app.</details>
        <feature>opennms-topology-runtime-base</feature>
        <bundle>mvn:org.opennms.features.topology.plugins.topo/org.opennms.features.topology.plugins.topo.vmware/${project.version}</bundle>
    </feature>
    <feature name="opennms-topology-runtime-application" version="${project.version}" description="OpenNMS :: Features :: Topology :: Features :: Application">
        <details>Generated using Pax-Construct</details>
        <feature>opennms-topology-runtime-base</feature>
        <bundle>mvn:org.opennms.features.topology.plugins.topo/org.opennms.features.topology.plugins.topo.application/${project.version}</bundle>
    </feature>
    <feature name="opennms-topology-runtime-bsm" version="${project.version}" description="OpenNMS :: Features :: Topology :: Features :: BSM">
        <details>Generated using Pax-Construct</details>
        <feature>opennms-topology-runtime-base</feature>
        <bundle>mvn:org.opennms.features.topology.plugins.topo/org.opennms.features.topology.plugins.topo.bsm/${project.version}</bundle>
    </feature>
    <feature name="opennms-topology-runtime-pathoutage" version="${project.version}" description="OpenNMS :: Features :: Topology :: Features :: PathOutage">
        <details>Generated using Pax-Construct</details>
        <feature>opennms-topology-runtime-base</feature>
        <bundle>mvn:org.opennms.features.topology.plugins.topo/org.opennms.features.topology.plugins.topo.pathoutage/${project.version}</bundle>
    </feature>
    <feature name="opennms-topology-runtime-graphml" version="${project.version}" description="OpenNMS :: Features :: Topology :: Features :: GraphML">
        <details>GraphML runtime and plugins for the OpenNMS topology web app.</details>
        <feature>opennms-topology-runtime-base</feature>
        <bundle>mvn:org.opennms.features.topology.plugins.topo/graphml/${project.version}</bundle>
        <bundle>mvn:org.codehaus.groovy/groovy-all/${groovyVersion}</bundle>
        <bundle>mvn:org.opennms.features/org.opennms.features.osgi-jsr223/${project.version}</bundle>
    </feature>
    <feature name="opennms-topology-runtime-asset" version="${project.version}" description="OpenNMS :: Features :: Topology :: Features :: Runtime :: Asset">
        <details>Asset runtime and plugins for the OpenNMS topology web app.</details>
        <feature>opennms-topology-runtime-graphml</feature>
        <feature>opennms-topology-runtime-base</feature>
        <bundle>mvn:org.opennms.features.topology.plugins.topo/asset/${project.version}</bundle>
    </feature>
    <feature name="org.opennms.features.topology.shell" version="${project.version}" description="OpenNMS :: Features :: Topology :: Shell Commands">
        <details>Generated using Pax-Construct</details>
        <bundle>mvn:org.opennms.features.topology/org.opennms.features.topology.shell/${project.version}</bundle>
    </feature>
    <feature name="vaadin-dashboard" version="${project.version}" description="OpenNMS :: Features :: Dashboard">
        <details>OpenNMS Vaadin Dashboard</details>
        <feature>opennms-core</feature>
        <feature>vaadin</feature>
        <bundle>mvn:org.opennms.features/vaadin-dashboard/${project.version}</bundle>
        <bundle>wrap:mvn:org.vaadin.addons/dragdroplayouts/1.4.2</bundle>
        <bundle>mvn:org.opennms.features.vaadin-components/core/${project.version}</bundle>
        <bundle>mvn:org.opennms.features.themes/dashboard-theme/${project.version}</bundle>
        <bundle>mvn:org.vaadin.addons/dragdroplayouts/1.4.2</bundle>
    </feature>
    <feature name="dashlet-alarms" version="${project.version}" description="OpenNMS :: Features :: Dashlets :: Alarms">
        <feature>opennms-core</feature>
        <bundle>mvn:org.opennms.features.vaadin-dashlets/dashlet-alarms/${project.version}</bundle>
    </feature>
    <feature name="dashlet-bsm" version="${project.version}" description="OpenNMS :: Features :: Dashlets :: BSM">
        <feature>opennms-core</feature>
        <bundle>mvn:org.opennms.features.vaadin-dashlets/dashlet-bsm/${project.version}</bundle>
    </feature>
    <feature name="dashlet-summary" version="${project.version}" description="OpenNMS :: Features :: Dashlets :: Summary">
        <feature>opennms-core</feature>
        <bundle>mvn:org.opennms.features.vaadin-dashlets/dashlet-summary/${project.version}</bundle>
    </feature>
    <feature name="dashlet-map" version="${project.version}" description="OpenNMS :: Features :: Dashlets :: Map">
        <feature>opennms-core</feature>
        <bundle>mvn:org.opennms.features.vaadin-dashlets/dashlet-map/${project.version}</bundle>
    </feature>
    <feature name="dashlet-image" version="${project.version}" description="OpenNMS :: Features :: Dashlets :: Image">
        <feature>opennms-core</feature>
        <bundle>mvn:org.opennms.features.vaadin-dashlets/dashlet-image/${project.version}</bundle>
    </feature>
    <feature name="dashlet-charts" version="${project.version}" description="OpenNMS :: Features :: Dashlets :: Charts">
        <feature>opennms-core</feature>
        <bundle>mvn:org.opennms.features.vaadin-dashlets/dashlet-charts/${project.version}</bundle>
    </feature>
    <feature name="dashlet-rtc" version="${project.version}" description="OpenNMS :: Features :: Dashlets :: RTC">
        <feature>opennms-core</feature>
        <bundle>mvn:org.opennms.features.vaadin-dashlets/dashlet-rtc/${project.version}</bundle>
    </feature>
    <feature name="dashlet-rrd" version="${project.version}" description="OpenNMS :: Features :: Dashlets :: RRD">
        <feature>opennms-core</feature>
        <bundle>mvn:org.opennms.features.vaadin-dashlets/dashlet-rrd/${project.version}</bundle>
    </feature>
    <feature name="dashlet-ksc" version="${project.version}" description="OpenNMS :: Features :: Dashlets :: KSC">
        <feature>opennms-core</feature>
        <bundle>mvn:org.opennms.features.vaadin-dashlets/dashlet-ksc/${project.version}</bundle>
    </feature>
    <feature name="dashlet-topology" version="${project.version}" description="OpenNMS :: Features :: Dashlets :: Topology">
        <feature>opennms-core</feature>
        <bundle>mvn:org.opennms.features.vaadin-dashlets/dashlet-topology/${project.version}</bundle>
        <bundle>mvn:org.opennms.features.topology/org.opennms.features.topology.link/${project.version}</bundle>
    </feature>
    <feature name="dashlet-surveillance" version="${project.version}" description="OpenNMS :: Features :: Dashlets :: Surveillance">
        <feature>opennms-core</feature>
        <bundle>mvn:org.opennms.features.vaadin-dashlets/dashlet-surveillance/${project.version}</bundle>
    </feature>
    <feature name="dashlet-url" version="${project.version}" description="OpenNMS :: Features :: Dashlets :: URL">
        <feature>opennms-core</feature>
        <bundle>mvn:org.opennms.features.vaadin-dashlets/dashlet-url/${project.version}</bundle>
    </feature>
    <feature name="dashlet-grafana" version="${project.version}" description="OpenNMS :: Features :: Dashlets :: Grafana">
        <feature>opennms-core</feature>
        <bundle>mvn:org.opennms.features.vaadin-dashlets/dashlet-grafana/${project.version}</bundle>
    </feature>
    <feature name="vaadin-surveillance-views" version="${project.version}" description="OpenNMS :: Features :: Surveillance Views">
        <details>OpenNMS Vaadin Surveillance Views</details>
        <feature>opennms-core</feature>
        <feature>vaadin</feature>
        <bundle>mvn:org.opennms.features/vaadin-surveillance-views/${project.version}</bundle>
        <bundle>mvn:org.opennms.features.vaadin-components/graph/${project.version}</bundle>
        <bundle>mvn:org.opennms.features.vaadin-components/core/${project.version}</bundle>
        <bundle>mvn:org.opennms.features.vaadin-components/widgetset/${project.version}</bundle>
    </feature>
    <feature name="jira-troubleticketer" version="${project.version}" description="OpenNMS :: Features :: Ticketing :: JIRA">
        <details>OpenNMS is the world's first enterprise grade network management platform developed under the open source model. It consists of a community supported open-source project as well as a commercial services, training and support organization.</details>
        <bundle>mvn:org.opennms.features/jira-troubleticketer/${project.version}</bundle>
        <bundle>mvn:org.opennms.features.ticketing/org.opennms.features.ticketing.api/${project.version}</bundle>
        <bundle>mvn:org.opennms.core/org.opennms.core.lib/${project.version}</bundle>
        <bundle>mvn:joda-time/joda-time/${jodaTimeVersion}</bundle>
        <bundle>mvn:org.opennms.features/jira-client/${project.version}</bundle>
    </feature>
    <feature name="datachoices" version="${project.version}" description="OpenNMS :: Features :: Data Choices">
        <details>OpenNMS is the world's first enterprise grade network management platform developed under the open source model. It consists of a community supported open-source project as well as a commercial services, training and support organization.</details>
        <feature>guava</feature>
        <feature>hibernate36</feature>
        <feature>javax.servlet</feature>
        <feature>quartz</feature>
        <bundle>mvn:org.opennms.features/datachoices/${project.version}</bundle>
        <bundle>wrap:mvn:org.freemarker/freemarker/${freemarkerVersion}</bundle>
        <bundle>mvn:org.apache.karaf.shell/org.apache.karaf.shell.console/${karafVersion}</bundle>
        <bundle>mvn:org.apache.karaf.shell/org.apache.karaf.shell.core/${karafVersion}</bundle>
        <bundle>mvn:org.codehaus.jackson/jackson-core-asl/${jacksonVersion}</bundle>
        <bundle>mvn:org.codehaus.jackson/jackson-mapper-asl/${jacksonVersion}</bundle>
        <bundle>mvn:org.opennms/opennms-web-api/${project.version}</bundle>
        <bundle>mvn:org.freemarker/freemarker/${freemarkerVersion}</bundle>
    </feature>
    <feature name="opennms-es-rest" version="${project.version}" description="OpenNMS :: Features :: ElasticSearch Rest">
        <details>OpenNMS :: Features :: ElasticSearch Rest</details>
        <feature>opennms-jest</feature>
        <feature>dropwizard-metrics</feature>
        <bundle>mvn:joda-time/joda-time/${jodaTimeVersion}</bundle>
        <bundle>wrap:mvn:com.swrve/rate-limited-logger/${rateLimitedLoggerVersion}</bundle>
        <bundle>mvn:org.opennms.core.ipc.sink/org.opennms.core.ipc.sink.api/${project.version}</bundle>
        <bundle>mvn:org.opennms.core.ipc.sink/org.opennms.core.ipc.sink.common/${project.version}</bundle>
        <bundle>mvn:org.opennms.core.ipc.sink/org.opennms.core.ipc.sink.xml/${project.version}</bundle>
        <bundle>mvn:org.opennms.features/org.opennms.features.opennms-es-rest/${project.version}</bundle>
        <bundle>mvn:com.googlecode.json-simple/json-simple/1.1.1</bundle>
        <bundle>mvn:org.opennms.core/org.opennms.core.cache/${project.version}</bundle>
    </feature>
    <feature name="opennms-jest" version="${project.version}" description="OpenNMS :: Features :: Jest :: Feature definition">
        <details>Feature definition for Jest (ElasticSearch Java ReST Client)</details>
        <bundle>mvn:com.google.code.gson/gson/${jestGsonVersion}</bundle>
        <bundle>wrap:mvn:org.apache.httpcomponents/httpcore-nio/4.4.6</bundle>
        <bundle>mvn:org.opennms.features.jest/org.opennms.features.jest.client/${project.version}</bundle>
        <bundle>mvn:io.searchbox/jest-complete-osgi/${jestVersion}</bundle>
        <bundle>mvn:com.google.guava/guava/21.0</bundle>
        <bundle>mvn:commons-codec/commons-codec/1.9</bundle>
        <bundle>mvn:org.apache.httpcomponents/httpcore-osgi/4.4.6</bundle>
        <bundle>mvn:org.apache.httpcomponents/httpclient-osgi/4.5.3</bundle>
        <bundle>mvn:org.apache.httpcomponents/httpasyncclient-osgi/4.1.3</bundle>
    </feature>
    <feature name="ifttt-integration" version="${project.version}" description="OpenNMS :: Features :: IFTTT Integration">
        <details>OpenNMS is the world's first enterprise grade network management platform developed under the open source model. It consists of a community supported open-source project as well as a commercial services, training and support organization.</details>
        <feature>opennms-dao-api</feature>
        <feature>guava</feature>
        <bundle>mvn:org.opennms.features/org.opennms.features.ifttt/${project.version}</bundle>
    </feature>
    <feature name="org.opennms.features.topologies.service.api" version="${project.version}" description="OpenNMS :: Features :: Topologies :: Service :: API">
        <details>OpenNMS is the world's first enterprise grade network management platform developed under the open source model. It consists of a community supported open-source project as well as a commercial services, training and support organization.</details>
        <feature>guava</feature>
        <bundle>mvn:org.opennms.features.topologies/org.opennms.features.topologies.service.api/${project.version}</bundle>
        <bundle>wrap:mvn:net.sf.jung/jung-api/${jungVersion}</bundle>
        <bundle>mvn:org.opennms/opennms-model/${project.version}</bundle>
    </feature>
    <feature name="opennms-endpoints-grafana" version="${project.version}" description="OpenNMS :: Features :: Endpoints :: Grafana">
        <bundle>mvn:org.opennms.features.endpoints.grafana/org.opennms.features.endpoints.grafana.client/${project.version}</bundle>
        <bundle>mvn:org.opennms.features.endpoints.grafana/org.opennms.features.endpoints.grafana.service/${project.version}</bundle>
        <bundle>mvn:org.opennms.features.endpoints.grafana/org.opennms.features.endpoints.grafana.rest/${project.version}</bundle>
        <!-- These are pulled in via lib directory -->
        <!--<bundle>mvn:org.opennms.features.endpoints.grafana/org.opennms.features.endpoints.grafana.api/${project.version}</bundle>-->
        <!--<bundle>mvn:org.opennms.features.endpoints.grafana.persistence/org.opennms.features.endpoints.grafana.persistence.api/${project.version}</bundle>-->
        <!--<bundle>mvn:org.opennms.features.endpoints.grafana.persistence/org.opennms.features.endpoints.grafana.persistence.impl/${project.version}</bundle>-->
    </feature>
    <feature name="opennms-reporting" version="${project.version}" description="OpenNMS :: Features :: Reporting">
        <!-- All other dependencies are wired in through custom.properties -->
        <bundle>mvn:org.opennms.features.reporting/org.opennms.features.reporting.rest/${project.version}</bundle>
    </feature>

    <feature name="opennms-dnsresolver-api" version="${project.version}" description="OpenNMS :: Features :: DNS Resolver :: API">
        <bundle>mvn:org.opennms.features.dnsresolver/org.opennms.features.dnsresolver.api/${project.version}</bundle>
    </feature>

    <feature name="opennms-dnsresolver-shell" version="${project.version}" description="OpenNMS :: Features :: DNS Resolver :: Shell">
        <feature version="${project.version}">opennms-dnsresolver-api</feature>
        <feature>dropwizard-metrics</feature>
        <feature>guava</feature>
        <bundle>mvn:org.opennms.features.dnsresolver/org.opennms.features.dnsresolver.shell/${project.version}</bundle>
    </feature>

    <feature name="opennms-dnsresolver-netty" version="${project.version}" description="OpenNMS :: Features :: DNS Resolver :: Netty">
        <feature version="${project.version}">opennms-dnsresolver-api</feature>
        <feature>guava</feature>
        <feature>dropwizard-metrics</feature>
        <feature>dnsjava</feature>
        <feature version="${netty4Version}">netty4</feature>
        <feature>resilience4j</feature>
        <feature>opennms-events-api</feature>
        <feature>opennms-model</feature>

        <bundle dependency="true">mvn:org.opennms.core.health/org.opennms.core.health.api/${project.version}</bundle>
        <bundle dependency="true">mvn:com.github.ben-manes.caffeine/caffeine/${caffeineVersion}</bundle>
        <bundle>mvn:org.opennms.features.dnsresolver/org.opennms.features.dnsresolver.netty/${project.version}</bundle>
    </feature>

    <feature name="resilience4j" version="${resilience4jVersion}" description="resilience4j">
        <bundle>mvn:org.apache.servicemix.bundles/org.apache.servicemix.bundles.jsr305/3.0.2_1</bundle>
        <bundle>mvn:io.vavr/vavr/0.10.0</bundle>
        <bundle>mvn:io.vavr/vavr-match/0.10.0</bundle>
        <bundle>mvn:io.github.resilience4j/resilience4j-core/${resilience4jVersion}</bundle>
        <bundle>mvn:io.github.resilience4j/resilience4j-circuitbreaker/${resilience4jVersion}</bundle>
        <bundle>mvn:io.github.resilience4j/resilience4j-bulkhead/${resilience4jVersion}</bundle>
        <bundle>mvn:io.github.resilience4j/resilience4j-retry/${resilience4jVersion}</bundle>        
    </feature>

    <feature name="netty4" version="${netty4Version}" description="Netty">
        <bundle>mvn:io.netty/netty-resolver/${netty4Version}</bundle>
        <bundle>mvn:io.netty/netty-common/${netty4Version}</bundle>
        <bundle>mvn:io.netty/netty-buffer/${netty4Version}</bundle>
        <bundle>mvn:io.netty/netty-transport/${netty4Version}</bundle>
        <bundle>mvn:io.netty/netty-handler/${netty4Version}</bundle>
        <bundle>mvn:io.netty/netty-codec/${netty4Version}</bundle>
        <bundle>mvn:io.netty/netty-codec-dns/${netty4Version}</bundle>
        <bundle>mvn:io.netty/netty-resolver-dns/${netty4Version}</bundle>
        <!--
        <bundle>mvn:io.netty/netty-transport-native-epoll/${netty4Version}</bundle>
        <bundle>mvn:io.netty/netty-transport-native-unix-common/${netty4Version}</bundle>
        -->
    </feature>

    <feature name="opennms-blobstore-shell" description="OpenNMS :: Features :: Distributed :: Key Value Store :: Blob :: Shell" version="${project.version}">
        <feature>resilience4j</feature>
        <bundle>mvn:org.opennms.features.distributed/org.opennms.features.distributed.kv-store.blob.shell/${project.version}</bundle>
    </feature>

    <feature name="opennms-blobstore-noop"
             description="OpenNMS :: Features :: Distributed :: Key Value Store :: Blob :: No-Op" version="${project.version}">
        <feature>opennms-blobstore-shell</feature>
        <bundle>mvn:org.opennms.features.distributed/org.opennms.features.distributed.kv-store.blob.no-op/${project.version}</bundle>
    </feature>

    <feature name="opennms-blobstore-postgres"
             description="OpenNMS :: Features :: Distributed :: Key Value Store :: Blob :: Postgres" version="${project.version}">
        <feature>opennms-blobstore-shell</feature>
        <bundle dependency="true">mvn:org.opennms.features.distributed/org.opennms.features.distributed.kv-store.postgres-shared/${project.version}</bundle>
        <bundle>mvn:org.opennms.features.distributed/org.opennms.features.distributed.kv-store.blob.postgres/${project.version}</bundle>
    </feature>

    <feature name="opennms-jsonstore-shell" description="OpenNMS :: Features :: Distributed :: Key Value Store :: JSON :: Shell" version="${project.version}">
        <bundle>mvn:org.opennms.features.distributed/org.opennms.features.distributed.kv-store.json.shell/${project.version}</bundle>
    </feature>

    <feature name="opennms-config-dao-api" description="OpenNMS :: Config DAO :: API" version="${project.version}">
        <bundle>mvn:org.opennms/org.opennms.config-dao.common-api/${project.version}</bundle>
        <bundle>mvn:org.opennms/org.opennms.config-dao.poll-outages.api/${project.version}</bundle>
        <bundle>mvn:org.opennms/org.opennms.config-dao.thresholding.api/${project.version}</bundle>
    </feature>

    <feature name="opennms-threshold-states-shell" description="OpenNMS :: Features :: Collection :: Thresholding :: Shell" version="${project.version}">
        <bundle>mvn:org.opennms.features.collection/org.opennms.features.collection.thresholding.shell/${project.version}</bundle>
    </feature>
</features><|MERGE_RESOLUTION|>--- conflicted
+++ resolved
@@ -487,7 +487,6 @@
         <feature>opennms-core-ipc-sink-camel-common</feature>
         <bundle>mvn:org.opennms.core.ipc.sink.camel/org.opennms.core.ipc.sink.camel.server/${project.version}</bundle>
     </feature>
-<<<<<<< HEAD
     <feature name="opennms-core-ipc-sink-kafka-common" version="${project.version}" description="OpenNMS :: Core :: IPC :: Sink :: Kafka :: Common">
         <feature>opennms-core-ipc-sink-api</feature>
         <feature>opennms-kafka</feature>
@@ -622,16 +621,6 @@
         <feature>opennms-icmp-jni</feature>
         <feature>opennms-icmp-jni6</feature>
         <bundle>mvn:org.opennms/opennms-icmp-best/${project.version}</bundle>
-=======
-
-    <feature name="opennms-snmp" description="OpenNMS :: Core :: SNMP" version="${project.version}">
-      <feature>org.json</feature>
-
-      <bundle>mvn:org.opennms.core.snmp/org.opennms.core.snmp.api/${project.version}</bundle>
-      <bundle>mvn:org.opennms.core/org.opennms.core.lib/${project.version}</bundle>
-      <bundle>mvn:org.opennms.core.snmp/org.opennms.core.snmp.implementations.snmp4j/${project.version}</bundle>
-      <bundle>mvn:org.opennms.core.snmp/org.opennms.core.snmp.joesnmp/${project.version}</bundle>
->>>>>>> 797c2b66
     </feature>
     <feature name="opennms-icmp-jna" version="${project.version}" description="OpenNMS :: ICMP :: JNA">
         <feature>guava</feature>
@@ -707,6 +696,7 @@
         <bundle>mvn:org.opennms.core.snmp/org.opennms.core.snmp.implementations.snmp4j/${project.version}</bundle>
         <bundle>mvn:org.opennms.core.snmp/org.opennms.core.snmp.joesnmp/${project.version}</bundle>
         <bundle>mvn:org.opennms.core/org.opennms.core.sysprops/${project.version}</bundle>
+        <bundle>mvn:org.opennms.core/org.opennms.core.lib/${project.version}</bundle>
     </feature>
     <feature name="opennms-snmp-commands" version="${project.version}" description="OpenNMS :: Core :: SNMP :: Commands">
         <bundle>mvn:org.opennms.core.snmp/org.opennms.core.snmp.commands/${project.version}</bundle>
