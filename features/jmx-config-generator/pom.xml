<?xml version="1.0" encoding="UTF-8"?>
<project xmlns="http://maven.apache.org/POM/4.0.0" xmlns:xsi="http://www.w3.org/2001/XMLSchema-instance"
         xsi:schemaLocation="http://maven.apache.org/POM/4.0.0 http://maven.apache.org/xsd/maven-4.0.0.xsd">

    <modelVersion>4.0.0</modelVersion>
    <parent>
        <artifactId>org.opennms.features</artifactId>
        <groupId>org.opennms</groupId>
        <version>17.0.0-SNAPSHOT</version>
    </parent>
    <groupId>org.opennms.features</groupId>
    <artifactId>jmxconfiggenerator</artifactId>
    <packaging>bundle</packaging>
    <name>OpenNMS Features JMX Config Generator</name>
    <url>http://www.opennms.org</url>

    <properties>
        <jmxremote.optional.version>1.0_01-ea</jmxremote.optional.version>
        <args4j.version>2.32</args4j.version>
        <velocity.version>1.7</velocity.version>
    </properties>

    <build>
        <plugins>
            <plugin>
                <groupId>org.apache.felix</groupId>
                <artifactId>maven-bundle-plugin</artifactId>
                <extensions>true</extensions>
            </plugin>
            <plugin>
                <groupId>org.opennms.maven.plugins</groupId>
                <artifactId>features-maven-plugin</artifactId>
                <configuration>
                    <bundles>
                        <bundle>mvn:org.opennms.features/jmxconfiggenerator/${project.version}</bundle>
                        <bundle>mvn:org.apache.servicemix.bundles/org.apache.servicemix.bundles.jaxb-impl/2.2.6_1</bundle>
                        <bundle>wrap:mvn:args4j/args4j/${args4j.version}</bundle>
                        <bundle>wrap:mvn:org.jvnet.opendmk/jmxremote_optional/${jmxremote.optional.version}</bundle>
                        <bundle>mvn:org.slf4j/slf4j-api/${slf4jVersion}</bundle>
                        <bundle>mvn:com.google.guava/guava/${guavaVersion}</bundle>
                        <bundle>mvn:org.apache.velocity/velocity/${velocity.version}</bundle>
                    </bundles>
                </configuration>
            </plugin>
            <!-- We need this to generate the JmxConfig.xml data model for the config generator tool.
            The one defined by opennms-config cannot be used, because it describes the whole config file.
            We only need a sub set of the overall schema, which makes it easier to program.
            However the subset defined in "jmx-datacollection.config.xsd" must be compatible with the one
            defined in opennms-config. -->
            <plugin>
                <groupId>org.jvnet.jaxb2.maven2</groupId>
                <artifactId>maven-jaxb2-plugin</artifactId>
                <executions>
                    <execution>
                        <goals>
                            <goal>generate</goal>
                        </goals>
                    </execution>
                </executions>
                <dependencies>
                    <dependency>
                        <groupId>org.opennms.dependencies</groupId>
                        <artifactId>jaxb-dependencies</artifactId>
                        <type>pom</type>
                        <version>${project.version}</version>
                    </dependency>
                </dependencies>
            </plugin>
            <!-- We generate a big onejar.jar file to make Deployment easier -->
            <plugin>
                <groupId>org.dstovall</groupId>
                <artifactId>onejar-maven-plugin</artifactId>
                <version>1.4.4</version>
                <configuration>
                    <filename>${project.artifactId}-${project.version}-onejar.jar</filename>
                    <mainClass>org.opennms.features.jmxconfiggenerator.Starter</mainClass>
                </configuration>
            </plugin>
        </plugins>
    </build>
    <dependencies>
        <dependency>
            <groupId>org.opennms.features</groupId>
            <artifactId>org.opennms.features.name-cutter</artifactId>
            <exclusions>
                <exclusion>
                    <groupId>org.slf4j</groupId>
                    <artifactId>slf4j-api</artifactId>
                </exclusion>
            </exclusions>
        </dependency>
        <dependency>
            <groupId>org.apache.velocity</groupId>
            <artifactId>velocity</artifactId>
            <version>${velocity.version}</version>
        </dependency>
        <dependency>
            <groupId>org.slf4j</groupId>
            <artifactId>slf4j-api</artifactId>
        </dependency>
        <dependency>
            <groupId>org.slf4j</groupId>
            <artifactId>slf4j-simple</artifactId>
            <version>${slf4jVersion}</version>
        </dependency>
        <dependency>
            <groupId>args4j</groupId>
            <artifactId>args4j</artifactId>
            <version>${args4j.version}</version>
        </dependency>
        <dependency>
            <groupId>org.jvnet.opendmk</groupId>
            <artifactId>jmxremote_optional</artifactId>
            <version>${jmxremote.optional.version}</version>
        </dependency>
        <dependency>
            <groupId>com.google.guava</groupId>
            <artifactId>guava</artifactId>
        </dependency>
<<<<<<< HEAD
=======

        <dependency>
            <groupId>commons-io</groupId>
            <artifactId>commons-io</artifactId>
        </dependency>

        <!-- Testing -->
>>>>>>> cbc6af03
        <dependency>
            <groupId>junit</groupId>
            <artifactId>junit</artifactId>
            <scope>test</scope>
        </dependency>
    </dependencies>
    <pluginRepositories>
        <pluginRepository>
            <id>onejar-maven-plugin.googlecode.com</id>
            <url>http://maven.opennms.org/content/repositories/onejar-maven-plugin.googlecode.com/</url>
        </pluginRepository>
    </pluginRepositories>
</project><|MERGE_RESOLUTION|>--- conflicted
+++ resolved
@@ -117,16 +117,12 @@
             <groupId>com.google.guava</groupId>
             <artifactId>guava</artifactId>
         </dependency>
-<<<<<<< HEAD
-=======
-
         <dependency>
             <groupId>commons-io</groupId>
             <artifactId>commons-io</artifactId>
         </dependency>
 
         <!-- Testing -->
->>>>>>> cbc6af03
         <dependency>
             <groupId>junit</groupId>
             <artifactId>junit</artifactId>
