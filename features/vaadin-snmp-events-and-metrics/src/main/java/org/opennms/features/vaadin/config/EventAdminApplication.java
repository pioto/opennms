--- conflicted
+++ resolved
@@ -149,13 +149,8 @@
                 PromptWindow w = new PromptWindow("New Events Configuration", "Events File Name") {
                     @Override
                     public void textFieldChanged(String fieldValue) {
-<<<<<<< HEAD
-                        final File file = new File(eventsDir, fieldValue);
+                        final File file = new File(eventsDir, normalizeFilename(fieldValue));
                         LOG.info("Adding new events file {}", file);
-=======
-                        final File file = new File(eventsDir, normalizeFilename(fieldValue));
-                        LogUtils.infof(this, "Adding new events file %s", file);
->>>>>>> 2db60ea5
                         final Events events = new Events();
                         addEventPanel(layout, file, events);
                     }
