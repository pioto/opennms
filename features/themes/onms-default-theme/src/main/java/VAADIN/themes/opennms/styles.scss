--- conflicted
+++ resolved
@@ -205,14 +205,11 @@
     :: Surveillance View styles
     -------------------------------------------------- */
 
-<<<<<<< HEAD
-=======
 td.v-table-cell-content.v-table-cell-content-marked {
   background: gray;
   opacity: 0.5 !important;
 }
 
->>>>>>> dea41b55
 .surveillance-view .v-table-cell-content {
   padding: 0px 0px 0px 0px;
   background-color: #ffffff;
