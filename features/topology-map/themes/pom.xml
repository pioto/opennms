<?xml version="1.0" encoding="UTF-8"?>
<project xmlns="http://maven.apache.org/POM/4.0.0" xmlns:xsi="http://www.w3.org/2001/XMLSchema-instance" xsi:schemaLocation="http://maven.apache.org/POM/4.0.0 http://maven.apache.org/maven-v4_0_0.xsd">

  <parent>
    <groupId>org.opennms.features</groupId>
    <artifactId>topology</artifactId>
    <version>1.11.91-SPACE-SNAPSHOT</version>
  </parent>

  <modelVersion>4.0.0</modelVersion>
  <groupId>org.opennms.features.topology</groupId>
  <artifactId>themes</artifactId>

  <name>OpenNMS :: Topology :: Themes</name>

  <packaging>pom</packaging>
<<<<<<< HEAD
=======

>>>>>>> f83ee3ca

  <modules>
    <module>default-theme</module>
  </modules>
</project><|MERGE_RESOLUTION|>--- conflicted
+++ resolved
@@ -14,10 +14,7 @@
   <name>OpenNMS :: Topology :: Themes</name>
 
   <packaging>pom</packaging>
-<<<<<<< HEAD
-=======
 
->>>>>>> f83ee3ca
 
   <modules>
     <module>default-theme</module>
