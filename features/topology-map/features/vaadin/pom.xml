--- conflicted
+++ resolved
@@ -4,11 +4,7 @@
   <parent>
     <groupId>org.opennms.features.topology</groupId>
     <artifactId>features</artifactId>
-<<<<<<< HEAD
-    <version>1.11.2-SPACE-SNAPSHOT</version>
-=======
-    <version>1.11.3-SNAPSHOT</version>
->>>>>>> 53ff6ef5
+    <version>1.11.3-SPACE-SNAPSHOT</version>
   </parent>
 
   <modelVersion>4.0.0</modelVersion>
