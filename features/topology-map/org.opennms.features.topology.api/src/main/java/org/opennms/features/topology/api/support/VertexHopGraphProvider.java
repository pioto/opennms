--- conflicted
+++ resolved
@@ -64,19 +64,6 @@
 public class VertexHopGraphProvider implements GraphProvider {
 	private static final Logger LOG = LoggerFactory.getLogger(VertexHopGraphProvider.class);
 
-<<<<<<< HEAD
-	public static VertexHopCriteria getVertexHopProviderForContainer(GraphContainer graphContainer) {
-		for (Criteria criteria : graphContainer.getCriteria()) {
-			try {
-				VertexHopCriteria hopCriteria = (VertexHopCriteria)criteria;
-				return hopCriteria;
-			} catch (ClassCastException e) {}
-		}
-
-		VertexHopCriteria hopCriteria = new VertexHopCriteria();
-		graphContainer.setCriteria(hopCriteria);
-		return hopCriteria;
-=======
 	public static VertexHopCriteria getVertexHopCriteriaForContainer(GraphContainer graphContainer) {
 		return getVertexHopCriteriaForContainer(graphContainer, true);
 	}
@@ -99,7 +86,6 @@
 		} else {
 			return null;
 		}
->>>>>>> d110b5f9
 	}
 
 	public static class VertexHopCriteria implements Criteria {
@@ -150,17 +136,12 @@
 			return m_vertices.size();
 		}
 
-<<<<<<< HEAD
-		public void clear() {
-			m_vertices.clear();
-=======
 		public Set<VertexRef> getVertices() {
 			return Collections.unmodifiableSet(m_vertices);
 		}
 
 		public void addAll(Collection<VertexRef> refs) {
 			m_vertices.addAll(refs);
->>>>>>> d110b5f9
 		}
 	}
 
