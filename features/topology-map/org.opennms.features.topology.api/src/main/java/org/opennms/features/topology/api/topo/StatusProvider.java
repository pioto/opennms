/*******************************************************************************
 * This file is part of OpenNMS(R).
 *
 * Copyright (C) 2012 The OpenNMS Group, Inc.
 * OpenNMS(R) is Copyright (C) 1999-2012 The OpenNMS Group, Inc.
 *
 * OpenNMS(R) is a registered trademark of The OpenNMS Group, Inc.
 *
 * OpenNMS(R) is free software: you can redistribute it and/or modify
 * it under the terms of the GNU General Public License as published
 * by the Free Software Foundation, either version 3 of the License,
 * or (at your option) any later version.
 *
 * OpenNMS(R) is distributed in the hope that it will be useful,
 * but WITHOUT ANY WARRANTY; without even the implied warranty of
 * MERCHANTABILITY or FITNESS FOR A PARTICULAR PURPOSE.  See the
 * GNU General Public License for more details.
 *
 * You should have received a copy of the GNU General Public License
 * along with OpenNMS(R).  If not, see:
 *      http://www.gnu.org/licenses/
 *
 * For more information contact:
 *     OpenNMS(R) Licensing <license@opennms.org>
 *     http://www.opennms.org/
 *     http://www.opennms.com/
 *******************************************************************************/

package org.opennms.features.topology.api.topo;

import java.util.Collection;
import java.util.Map;


public interface StatusProvider {

<<<<<<< HEAD
    public Status getStatusForVertex(VertexRef vertex);
    public Collection<Status> getStatusForVertices(Collection<VertexRef> vertices);
    public String getNamespace();

    StatusProvider NULL = new StatusProvider() {
            @Override public Status getStatusForVertex(VertexRef vertex) { return null; }
            @Override public Collection<Status> getStatusForVertices(Collection<VertexRef> vertices) { return null; }
            @Override public String getNamespace() { return null; }
=======
    public Map<VertexRef, Status> getStatusForVertices(Collection<VertexRef> vertices);

    StatusProvider NULL = new StatusProvider() {
            @Override public Map<VertexRef, Status> getStatusForVertices(Collection<VertexRef> vertices) { return null; }
>>>>>>> 62fd2e8a
        };
}<|MERGE_RESOLUTION|>--- conflicted
+++ resolved
@@ -34,20 +34,9 @@
 
 public interface StatusProvider {
 
-<<<<<<< HEAD
-    public Status getStatusForVertex(VertexRef vertex);
-    public Collection<Status> getStatusForVertices(Collection<VertexRef> vertices);
-    public String getNamespace();
-
-    StatusProvider NULL = new StatusProvider() {
-            @Override public Status getStatusForVertex(VertexRef vertex) { return null; }
-            @Override public Collection<Status> getStatusForVertices(Collection<VertexRef> vertices) { return null; }
-            @Override public String getNamespace() { return null; }
-=======
     public Map<VertexRef, Status> getStatusForVertices(Collection<VertexRef> vertices);
 
     StatusProvider NULL = new StatusProvider() {
             @Override public Map<VertexRef, Status> getStatusForVertices(Collection<VertexRef> vertices) { return null; }
->>>>>>> 62fd2e8a
         };
 }