<blueprint xmlns="http://www.osgi.org/xmlns/blueprint/v1.0.0"
xmlns:xsi="http://www.w3.org/2001/XMLSchema-instance" 
xmlns:cm="http://aries.apache.org/blueprint/xmlns/blueprint-cm/v1.1.0"
xsi:schemaLocation="http://www.osgi.org/xmlns/blueprint/v1.0.0 
					http://www.osgi.org/xmlns/blueprint/v1.0.0/blueprint.xsd
					http://aries.apache.org/blueprint/xmlns/blueprint-cm/v1.1.0 
					http://aries.apache.org/schemas/blueprint-cm/blueprint-cm-1.1.0.xsd
					http://www.osgi.org/xmlns/blueprint-ext/v1.1.0 
					http://aries.apache.org/schemas/blueprint-ext/blueprint-ext-1.1.xsd">
    <cm:property-placeholder id="linkdConfig" persistent-id="org.opennms.features.topology.plugins.topo.linkd" update-strategy="reload">
        <cm:default-properties>
            <cm:property name="configurationFile" value="/opt/opennms/etc/saved-linkd-graph.xml"/>
        </cm:default-properties>
    </cm:property-placeholder>

    <reference id="transactionOperations" interface="org.springframework.transaction.support.TransactionOperations" availability="mandatory" />

    <reference id="lldpLinkDao" interface="org.opennms.netmgt.dao.api.LldpLinkDao" availability="mandatory" />
    <reference id="lldpElementDao" interface="org.opennms.netmgt.dao.api.LldpElementDao" availability="mandatory" />
    <reference id="ospfLinkDao" interface="org.opennms.netmgt.dao.api.OspfLinkDao" availability="mandatory" />
    <reference id="isisLinkDao" interface="org.opennms.netmgt.dao.api.IsIsLinkDao" availability="mandatory" />
    <reference id="ospfElementDao" interface="org.opennms.netmgt.dao.api.OspfElementDao" availability="mandatory" />
    <reference id="nodeDao" interface="org.opennms.netmgt.dao.api.NodeDao" availability="mandatory" />
    <reference id="ipInterfaceDao" interface="org.opennms.netmgt.dao.api.IpInterfaceDao" availability="mandatory" />
    <reference id="snmpInterfaceDao" interface="org.opennms.netmgt.dao.api.SnmpInterfaceDao" availability="mandatory" />
    <reference id="alarmDao" interface="org.opennms.netmgt.dao.api.AlarmDao" availability="mandatory" />
    <reference id="topologyDao" interface="org.opennms.netmgt.dao.api.TopologyDao" availability="mandatory" />
    <reference id="filterManager" interface="org.opennms.netmgt.model.FilterManager" availability="mandatory" />
    <reference id="bridgeBridgeLinkDao" interface="org.opennms.netmgt.dao.api.BridgeBridgeLinkDao" availability="mandatory"/>
    <reference id="bridgeMacLinkDao" interface="org.opennms.netmgt.dao.api.BridgeMacLinkDao" availability="mandatory" />
    <reference id="bridgeTopologyDao" interface="org.opennms.netmgt.dao.api.BridgeTopologyDao" availability="mandatory" />
    <reference id="cdpLinkDao" interface="org.opennms.netmgt.dao.api.CdpLinkDao" availability="mandatory"/>
    <reference id="cdpElementDao" interface="org.opennms.netmgt.dao.api.CdpElementDao" availability="mandatory"/>
    <reference id="ipNetToMediaDao" interface="org.opennms.netmgt.dao.api.IpNetToMediaDao" availability="mandatory"/>
<<<<<<< HEAD

    <bean id="enlinkdMetaInfo" class="org.opennms.features.topology.api.topo.DefaultMetaInfo">
        <property name="name" value="Enhanced Linkd Topology Provider"/>
        <property name="description" value="This Topology Provider displays the topology information discovered by the Enhanced Linkd daemon. It uses the SNMP information of several protocols like OSPF, ISIS, LLDP and CDP to generate an overall topology."/>
    </bean>
=======
>>>>>>> 8f9254ba

    <!--Topology Provider Shared Components-->
    <bean id="linkdHopCriteriaFactory" class="org.opennms.features.topology.plugins.topo.linkd.internal.LinkdHopCriteriaFactory">
        <argument ref="nodeDao"/>
    </bean>
    <!-- Shared Components end -->

    <bean id="topologyProvider" scope="prototype" init-method="onInit" class="org.opennms.features.topology.plugins.topo.linkd.internal.EnhancedLinkdTopologyProvider">
        <property name="configurationFile" value="${configurationFile}"/>
        <property name="transactionOperations" ref="transactionOperations"/>
        <property name="nodeDao" ref="nodeDao" />
        <property name="snmpInterfaceDao" ref="snmpInterfaceDao" />
        <property name="ipInterfaceDao" ref="ipInterfaceDao" />
        <property name="topologyDao" ref="topologyDao"/>
        <property name="filterManager" ref="filterManager" />
        <property name="addNodeWithoutLink" value="true"/>
        <property name="linkdHopCriteriaFactory" ref="linkdHopCriteriaFactory" />
        <property name="lldpElementDao" ref="lldpElementDao" />
        <property name="lldpLinkDao" ref="lldpLinkDao" />
        <property name="cdpLinkDao" ref="cdpLinkDao"/>
        <property name="cdpElementDao" ref="cdpElementDao"/>
        <property name="ospfLinkDao" ref="ospfLinkDao"/>
        <property name="isisLinkDao" ref="isisLinkDao" />
        <property name="bridgeMacLinkDao" ref="bridgeMacLinkDao" />
        <property name="bridgeBridgeLinkDao" ref="bridgeBridgeLinkDao" />
        <property name="bridgeTopologyDao" ref="bridgeTopologyDao" />
<<<<<<< HEAD
        <property name="metaInfo" ref="enlinkdMetaInfo"/>
=======
>>>>>>> 8f9254ba
        <property name="ipNetToMediaDao" ref="ipNetToMediaDao"/>
    </bean>

    <!--
      Wrap the Linkd provider in a provider that calculates SZL based on hop distance from a set of
      focal vertices
    -->
    <reference id="enlinkd" interface="org.opennms.netmgt.model.ServiceDaemon" filter="(name=enlinkd)" availability="optional"/>

    <bean id="topologyHopProvider" class="org.opennms.features.topology.api.support.VertexHopGraphProvider">
        <argument ref="topologyProvider"/>
    </bean>

    <bean id="topologyACLProvider" class="org.opennms.features.topology.plugins.topo.linkd.internal.NodeACLVertexProvider">
        <argument ref="topologyHopProvider" />
        <argument ref="nodeDao" />
    </bean>
    
    <!-- Linkd Topology Provider Services -->
    <service ref="topologyACLProvider">
    	<interfaces>
    		<value>org.opennms.features.topology.api.topo.VertexProvider</value>
    		<value>org.opennms.features.topology.api.topo.EdgeProvider</value>
    		<value>org.opennms.features.topology.api.topo.GraphProvider</value>
    	</interfaces>
        <service-properties>
            <entry key="label" value="Enhanced Linkd" />
            <entry key="preferredLayout" value="D3 Layout" />
        </service-properties>
    </service>

    <service interface="org.opennms.features.topology.api.topo.SearchProvider" ref="topologyProvider" />

    <!-- EnhancedLinkd StatusProviders Service and CheckedOperation -->
    <bean id="linkdEdgeStatusProvider" class="org.opennms.features.topology.plugins.topo.linkd.internal.LinkdEdgeStatusProvider">
        <property name="alarmDao" ref="alarmDao"/>
<<<<<<< HEAD
    </bean>

	<bean id="enlinkdWrappedEdgeStatusProvider" class="org.opennms.features.topology.plugins.topo.linkd.internal.LinkdWrappedEdgeStatusProviders" init-method="init">
        <property name="enlinkdService" ref="enlinkd" />
        <property name="edgeStatusProvider" ref="linkdEdgeStatusProvider"/>
    </bean>

    <service interface="org.opennms.features.topology.api.topo.EdgeStatusProvider" ref="enlinkdWrappedEdgeStatusProvider" />

    <!-- status provider -->
    <bean id="statusProvider" class="org.opennms.features.topology.plugins.topo.linkd.internal.AlarmStatusProvider">
        <argument ref="alarmDao"/>
=======
>>>>>>> 8f9254ba
    </bean>
    <service interface="org.opennms.features.topology.api.topo.StatusProvider" ref="statusProvider" />

    <!-- Icon definition -->
    <service>
        <interfaces>
            <value>org.opennms.features.topology.api.IconRepository</value>
            <value>org.osgi.service.cm.ManagedService</value>
        </interfaces>
        <service-properties>
            <entry key="service.pid" value="org.opennms.features.topology.app.icons.linkd"/>
        </service-properties>
<<<<<<< HEAD
        <bean class="org.opennms.features.topology.api.support.DefaultIconRepository" />
=======
        <bean class="org.opennms.features.topology.plugins.topo.linkd.internal.operations.LinkdEdgeStatusToggleOperation" init-method="init">
            <property name="enlinkdService" ref="enlinkd" />
            <property name="edgeStatusProvider" ref="linkdEdgeStatusProvider"/>
        </bean>
    </service>
    <!-- End LldpLinkStatusProvider -->

    <service interface="org.opennms.features.topology.api.IconRepository">
        <bean class="org.opennms.features.topology.api.support.DefaultIconRepository">
            <property name="iconMap">
                <map>
                    <entry key="linkd:group" value="cloud"/>
                    <entry key="linkd:system" value="generic"/>
                    <!-- 
                    set this for icons that are snmp enabled but whose oid we don't recognize
                    defaults 'link:system'
                    <entry key="linkd:system:snmp" value="theme://images/generic-device.png"/>
                     -->
                    <entry key="linkd:system:snmp:.1.3.6.1.4.1.5813.1.13" value="opennms_server"/>
                    <entry key="linkd:system:snmp:.1.3.6.1.4.1.9.1.283" value="workgroup_switch"/>
                    <entry key="linkd:system:snmp:.1.3.6.1.4.1.9.1.485" value="workgroup_switch"/>
                    <entry key="linkd:system:snmp:.1.3.6.1.4.1.9.1.516" value="workgroup_switch"/>
                    <entry key="linkd:system:snmp:.1.3.6.1.4.1.9.1.559" value="router"/>
                    <entry key="linkd:system:snmp:.1.3.6.1.4.1.9.1.563" value="router"/>
                    <entry key="linkd:system:snmp:.1.3.6.1.4.1.9.1.564" value="router"/>
                    <entry key="linkd:system:snmp:.1.3.6.1.4.1.9.1.576" value="router"/>
                    <entry key="linkd:system:snmp:.1.3.6.1.4.1.9.1.616" value="workgroup_switch"/>
                    <entry key="linkd:system:snmp:.1.3.6.1.4.1.9.1.617" value="router"/>
                    <entry key="linkd:system:snmp:.1.3.6.1.4.1.9.1.620" value="router"/>
                    <entry key="linkd:system:snmp:.1.3.6.1.4.1.9.1.669" value="router"/>
                    <entry key="linkd:system:snmp:.1.3.6.1.4.1.9.1.696" value="router"/>
                    <entry key="linkd:system:snmp:.1.3.6.1.4.1.9.1.697" value="router"/>
                    <entry key="linkd:system:snmp:.1.3.6.1.4.1.9.1.745" value="router"/>
                    <entry key="linkd:system:snmp:.1.3.6.1.4.1.9.1.797" value="workgroup_switch"/>
                    <entry key="linkd:system:snmp:.1.3.6.1.4.1.9.1.1021" value="workgroup_switch"/>
                    <entry key="linkd:system:snmp:.1.3.6.1.4.1.9.1.1025" value="workgroup_switch"/>
                    <entry key="linkd:system:snmp:.1.3.6.1.4.1.9.1.1034" value="accesspoint"/>
                    <entry key="linkd:system:snmp:.1.3.6.1.4.1.9.1.1227" value="workgroup_switch"/>
                    <entry key="linkd:system:snmp:.1.3.6.1.4.1.253.8.62.1.19.4.24.1" value="printer"/>
                    <entry key="linkd:system:snmp:.1.3.6.1.4.1.311.1.1.3.1.2" value="fileserver"/>
                    <entry key="linkd:system:snmp:.1.3.6.1.4.1.311.1.1.3.1.3" value="fileserver"/>
                    <entry key="linkd:system:snmp:.1.3.6.1.4.1.674.10895.3022" value="workgroup_switch"/>
                    <entry key="linkd:system:snmp:.1.3.6.1.4.1.890.1.15" value="workgroup_switch"/>
                    <entry key="linkd:system:snmp:.1.3.6.1.4.1.1916.2.71" value="workgroup_switch"/>
                    <entry key="linkd:system:snmp:.1.3.6.1.4.1.2636.1.1.1.2.29" value="router"/>
                    <entry key="linkd:system:snmp:.1.3.6.1.4.1.2636.1.1.1.2.39" value="access_gateway"/>
                    <entry key="linkd:system:snmp:.1.3.6.1.4.1.3375.2.1.3.4.20" value="access_gateway"/>
                    <entry key="linkd:system:snmp:.1.3.6.1.4.1.3375.2.1.3.4.43" value="access_gateway"/>
                    <entry key="linkd:system:snmp:.1.3.6.1.4.1.4526.100.4.8" value="workgroup_switch"/>
                    <entry key="linkd:system:snmp:.1.3.6.1.4.1.4526.100.10.7" value="workgroup_switch"/>
                    <entry key="linkd:system:snmp:.1.3.6.1.4.1.4526.100.11.22" value="workgroup_switch"/>
                    <entry key="linkd:system:snmp:.1.3.6.1.4.1.8072.3.2.10" value="linux_file_server"/>
                    <entry key="linkd:system:snmp:.1.3.6.1.4.1.8072.3.2.3" value="linux_file_server"/>
                    <entry key="linkd:system:snmp:.1.3.6.1.4.1.8072.3.2.255" value="linux_file_server"/>
                    <entry key="linkd:system:snmp:.1.3.6.1.4.1.22420.1.1" value="access_gateway"/>
                    <entry key="linkd:system:snmp:.1.3.6.1.4.1.30065.1.3011.7048.427.3648" value="workgroup_switch"/>
                </map>
            </property>
        </bean>
>>>>>>> 8f9254ba
    </service>
</blueprint><|MERGE_RESOLUTION|>--- conflicted
+++ resolved
@@ -32,14 +32,11 @@
     <reference id="cdpLinkDao" interface="org.opennms.netmgt.dao.api.CdpLinkDao" availability="mandatory"/>
     <reference id="cdpElementDao" interface="org.opennms.netmgt.dao.api.CdpElementDao" availability="mandatory"/>
     <reference id="ipNetToMediaDao" interface="org.opennms.netmgt.dao.api.IpNetToMediaDao" availability="mandatory"/>
-<<<<<<< HEAD
 
     <bean id="enlinkdMetaInfo" class="org.opennms.features.topology.api.topo.DefaultMetaInfo">
         <property name="name" value="Enhanced Linkd Topology Provider"/>
         <property name="description" value="This Topology Provider displays the topology information discovered by the Enhanced Linkd daemon. It uses the SNMP information of several protocols like OSPF, ISIS, LLDP and CDP to generate an overall topology."/>
     </bean>
-=======
->>>>>>> 8f9254ba
 
     <!--Topology Provider Shared Components-->
     <bean id="linkdHopCriteriaFactory" class="org.opennms.features.topology.plugins.topo.linkd.internal.LinkdHopCriteriaFactory">
@@ -66,10 +63,7 @@
         <property name="bridgeMacLinkDao" ref="bridgeMacLinkDao" />
         <property name="bridgeBridgeLinkDao" ref="bridgeBridgeLinkDao" />
         <property name="bridgeTopologyDao" ref="bridgeTopologyDao" />
-<<<<<<< HEAD
         <property name="metaInfo" ref="enlinkdMetaInfo"/>
-=======
->>>>>>> 8f9254ba
         <property name="ipNetToMediaDao" ref="ipNetToMediaDao"/>
     </bean>
 
@@ -106,7 +100,6 @@
     <!-- EnhancedLinkd StatusProviders Service and CheckedOperation -->
     <bean id="linkdEdgeStatusProvider" class="org.opennms.features.topology.plugins.topo.linkd.internal.LinkdEdgeStatusProvider">
         <property name="alarmDao" ref="alarmDao"/>
-<<<<<<< HEAD
     </bean>
 
 	<bean id="enlinkdWrappedEdgeStatusProvider" class="org.opennms.features.topology.plugins.topo.linkd.internal.LinkdWrappedEdgeStatusProviders" init-method="init">
@@ -119,10 +112,25 @@
     <!-- status provider -->
     <bean id="statusProvider" class="org.opennms.features.topology.plugins.topo.linkd.internal.AlarmStatusProvider">
         <argument ref="alarmDao"/>
-=======
->>>>>>> 8f9254ba
     </bean>
     <service interface="org.opennms.features.topology.api.topo.StatusProvider" ref="statusProvider" />
+
+    <!-- EnhancedLinkd StatusProviders Service and CheckedOperation -->
+    <bean id="linkdEdgeStatusProvider" class="org.opennms.features.topology.plugins.topo.linkd.internal.LinkdEdgeStatusProvider">
+        <property name="alarmDao" ref="alarmDao"/>
+    </bean>
+
+    <service interface="org.opennms.features.topology.api.CheckedOperation" >
+        <service-properties>
+            <entry key="operation.menuLocation" value="View"/>
+            <entry key="operation.label" value="Link Status"/>
+        </service-properties>
+        <bean class="org.opennms.features.topology.plugins.topo.linkd.internal.operations.LinkdEdgeStatusToggleOperation" init-method="init">
+            <property name="enlinkdService" ref="enlinkd" />
+            <property name="edgeStatusProvider" ref="linkdEdgeStatusProvider"/>
+        </bean>
+    </service>
+    <!-- End LldpLinkStatusProvider -->
 
     <!-- Icon definition -->
     <service>
@@ -133,68 +141,6 @@
         <service-properties>
             <entry key="service.pid" value="org.opennms.features.topology.app.icons.linkd"/>
         </service-properties>
-<<<<<<< HEAD
         <bean class="org.opennms.features.topology.api.support.DefaultIconRepository" />
-=======
-        <bean class="org.opennms.features.topology.plugins.topo.linkd.internal.operations.LinkdEdgeStatusToggleOperation" init-method="init">
-            <property name="enlinkdService" ref="enlinkd" />
-            <property name="edgeStatusProvider" ref="linkdEdgeStatusProvider"/>
-        </bean>
-    </service>
-    <!-- End LldpLinkStatusProvider -->
-
-    <service interface="org.opennms.features.topology.api.IconRepository">
-        <bean class="org.opennms.features.topology.api.support.DefaultIconRepository">
-            <property name="iconMap">
-                <map>
-                    <entry key="linkd:group" value="cloud"/>
-                    <entry key="linkd:system" value="generic"/>
-                    <!-- 
-                    set this for icons that are snmp enabled but whose oid we don't recognize
-                    defaults 'link:system'
-                    <entry key="linkd:system:snmp" value="theme://images/generic-device.png"/>
-                     -->
-                    <entry key="linkd:system:snmp:.1.3.6.1.4.1.5813.1.13" value="opennms_server"/>
-                    <entry key="linkd:system:snmp:.1.3.6.1.4.1.9.1.283" value="workgroup_switch"/>
-                    <entry key="linkd:system:snmp:.1.3.6.1.4.1.9.1.485" value="workgroup_switch"/>
-                    <entry key="linkd:system:snmp:.1.3.6.1.4.1.9.1.516" value="workgroup_switch"/>
-                    <entry key="linkd:system:snmp:.1.3.6.1.4.1.9.1.559" value="router"/>
-                    <entry key="linkd:system:snmp:.1.3.6.1.4.1.9.1.563" value="router"/>
-                    <entry key="linkd:system:snmp:.1.3.6.1.4.1.9.1.564" value="router"/>
-                    <entry key="linkd:system:snmp:.1.3.6.1.4.1.9.1.576" value="router"/>
-                    <entry key="linkd:system:snmp:.1.3.6.1.4.1.9.1.616" value="workgroup_switch"/>
-                    <entry key="linkd:system:snmp:.1.3.6.1.4.1.9.1.617" value="router"/>
-                    <entry key="linkd:system:snmp:.1.3.6.1.4.1.9.1.620" value="router"/>
-                    <entry key="linkd:system:snmp:.1.3.6.1.4.1.9.1.669" value="router"/>
-                    <entry key="linkd:system:snmp:.1.3.6.1.4.1.9.1.696" value="router"/>
-                    <entry key="linkd:system:snmp:.1.3.6.1.4.1.9.1.697" value="router"/>
-                    <entry key="linkd:system:snmp:.1.3.6.1.4.1.9.1.745" value="router"/>
-                    <entry key="linkd:system:snmp:.1.3.6.1.4.1.9.1.797" value="workgroup_switch"/>
-                    <entry key="linkd:system:snmp:.1.3.6.1.4.1.9.1.1021" value="workgroup_switch"/>
-                    <entry key="linkd:system:snmp:.1.3.6.1.4.1.9.1.1025" value="workgroup_switch"/>
-                    <entry key="linkd:system:snmp:.1.3.6.1.4.1.9.1.1034" value="accesspoint"/>
-                    <entry key="linkd:system:snmp:.1.3.6.1.4.1.9.1.1227" value="workgroup_switch"/>
-                    <entry key="linkd:system:snmp:.1.3.6.1.4.1.253.8.62.1.19.4.24.1" value="printer"/>
-                    <entry key="linkd:system:snmp:.1.3.6.1.4.1.311.1.1.3.1.2" value="fileserver"/>
-                    <entry key="linkd:system:snmp:.1.3.6.1.4.1.311.1.1.3.1.3" value="fileserver"/>
-                    <entry key="linkd:system:snmp:.1.3.6.1.4.1.674.10895.3022" value="workgroup_switch"/>
-                    <entry key="linkd:system:snmp:.1.3.6.1.4.1.890.1.15" value="workgroup_switch"/>
-                    <entry key="linkd:system:snmp:.1.3.6.1.4.1.1916.2.71" value="workgroup_switch"/>
-                    <entry key="linkd:system:snmp:.1.3.6.1.4.1.2636.1.1.1.2.29" value="router"/>
-                    <entry key="linkd:system:snmp:.1.3.6.1.4.1.2636.1.1.1.2.39" value="access_gateway"/>
-                    <entry key="linkd:system:snmp:.1.3.6.1.4.1.3375.2.1.3.4.20" value="access_gateway"/>
-                    <entry key="linkd:system:snmp:.1.3.6.1.4.1.3375.2.1.3.4.43" value="access_gateway"/>
-                    <entry key="linkd:system:snmp:.1.3.6.1.4.1.4526.100.4.8" value="workgroup_switch"/>
-                    <entry key="linkd:system:snmp:.1.3.6.1.4.1.4526.100.10.7" value="workgroup_switch"/>
-                    <entry key="linkd:system:snmp:.1.3.6.1.4.1.4526.100.11.22" value="workgroup_switch"/>
-                    <entry key="linkd:system:snmp:.1.3.6.1.4.1.8072.3.2.10" value="linux_file_server"/>
-                    <entry key="linkd:system:snmp:.1.3.6.1.4.1.8072.3.2.3" value="linux_file_server"/>
-                    <entry key="linkd:system:snmp:.1.3.6.1.4.1.8072.3.2.255" value="linux_file_server"/>
-                    <entry key="linkd:system:snmp:.1.3.6.1.4.1.22420.1.1" value="access_gateway"/>
-                    <entry key="linkd:system:snmp:.1.3.6.1.4.1.30065.1.3011.7048.427.3648" value="workgroup_switch"/>
-                </map>
-            </property>
-        </bean>
->>>>>>> 8f9254ba
     </service>
 </blueprint>