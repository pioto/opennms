<?xml version="1.0" encoding="UTF-8"?>
<beans xmlns="http://www.springframework.org/schema/beans" xmlns:xsi="http://www.w3.org/2001/XMLSchema-instance"
       xsi:schemaLocation="http://www.springframework.org/schema/beans
        http://www.springframework.org/schema/beans/spring-beans-4.2.xsd">

    <bean class="org.easymock.EasyMock" factory-method="createNiceMock" primary="true" id="bridgeTopologyService">
        <constructor-arg value="org.opennms.netmgt.enlinkd.service.api.BridgeTopologyService"/>
    </bean>

    <bean class="org.easymock.EasyMock" factory-method="createNiceMock" primary="true" id="cdpLinkDao">
        <constructor-arg value="org.opennms.netmgt.enlinkd.persistence.api.CdpLinkDao"/>
    </bean>

    <bean class="org.easymock.EasyMock" factory-method="createNiceMock" primary="true" id="cdpElementDao">
        <constructor-arg value="org.opennms.netmgt.enlinkd.persistence.api.CdpElementDao"/>
    </bean>

    <bean class="org.easymock.EasyMock" factory-method="createNiceMock" primary="true" id="isisLinkDao">
        <constructor-arg value="org.opennms.netmgt.enlinkd.persistence.api.IsIsLinkDao"/>
    </bean>

    <bean class="org.easymock.EasyMock" factory-method="createNiceMock" primary="true" id="isisElementDao">
        <constructor-arg value="org.opennms.netmgt.enlinkd.persistence.api.IsIsElementDao"/>
    </bean>

    <bean class="org.easymock.EasyMock" factory-method="createNiceMock" primary="true" id="lldpLinkDao">
        <constructor-arg value="org.opennms.netmgt.enlinkd.persistence.api.LldpLinkDao"/>
    </bean>

    <bean class="org.easymock.EasyMock" factory-method="createNiceMock" primary="true" id="lldpElementDao">
        <constructor-arg value="org.opennms.netmgt.enlinkd.persistence.api.LldpElementDao"/>
    </bean>

    <bean class="org.easymock.EasyMock" factory-method="createNiceMock" primary="true" id="ospfLinkDao" >
        <constructor-arg value="org.opennms.netmgt.enlinkd.persistence.api.OspfLinkDao"/>
    </bean>

    <bean class="org.easymock.EasyMock" factory-method="createNiceMock" primary="true" id="nodeDao">
        <constructor-arg value="org.opennms.netmgt.dao.api.NodeDao"/>
    </bean>

    <bean class="org.easymock.EasyMock" factory-method="createNiceMock" primary="true" id="topologyEntityCache">
        <constructor-arg value="org.opennms.netmgt.enlinkd.persistence.api.TopologyEntityCache"/>
    </bean>

    <bean class="org.easymock.EasyMock" factory-method="createNiceMock" primary="true" id="snmpInterfaceDao">
        <constructor-arg value="org.opennms.netmgt.dao.api.SnmpInterfaceDao"/>
    </bean>

    <bean class="org.easymock.EasyMock" factory-method="createNiceMock" primary="true" id="ipInterfaceDao">
        <constructor-arg value="org.opennms.netmgt.dao.api.IpInterfaceDao"/>
    </bean>

    <bean class="org.easymock.EasyMock" factory-method="createNiceMock" primary="true" id="ipNetToMediaDao">
        <constructor-arg value="org.opennms.netmgt.enlinkd.persistence.api.IpNetToMediaDao"/>
    </bean>

    <bean class="org.easymock.EasyMock" factory-method="createNiceMock" primary="true" id="operationContext">
        <constructor-arg value="org.opennms.features.topology.api.OperationContext"/>
    </bean>

    <bean class="org.easymock.EasyMock" factory-method="createNiceMock" primary="true" id="graphContainer">
        <constructor-arg value="org.opennms.features.topology.api.GraphContainer"/>
    </bean>

    <bean id="databasePopulator" class="org.opennms.features.topology.plugins.topo.linkd.internal.EnhancedLinkdMockDataPopulator">
    </bean>

    <bean id="metricRegistry" class="com.codahale.metrics.MetricRegistry" />

    <bean id="enLinkdTopologyProvider" class="org.opennms.features.topology.plugins.topo.linkd.internal.LinkdTopologyProvider">
        <constructor-arg ref="metricRegistry"/>
<<<<<<< HEAD
        <property name="bridgeTopologyService" ref="bridgeTopologyService" />
        <property name="cdpElementDao" ref="cdpElementDao" />
        <property name="isisLinkDao" ref="isisLinkDao" />
        <property name="isisElementDao" ref="isisElementDao" />
        <property name="lldpLinkDao" ref="lldpLinkDao" />
        <property name="lldpElementDao" ref="lldpElementDao" />
        <property name="ospfLinkDao" ref="ospfLinkDao" />
=======
        <property name="bridgeTopologyDao" ref="bridgeTopologyDao" />
>>>>>>> e7912ce4
        <property name="topologyEntityCache" ref="topologyEntityCache" />
        <property name="ipNetToMediaDao" ref="ipNetToMediaDao" />
    </bean>
</beans>
<|MERGE_RESOLUTION|>--- conflicted
+++ resolved
@@ -70,17 +70,7 @@
 
     <bean id="enLinkdTopologyProvider" class="org.opennms.features.topology.plugins.topo.linkd.internal.LinkdTopologyProvider">
         <constructor-arg ref="metricRegistry"/>
-<<<<<<< HEAD
         <property name="bridgeTopologyService" ref="bridgeTopologyService" />
-        <property name="cdpElementDao" ref="cdpElementDao" />
-        <property name="isisLinkDao" ref="isisLinkDao" />
-        <property name="isisElementDao" ref="isisElementDao" />
-        <property name="lldpLinkDao" ref="lldpLinkDao" />
-        <property name="lldpElementDao" ref="lldpElementDao" />
-        <property name="ospfLinkDao" ref="ospfLinkDao" />
-=======
-        <property name="bridgeTopologyDao" ref="bridgeTopologyDao" />
->>>>>>> e7912ce4
         <property name="topologyEntityCache" ref="topologyEntityCache" />
         <property name="ipNetToMediaDao" ref="ipNetToMediaDao" />
     </bean>
