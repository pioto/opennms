--- conflicted
+++ resolved
@@ -36,17 +36,11 @@
 import java.util.HashSet;
 import java.util.List;
 import java.util.Map;
-import java.util.Set;
 import java.util.TreeMap;
-import java.util.TreeSet;
 
 import org.opennms.core.criteria.Criteria;
 import org.opennms.core.criteria.Order;
 import org.opennms.core.criteria.restrictions.Restriction;
-<<<<<<< HEAD
-=======
-import org.opennms.features.topology.api.SelectionListener;
->>>>>>> 35a276a2
 import org.opennms.features.topology.api.VerticesUpdateManager;
 import org.opennms.features.topology.api.topo.GroupRef;
 import org.opennms.features.topology.api.topo.Vertex;
@@ -465,24 +459,11 @@
         for (int i=startIndex; i<endIndex; i++) {
             itemIds.add(getIdByIndex(i));
         }
-<<<<<<< HEAD
-
-        // TODO: Hack to remove nulls and remove duplicates. MVR will fix :)
-        Set<K> ids = new TreeSet<K>();
-        for (K itemId : itemIds) {
-            if (itemId == null) {
-                continue;
-            }
-            ids.add(itemId);
-        }
-        return new ArrayList<K>(ids);
-=======
         // Ensure that the number of items expected matches with the actual ones. See issue NMS-8079 fore more details.
         if (itemIds.size() != numberOfItems) {
             throw new IllegalStateException("The container is supposed to carry " + numberOfItems + " but only contains " + itemIds.size() + " items.");
         }
         return itemIds;
->>>>>>> 35a276a2
     }
 
     @Override
