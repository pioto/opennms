--- conflicted
+++ resolved
@@ -146,12 +146,8 @@
 
 		/*Creates the Ping button and sets up the listener*/
 		tracerouteButton = new Button("Traceroute"); 
-<<<<<<< HEAD
 		tracerouteButton.addClickListener(new Button.ClickListener() {
-=======
-		tracerouteButton.addListener(new Button.ClickListener() {
                         @Override
->>>>>>> 0b66f082
 			public void buttonClick(ClickEvent event) {
 				changeBrowserURL(buildURL());
 			}
