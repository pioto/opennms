package org.opennms.features.topology.plugins.topo.simple.internal.operations;

import java.util.List;

import org.opennms.features.topology.api.DisplayState;
import org.opennms.features.topology.api.Operation;
import org.opennms.features.topology.api.OperationContext;
import org.opennms.features.topology.plugins.topo.simple.internal.EditableTopologyProvider;

public class AddVertexOperation implements Operation{
    
    private EditableTopologyProvider m_topologyProvider;
    
<<<<<<< HEAD
    private String m_icon;
    public AddVertexOperation(String icon, EditableTopologyProvider topologyProvider) {
        m_icon = icon;
=======
    private String m_iconKey;
    public AddVertexOperation(String iconKey, SimpleTopologyProvider topologyProvider) {
        m_iconKey = iconKey;
>>>>>>> 6a91e1cd
        m_topologyProvider = topologyProvider;
    }
    
    @Override
    public boolean display(List<Object> targets, OperationContext operationContext) {
        return true;
    }

    @Override
    public boolean enabled(List<Object> targets,OperationContext operationContext) {
    	if(targets.size() > 1) return false;
        
        Object itemId = targets.size() == 1 ? targets.get(0) : null;
        return itemId == null || operationContext.getGraphContainer().getVertexContainer().containsId(itemId);
    }

    @Override
    public String getId() {
        return null;
    }

    void connectNewVertex(String vertexId, String iconKey, DisplayState graphContainer) {
        Object vertId1 = m_topologyProvider.addVertex(0, 0);
        m_topologyProvider.setParent(vertId1, Constants.ROOT_GROUP_ID);
        m_topologyProvider.connectVertices(vertexId, vertId1);
        
    }

    public String getIconKey() {
        return m_iconKey;
    }

    public Undoer execute(List<Object> targets, OperationContext operationContext) {
        System.err.println("/*** Executing add Vertex in AddVertexOperation ***/");
        Object vertexKey = targets.isEmpty() ? null : targets.get(0);
        Object vertexId = operationContext.getGraphContainer().getVertexItemIdForVertexKey(vertexKey);
        String icon = getIconKey();
        if (vertexId == null) {
            if (operationContext.getGraphContainer().getVertexContainer().containsId(Constants.CENTER_VERTEX_ID)) {
            	connectNewVertex(Constants.CENTER_VERTEX_ID, Constants.SERVER_ICON_KEY, operationContext.getGraphContainer());
            }
            else {
                Object vertId = m_topologyProvider.addVertex(250, 250);
                m_topologyProvider.setParent(vertId, Constants.ROOT_GROUP_ID);
                
            }
        } else {
            
            connectNewVertex(vertexId.toString(), icon, operationContext.getGraphContainer());
        }
        operationContext.getGraphContainer().redoLayout();
        
        return null;
    }
    
}<|MERGE_RESOLUTION|>--- conflicted
+++ resolved
@@ -11,15 +11,9 @@
     
     private EditableTopologyProvider m_topologyProvider;
     
-<<<<<<< HEAD
-    private String m_icon;
-    public AddVertexOperation(String icon, EditableTopologyProvider topologyProvider) {
-        m_icon = icon;
-=======
     private String m_iconKey;
-    public AddVertexOperation(String iconKey, SimpleTopologyProvider topologyProvider) {
+    public AddVertexOperation(String iconKey, EditableTopologyProvider topologyProvider) {
         m_iconKey = iconKey;
->>>>>>> 6a91e1cd
         m_topologyProvider = topologyProvider;
     }
     
