--- conflicted
+++ resolved
@@ -6,11 +6,7 @@
     <parent>
     <artifactId>plugins</artifactId>
     <groupId>org.opennms.features.topology</groupId>
-<<<<<<< HEAD
-    <version>1.11.91-SNAPSHOT</version>
-=======
     <version>1.13.0-SNAPSHOT</version>
->>>>>>> 4dde7749
   </parent>
 
     <groupId>org.opennms.features.topology.plugins.topo</groupId>
@@ -28,29 +24,16 @@
         <dependency>
             <groupId>org.osgi</groupId>
             <artifactId>org.osgi.core</artifactId>
-<<<<<<< HEAD
-            <version>4.3.0</version>
-=======
->>>>>>> 4dde7749
             <scope>provided</scope>
         </dependency>
         <dependency>
             <groupId>org.opennms.osgi.features.topology</groupId>
             <artifactId>opennms-topology-api</artifactId>
-<<<<<<< HEAD
-            <version>1.11.91-SNAPSHOT</version>
-=======
->>>>>>> 4dde7749
             <type>pom</type>
         </dependency>
         <dependency>
             <groupId>org.opennms.osgi.features.topology</groupId>
             <artifactId>vaadin</artifactId>
-<<<<<<< HEAD
-            <version>1.11.91-SNAPSHOT</version>
-            <type>pom</type>
-        </dependency>
-=======
             <type>pom</type>
         </dependency>
         <dependency>
@@ -58,7 +41,6 @@
             <artifactId>slf4j-api</artifactId>
             <scope>provided</scope>
         </dependency>
->>>>>>> 4dde7749
     </dependencies>
 
     <build>
