--- conflicted
+++ resolved
@@ -450,7 +450,7 @@
                             return item.contributesTo(m_graphContainer);
                         } catch (Throwable t) {
                             // See NMS-8394
-                            LOG.error("An error occured while determining if info panel item {} should be displayed. "
+                            LOG.error("An error occurred while determining if info panel item {} should be displayed. "
                                     + "The component will not be displayed.", item.getClass(), t);
                             return false;
                         }
@@ -461,7 +461,7 @@
                             return wrap(item);
                         } catch (Throwable t) {
                             // See NMS-8394
-                            LOG.error("An error occured while retriveing the component from info panel item {}. "
+                            LOG.error("An error occurred while retriveing the component from info panel item {}. "
                                     + "The component will not be displayed.", item.getClass(), t);
                             return null;
                         }
@@ -738,45 +738,7 @@
 
     private Component createToolbar() {
         final Property<Double> scale = m_graphContainer.getScaleProperty();
-<<<<<<< HEAD
         final Button showFocusVerticesBtn = new Button(FontAwesomeIcons.Icon.eye_open.variant());
-=======
-
-        m_lastUpdatedTimeLabel = new LastUpdatedLabel();
-        m_lastUpdatedTimeLabel.setImmediate(true);
-
-        m_zoomLevelLabel.setId("szlInputLabel");
-        m_zoomLevelLabel.setHeight(20, Unit.PIXELS);
-        m_zoomLevelLabel.setWidth(22, Unit.PIXELS);
-        m_zoomLevelLabel.addStyleName("center-text");
-        m_zoomLevelLabel.addTextChangeListener(new FieldEvents.TextChangeListener() {
-            @Override
-            public void textChange(FieldEvents.TextChangeEvent event) {
-                try{
-                    int zoomLevel = Integer.parseInt(event.getText());
-                    setSemanticZoomLevel(zoomLevel);
-                } catch(NumberFormatException e){
-                    setSemanticZoomLevel(m_graphContainer.getSemanticZoomLevel());
-                }
-
-            }
-        });
-
-        m_topologyComponent = new TopologyComponent(m_graphContainer, m_iconRepositoryManager, this);
-        m_topologyComponent.setSizeFull();
-        m_topologyComponent.addMenuItemStateListener(this);
-        m_topologyComponent.addVertexUpdateListener(this);
-
-        final Slider slider = new Slider(0, 1);
-        slider.setPropertyDataSource(scale);
-        slider.setResolution(1);
-        slider.setHeight("200px");
-        slider.setOrientation(SliderOrientation.VERTICAL);
-
-        slider.setImmediate(true);
-
-        final NativeButton showFocusVerticesBtn = new NativeButton(FontAwesomeIcons.Icon.eye_open.variant());
->>>>>>> 3e50b120
         showFocusVerticesBtn.setDescription("Toggle Highlight Focus Nodes");
         showFocusVerticesBtn.setHtmlContentAllowed(true);
         showFocusVerticesBtn.addClickListener(new ClickListener() {
@@ -803,15 +765,9 @@
         demagnifyBtn.addClickListener((ClickListener) event -> scale.setValue(Math.max(0, scale.getValue() - 0.25)));
 
         m_szlOutBtn = new Button();
-<<<<<<< HEAD
+        m_szlOutBtn.setId("szlOutBtn");
         m_szlOutBtn.setIcon(FontAwesome.ANGLE_DOWN);
         m_szlOutBtn.setDescription("Decrease Semantic Zoom Level");
-=======
-        m_szlOutBtn.setId("szlOutBtn");
-        m_szlOutBtn.setHtmlContentAllowed(true);
-        m_szlOutBtn.setCaption(FontAwesomeIcons.Icon.arrow_down.variant());
-        m_szlOutBtn.setDescription("Collapse Semantic Zoom Level");
->>>>>>> 3e50b120
         m_szlOutBtn.setEnabled(m_graphContainer.getSemanticZoomLevel() > 0);
         m_szlOutBtn.addClickListener(new ClickListener() {
             @Override
@@ -825,15 +781,9 @@
         });
 
         final Button szlInBtn = new Button();
-<<<<<<< HEAD
+        szlInBtn.setId("szlInBtn");
         szlInBtn.setIcon(FontAwesome.ANGLE_UP);
         szlInBtn.setDescription("Increase Semantic Zoom Level");
-=======
-        szlInBtn.setId("szlInBtn");
-        szlInBtn.setHtmlContentAllowed(true);
-        szlInBtn.setCaption(FontAwesomeIcons.Icon.arrow_up.variant());
-        szlInBtn.setDescription("Expand Semantic Zoom Level");
->>>>>>> 3e50b120
         szlInBtn.addClickListener(new ClickListener() {
 
             @Override
@@ -842,6 +792,8 @@
                 saveHistory();
             }
         });
+
+        m_zoomLevelLabel.setId("szlInputLabel");
 
         m_panBtn = new Button();
         m_panBtn.setIcon(FontAwesome.ARROWS);
