/*******************************************************************************
 * This file is part of OpenNMS(R).
 *
 * Copyright (C) 2012 The OpenNMS Group, Inc.
 * OpenNMS(R) is Copyright (C) 1999-2012 The OpenNMS Group, Inc.
 *
 * OpenNMS(R) is a registered trademark of The OpenNMS Group, Inc.
 *
 * OpenNMS(R) is free software: you can redistribute it and/or modify
 * it under the terms of the GNU General Public License as published
 * by the Free Software Foundation, either version 3 of the License,
 * or (at your option) any later version.
 *
 * OpenNMS(R) is distributed in the hope that it will be useful,
 * but WITHOUT ANY WARRANTY; without even the implied warranty of
 * MERCHANTABILITY or FITNESS FOR A PARTICULAR PURPOSE.  See the
 * GNU General Public License for more details.
 *
 * You should have received a copy of the GNU General Public License
 * along with OpenNMS(R).  If not, see:
 *      http://www.gnu.org/licenses/
 *
 * For more information contact:
 *     OpenNMS(R) Licensing <license@opennms.org>
 *     http://www.opennms.org/
 *     http://www.opennms.com/
 *******************************************************************************/

package org.opennms.features.topology.app.internal.gwt.client;

import static org.opennms.features.topology.app.internal.gwt.client.d3.TransitionBuilder.fadeIn;
import static org.opennms.features.topology.app.internal.gwt.client.d3.TransitionBuilder.fadeOut;

import java.util.ArrayList;
import java.util.HashMap;
import java.util.List;
import java.util.Map;

import org.opennms.features.topology.app.internal.gwt.client.d3.D3;
import org.opennms.features.topology.app.internal.gwt.client.d3.D3Behavior;
import org.opennms.features.topology.app.internal.gwt.client.d3.D3Drag;
import org.opennms.features.topology.app.internal.gwt.client.d3.D3Events;
import org.opennms.features.topology.app.internal.gwt.client.d3.D3Events.Handler;
import org.opennms.features.topology.app.internal.gwt.client.d3.D3Transform;
import org.opennms.features.topology.app.internal.gwt.client.d3.Func;
import org.opennms.features.topology.app.internal.gwt.client.handler.DragHandlerManager;
import org.opennms.features.topology.app.internal.gwt.client.handler.DragObject;
import org.opennms.features.topology.app.internal.gwt.client.handler.MarqueeSelectHandler;
import org.opennms.features.topology.app.internal.gwt.client.handler.PanHandler;
import org.opennms.features.topology.app.internal.gwt.client.map.SVGTopologyMap;
import org.opennms.features.topology.app.internal.gwt.client.service.ServiceRegistry;
import org.opennms.features.topology.app.internal.gwt.client.service.support.DefaultServiceRegistry;
import org.opennms.features.topology.app.internal.gwt.client.svg.BoundingRect;
import org.opennms.features.topology.app.internal.gwt.client.svg.SVGGElement;
import org.opennms.features.topology.app.internal.gwt.client.svg.SVGMatrix;
import org.opennms.features.topology.app.internal.gwt.client.svg.SVGPoint;
import org.opennms.features.topology.app.internal.gwt.client.view.TopologyView;

import com.google.gwt.core.client.GWT;
import com.google.gwt.core.client.JavaScriptObject;
import com.google.gwt.core.client.JsArray;
import com.google.gwt.core.client.JsArrayInteger;
import com.google.gwt.dom.client.Element;
import com.google.gwt.dom.client.NativeEvent;
import com.google.gwt.dom.client.Style.Cursor;
import com.google.gwt.touch.client.Point;
import com.google.gwt.uibinder.client.UiBinder;
import com.google.gwt.uibinder.client.UiField;
import com.google.gwt.user.client.Event;
import com.google.gwt.user.client.Window.Navigator;
import com.google.gwt.user.client.ui.Composite;
import com.google.gwt.user.client.ui.FlowPanel;
import com.google.gwt.user.client.ui.Widget;
import com.vaadin.client.ApplicationConnection;
import com.vaadin.client.MouseEventDetailsBuilder;
import com.vaadin.client.UIDL;
import com.vaadin.shared.MouseEventDetails;

public class VTopologyComponent extends Composite implements SVGTopologyMap, TopologyView.Presenter<VTopologyComponent.TopologyViewRenderer> {
    
    public interface TopologyViewRenderer{
        void draw(GWTGraph graph, TopologyView<TopologyViewRenderer> topologyView, GWTBoundingBox oldBBox);
    }
    
    public interface GraphUpdateListener{
        void onGraphUpdated(GWTGraph graph, GWTBoundingBox oldBBox);
    }
    
	public class SVGGraphDrawerNoTransition extends SVGGraphDrawer{

		public SVGGraphDrawerNoTransition(D3Behavior dragBehavior, ServiceRegistry serviceRegistry) {
			super(dragBehavior, serviceRegistry);
		}

		@Override
		protected D3Behavior enterTransition() {
			return new D3Behavior() {

				@Override 
				public D3 run(D3 selection) {
					return selection;
				}

			};
		}

		@Override
		protected D3Behavior exitTransition() {
			return new D3Behavior() {

				@Override
				public D3 run(D3 selection) {
					return selection;
				}

			};
		}

		@Override
		protected D3Behavior updateTransition() {
			return new D3Behavior() {

				@Override
				public D3 run(D3 selection) {
					return selection;
				}

			};
		}

	}

	public class SVGGraphDrawer implements TopologyViewRenderer{
		GWTGraph m_graph;
		Element m_edgeGroup;
		D3Behavior m_dragBehavior;
		Handler<GWTVertex> m_clickHandler;
		private Handler<GWTVertex> m_dblClickHandler;
        Handler<GWTEdge> m_edgeClickHandler;
        Handler<GWTVertex> m_contextMenuHandler;
		private Handler<GWTVertex> m_vertexTooltipHandler;
		private Handler<GWTEdge> m_edgeContextHandler;
		private Handler<GWTEdge> m_edgeToolTipHandler;
        


		@SuppressWarnings("unchecked")
        public SVGGraphDrawer(D3Behavior dragBehavior, ServiceRegistry serviceRegistry) {
			m_dragBehavior = dragBehavior;
			
			m_clickHandler = serviceRegistry.findProvider(Handler.class, "(handlerType=vertexClick)");
			m_dblClickHandler = serviceRegistry.findProvider(Handler.class, "(handlerType=vertexDblClick)");
			m_edgeClickHandler = serviceRegistry.findProvider(Handler.class, "(handlerType=edgeClick)");
			
			m_contextMenuHandler = serviceRegistry.findProvider(Handler.class, "(handlerType=vertexContextMenu)");
			m_vertexTooltipHandler = serviceRegistry.findProvider(Handler.class, "(handlerType=vertexTooltip)");
			
			m_edgeContextHandler = serviceRegistry.findProvider(Handler.class, "(handlerType=edgeContextMenu)");
			m_edgeToolTipHandler = serviceRegistry.findProvider(Handler.class, "(handlerType=edgeTooltip)");
			
		}

		public Handler<GWTVertex> getClickHandler() {
			return m_clickHandler;
		}
		
		public Handler<GWTVertex> getDblClickHandler() {
            return m_dblClickHandler;
        }
		
		public Handler<GWTEdge> getEdgeClickHandler() {
            return m_edgeClickHandler;
        }

        public void setEdgeClickHandler(Handler<GWTEdge> edgeClickHandler) {
            m_edgeClickHandler = edgeClickHandler;
        }

		public void setClickHandler(Handler<GWTVertex> clickHandler) {
			m_clickHandler = clickHandler;
		}

		public Handler<GWTVertex> getContextMenuHandler() {
			return m_contextMenuHandler;
		}

		public void setContextMenuHandler(Handler<GWTVertex> contextMenuHandler) {
			m_contextMenuHandler = contextMenuHandler;
		}

		public GWTGraph getGraph() {
			return m_graph;
		}

		public D3Behavior getDragBehavior() {
			return m_dragBehavior;
		}

                @Override
		public void draw(GWTGraph graph, final TopologyView<TopologyViewRenderer> topologyView, GWTBoundingBox oldBBox) {
			D3 edgeSelection = getEdgeSelection(graph, topologyView);

			D3 vertexSelection = getVertexSelection(graph, topologyView);
			
			vertexSelection.enter().create(GWTVertex.create()).call(setupEventHandlers())
			.attr("transform", new Func<String, GWTVertex>() {

                                @Override
				public String call(GWTVertex vertex, int index) {
					return "translate(" + vertex.getInitialX() + "," +  vertex.getInitialY() + ")";
				}

			}).attr("opacity", 1);

			
			//Exits
			edgeSelection.exit().remove();
			vertexSelection.exit().with(new D3Behavior() {

				@Override
				public D3 run(D3 selection) {
					return selection.transition().delay(0).duration(500);
				}
			}).attr("transform", new Func<String, GWTVertex>(){

                                @Override
				public String call(GWTVertex vertex, int index) {
					return "translate(" + vertex.getInitialX() + "," +  vertex.getInitialY() + ")";
				}

			}).attr("opacity", 0).remove();


			//Updates
			edgeSelection.call(GWTEdge.draw()).attr("opacity", 1);
			
			vertexSelection.with(updateTransition()).call(GWTVertex.draw()).attr("opacity", 1);

			//Enters
			edgeSelection.enter().create(GWTEdge.create()).call(setupEdgeEventHandlers());
			
            //Scaling and Fit to Zoom transitions
			SVGMatrix transform = topologyView.calculateNewTransform(graph.getBoundingBox());
            
			int width = topologyView.getPhysicalWidth();
			int height = topologyView.getPhysicalHeight();
			D3 selection = D3.d3().select(topologyView.getSVGViewPort());
			D3Transform tform = D3.getTransform(selection.attr("transform"));
			
            JsArrayInteger p0 = (JsArrayInteger) JsArrayInteger.createArray();
            int x = tform.getX();
            int oldCenterX = (int) Math.round(((width/2 - x) / tform.getScaleX()));
            int y = tform.getY();
            int oldCenterY = (int) Math.round(((height/2 - y) / tform.getScaleY()));
            p0.push(oldCenterX);
            p0.push( oldCenterY );
            p0.push((int) (width / tform.getScaleX()));
            p0.push((int) (height / tform.getScaleY()));
            
            JsArrayInteger p1 = (JsArrayInteger) JsArrayInteger.createArray();
            int newCenterX = graph.getBoundingBox().getX() + graph.getBoundingBox().getWidth()/2;
            int newCenterY = graph.getBoundingBox().getY() + graph.getBoundingBox().getHeight()/2;
            p1.push(newCenterX);
            p1.push(newCenterY);
            p1.push(graph.getBoundingBox().getWidth());
            p1.push(graph.getBoundingBox().getHeight());
            
			D3.d3().zoomTransition(selection, width, height, p0, p1);
            
            D3.d3().selectAll(GWTEdge.SVG_EDGE_ELEMENT).style("stroke-width", GWTEdge.EDGE_WIDTH/transform.getA() + "px").transition().delay(750).duration(500).attr("opacity", "1").transition();
            
		}
		
		protected D3Behavior enterTransition() {
			return fadeIn(500, 1000);
		}

		protected D3Behavior exitTransition() {
			return fadeOut(500, 0);
		}

		protected D3Behavior updateTransition() {
			return new D3Behavior() {

				@Override
				public D3 run(D3 selection) {
					return selection.transition().delay(500).duration(500);
				}
			};
		}

		private D3Behavior setupEdgeEventHandlers() {
			return new D3Behavior() {

				@Override
				public D3 run(D3 selection) {
					return selection.on(D3Events.CLICK.event(), getEdgeClickHandler())
					        .on(D3Events.CONTEXT_MENU.event(), getEdgeContextHandler())
							.on(D3Events.MOUSE_OVER.event(), getEdgeToolTipHandler())
							.on(D3Events.MOUSE_OUT.event(), getEdgeToolTipHandler());
				}
			};
		}

		private D3Behavior setupEventHandlers() {
			return new D3Behavior() {

				@Override
				public D3 run(D3 selection) {
					return selection.on(D3Events.CLICK.event(), getClickHandler())
							.on(D3Events.CONTEXT_MENU.event(), getContextMenuHandler())
							.on(D3Events.MOUSE_OVER.event(), getVertexTooltipHandler())
							.on(D3Events.MOUSE_OUT.event(), getVertexTooltipHandler())
							.on(D3Events.DOUBLE_CLICK.event(), getDblClickHandler())
							.call(getDragBehavior());
				}
			};
		}

		private Handler<GWTVertex> getVertexTooltipHandler(){
			return m_vertexTooltipHandler;
		}

		private D3 getVertexSelection(GWTGraph graph, TopologyView<TopologyViewRenderer> topologyView) {
			D3 vertexGroup = D3.d3().select( topologyView.getVertexGroup() );
            Func<String, GWTVertex> vertexIdentifierFunction = new Func<String, GWTVertex>() {

                                @Override
				public String call(GWTVertex param, int index) {
					return "" + param.getId();
				}

			};
			return vertexGroup.selectAll(GWTVertex.VERTEX_CLASS_NAME)
					.data(graph.getVertices(), vertexIdentifierFunction);
		}

		private D3 getEdgeSelection(GWTGraph graph, TopologyView<TopologyViewRenderer> topologyView) {
			D3 edgeGroup = D3.d3().select(topologyView.getEdgeGroup());
            Func<String, GWTEdge> edgeIdentifierFunction = new Func<String, GWTEdge>() {

                                @Override
				public String call(GWTEdge edge, int index) {
					/*
					TODO Figure out how to do this in the new GWT API
				    if(m_client.getTooltipTitleInfo(VTopologyComponent.this, edge) == null) {
				        m_client.registerTooltip(VTopologyComponent.this, edge, new TooltipInfo(edge.getTooltipText()));
				    }
					 */
					String edgeId = edge.getId();
					return edgeId;
				}

			};
			return edgeGroup.selectAll(GWTEdge.SVG_EDGE_ELEMENT).data(graph.getEdges(), edgeIdentifierFunction);
		}

		public Handler<GWTEdge> getEdgeContextHandler() {
			return m_edgeContextHandler;
		}

		public void setEdgeContextHandler(Handler<GWTEdge> edgeClickHandler) {
			m_edgeContextHandler = edgeClickHandler;
		}

		public Handler<GWTEdge> getEdgeToolTipHandler() {
			return m_edgeToolTipHandler;
		}

		public void setEdgeToolTipHandler(Handler<GWTEdge> edgeToolTipHandler) {
			m_edgeToolTipHandler = edgeToolTipHandler;
		}

	}
	
	private static VTopologyComponentUiBinder uiBinder = GWT.create(VTopologyComponentUiBinder.class);
	
	interface VTopologyComponentUiBinder extends UiBinder<Widget, VTopologyComponent> {}

	private ApplicationConnection m_client;
	private String m_paintableId;

	private GWTGraph m_graph;
	private DragObject m_dragObject;
	
	@UiField
	FlowPanel m_componentHolder;

	private D3Drag m_d3PanDrag;
	private SVGGraphDrawer m_graphDrawer;
	private SVGGraphDrawerNoTransition m_graphDrawerNoTransition;
	private List<Element> m_selectedElements = new ArrayList<Element>();
	private DragHandlerManager m_svgDragHandlerManager;
    private ServiceRegistry m_serviceRegistry;
    private TopologyViewRenderer m_currentViewRender;
    
    private TopologyView<TopologyViewRenderer> m_topologyView;
    private List<GraphUpdateListener> m_graphListenerList = new ArrayList<GraphUpdateListener>();
    private TopologyComponentServerRpc m_serverRpc;

	public VTopologyComponent() {
		initWidget(uiBinder.createAndBindUi(this));
		m_graph = GWTGraph.create();
	}

    @SuppressWarnings("serial")
    @Override
	protected void onLoad() {
		super.onLoad();
		
		m_serviceRegistry = new DefaultServiceRegistry();
		m_serviceRegistry.register(vertexClickHandler(), new HashMap<String, String>(){{ put("handlerType", "vertexClick"); }}, Handler.class);
		m_serviceRegistry.register(vertexDblClickHandler(), new HashMap<String, String>(){{ put("handlerType", "vertexDblClick"); }}, Handler.class);
		m_serviceRegistry.register(vertexContextMenuHandler(), new HashMap<String, String>(){{ put("handlerType", "vertexContextMenu"); }}, Handler.class);
		m_serviceRegistry.register(vertexTooltipHandler(), new HashMap<String, String>(){{ put("handlerType", "vertexTooltip"); }}, Handler.class);
		
		m_serviceRegistry.register(edgeContextHandler(), new HashMap<String, String>(){{ put("handlerType", "edgeContextMenu"); }}, Handler.class);
		m_serviceRegistry.register(edgeTooltipHandler(), new HashMap<String, String>(){{ put("handlerType", "edgeTooltip"); }}, Handler.class);
		m_serviceRegistry.register(edgeClickHandler(), new HashMap<String, String>(){{ put("handlerType", "edgeClick"); }}, Handler.class);
		
		
		m_topologyView = new TopologyViewImpl();
		m_topologyView.setPresenter(this);
		m_componentHolder.setSize("100%", "100%");
		m_componentHolder.add(m_topologyView.asWidget());
		
		m_svgDragHandlerManager = new DragHandlerManager();
		m_svgDragHandlerManager.addDragBehaviorHandler(PanHandler.DRAG_BEHAVIOR_KEY, new PanHandler(this, m_serviceRegistry));
		m_svgDragHandlerManager.addDragBehaviorHandler(MarqueeSelectHandler.DRAG_BEHAVIOR_KEY, new MarqueeSelectHandler(this, m_topologyView));
		m_svgDragHandlerManager.setCurrentDragHandler(PanHandler.DRAG_BEHAVIOR_KEY);
		setupDragBehavior(m_topologyView.getSVGElement(), m_svgDragHandlerManager);
		D3 svgElement = D3.d3().select(m_topologyView.getSVGElement());
//        svgElement.on("dblclick", new Handler<Void>() {
//
//            @Override
//            public void call(Void t, int index) {
//                JsArrayInteger pos = D3.getMouse(m_topologyView.getSVGElement());
//                onBackgroundDoubleClick(m_topologyView.getPoint(pos.get(0), pos.get(1)));
//            }
//        
//		})
		svgElement.on("mousewheel", new Handler<Void>() {

            @Override
            public void call(Void t, int index) {
                double scrollVal = (double)D3.getEvent().getMouseWheelVelocityY()/ 30.0;
                SVGPoint centerPos = m_topologyView.getCenterPos(m_graph.getBoundingBox());
                onMouseWheel(scrollVal, (int)centerPos.getX(), (int)centerPos.getY());
            }
            
		});
		
		
		D3Behavior dragBehavior = new D3Behavior() {

			@Override
			public D3 run(D3 selection) {
				D3Drag drag = D3.getDragBehavior();
				drag.on(D3Events.DRAG_START.event(), vertexDragStartHandler());
				drag.on(D3Events.DRAG.event(), vertexDragHandler());
				drag.on(D3Events.DRAG_END.event(), vertexDragEndHandler());

				selection.call(drag);
				return selection;
			}

		};

		m_graphDrawer = new SVGGraphDrawer(dragBehavior, m_serviceRegistry);
		m_graphDrawerNoTransition = new SVGGraphDrawerNoTransition(dragBehavior, m_serviceRegistry);
		
		setTopologyViewRenderer(m_graphDrawer);
		
		sendPhysicalDimensions();
	}

    
	public TopologyView<TopologyViewRenderer> getTopologyView() {
        return m_topologyView;
    }

    private void setupDragBehavior(final Element panElem, final DragHandlerManager handlerManager) {
	    
		D3Drag d3Pan = D3.getDragBehavior();
		d3Pan.on(D3Events.DRAG_START.event(), new Handler<Element>() {

                        @Override
			public void call(Element elem, int index) {
			    handlerManager.onDragStart(elem);
			}
		});

		d3Pan.on(D3Events.DRAG.event(), new Handler<Element>() {

                        @Override
			public void call(Element elem, int index) {
			    handlerManager.onDrag(elem);
			}
		});

		d3Pan.on(D3Events.DRAG_END.event(), new Handler<Element>() {

                        @Override
			public void call(Element elem, int index) {
			    handlerManager.onDragEnd(elem);
			}
		});

		D3 select = D3.d3().select(panElem);
		select.call(d3Pan);
	}

	private void deselectAllItems(boolean immediate) {
	    //m_client.updateVariable(m_paintableId, "deselectAllItems", true, immediate);
	    m_serverRpc.deselectAllItems();
    }

    private Handler<GWTVertex> vertexContextMenuHandler() {
		return new D3Events.Handler<GWTVertex>() {

                        @Override
			public void call(final GWTVertex vertex, int index) {
				showContextMenu(vertex.getId(), D3.getEvent().getClientX(), D3.getEvent().getClientY(), "vertex");
				D3.getEvent().preventDefault();
                D3.getEvent().stopPropagation();
			}
		};
	}

	private Handler<GWTEdge> edgeContextHandler(){
		return new D3Events.Handler<GWTEdge>() {

                        @Override
			public void call(final GWTEdge edge, int index) {

				showContextMenu(edge.getId(), D3.getEvent().getClientX(), D3.getEvent().getClientY(), "edge");
				D3.getEvent().preventDefault();
                D3.getEvent().stopPropagation();

			}
		};
	}

	private Handler<GWTVertex> vertexTooltipHandler() {
		return new Handler<GWTVertex>() {

                        @Override
			public void call(GWTVertex t, int index) {
				if(m_client != null) {
					Event event = (Event) D3.getEvent();
					// TODO: Figure out how to do this in the new GWT
					//m_client.handleTooltipEvent(event, VTopologyComponent.this, t);
					event.stopPropagation();
					event.preventDefault();
				}
			}
		};
	}

	private Handler<GWTEdge> edgeTooltipHandler(){
		return new Handler<GWTEdge>() {

                        @Override
			public void call(GWTEdge edge, int index) {
				if(m_client != null) {
					Event event = D3.getEvent().cast();
					// TODO: Figure out how to do this in the new GWT
					//m_client.handleTooltipEvent(event, VTopologyComponent.this, edge);
					event.stopPropagation();
					event.preventDefault();
				}
			}

		};
	}
	
	private Handler<GWTEdge> edgeClickHandler(){
	    return new Handler<GWTEdge>() {

            @Override
            public void call(GWTEdge edge, int index) {
                //m_client.updateVariable(m_paintableId, "clickedEdge", edge.getId(), true);
                m_serverRpc.edgeClicked(edge.getId());
                D3.getEvent().preventDefault();
                D3.getEvent().stopPropagation();
            }
	        
	    };
	}

	private Handler<GWTVertex> vertexClickHandler() {
		return new D3Events.Handler<GWTVertex>(){

                        @Override
			public void call(GWTVertex vertex, int index) {
				NativeEvent event = D3.getEvent();
				SVGGElement vertexElement = event.getCurrentEventTarget().cast();
				vertexElement.getParentElement().appendChild(vertexElement);
				
//				m_client.updateVariable(m_paintableId, "clickedVertex", vertex.getId(), false);
//				m_client.updateVariable(m_paintableId, "shiftKeyPressed", event.getShiftKey(), false);
//				m_client.updateVariable(m_paintableId, "metaKeyPressed", event.getMetaKey(), false);
//				m_client.updateVariable(m_paintableId, "ctrlKeyPressed", event.getCtrlKey(), false);
//				m_client.updateVariable(m_paintableId, "platform", Navigator.getPlatform(), false);
//				m_client.sendPendingVariableChanges();
				
				event.preventDefault();
				event.stopPropagation();
				
				final MouseEventDetails mouseDetails = MouseEventDetailsBuilder.buildMouseEventDetails(event, getElement());
				m_serverRpc.vertexClicked(vertex.getId(), mouseDetails, Navigator.getPlatform());
				
				
			}
		};
	}
	
	private Handler<GWTVertex> vertexDblClickHandler(){
	    return new D3Events.Handler<GWTVertex>() {

            @Override
            public void call(GWTVertex vert, int index) {
                
                
            }
        };
	}

	private Handler<GWTVertex> vertexDragEndHandler() {
		return new Handler<GWTVertex>() {

                        @Override
			public void call(GWTVertex vertex, int index) {
			    if(D3.getEvent().getButton() != NativeEvent.BUTTON_RIGHT) {
			    
    			    final List<String> values = new ArrayList<String>();
    			    final String[] vertexIds = m_dragObject.getDraggedVertices();
    			    D3.d3().selectAll(GWTVertex.VERTEX_CLASS_NAME).each(new Handler<GWTVertex>() {
    
                        @Override
                        public void call(GWTVertex vertex, int index) {
                            for(String id : vertexIds) {
                                if(vertex.getId().equals(id)) {
                                    values.add("id," + vertex.getId() + "|x," + vertex.getX() + "|y," + vertex.getY() + "|selected,"+ vertex.isSelected());
                                }
                            }
                        }
                    });
    			    
    			    if(m_dragObject.getDraggableElement().getAttribute("class").equals("vertex")) {
    			        //if(!D3.getEvent().getShiftKey()) {
    			        //    deselectAllItems(false);
    			        //}
    			    }
    			    
//    			    m_client.updateVariable(getPaintableId(), "updateVertices", values.toArray(new String[] {}), false);
//    			    m_client.sendPendingVariableChanges();
    			    m_serverRpc.updateVertices(values);
    			    
    				D3.getEvent().preventDefault();
    				D3.getEvent().stopPropagation();
			    }
			}

		};
	}

	private Handler<GWTVertex> vertexDragStartHandler() {
		return new Handler<GWTVertex>() {

                        @Override
			public void call(GWTVertex vertex, int index) {
				NativeEvent event = D3.getEvent();
				Element draggableElement = Element.as(event.getEventTarget()).getParentElement();
				D3 selection = null;
				
				boolean isSelected = draggableElement.getAttribute("class").equals("vertex selected");
				
				if(isSelected) {
				    selection = D3.d3().selectAll(GWTVertex.SELECTED_VERTEX_CLASS_NAME);
				}else {
				    selection = D3.d3().select(Element.as(event.getEventTarget()).getParentElement());
				}
				
				m_dragObject = new DragObject(VTopologyComponent.this.m_topologyView, draggableElement, m_topologyView.getSVGViewPort(), selection);
				D3.getEvent().preventDefault();
				D3.getEvent().stopPropagation();
			}

		};
	}

	

	private Handler<GWTVertex> vertexDragHandler() {
		return new Handler<GWTVertex>() {

                        @Override
			public void call(GWTVertex vertex, int index) {

				m_dragObject.move();
				
				if(getViewRenderer() == m_graphDrawer) {
				    m_currentViewRender = m_graphDrawerNoTransition;
				}
				
				for( GraphUpdateListener listener : m_graphListenerList) {
				    listener.onGraphUpdated(m_graph, m_graph.getBoundingBox());
				}
				
				D3.getEvent().preventDefault();
				D3.getEvent().stopPropagation();
			}
		};
	}
	
	 public void updateGraph(ApplicationConnection applicationConnection, TopologyComponentState state) {
	     updateFromUIDL(null, applicationConnection, state);
	}

	public void updateFromUIDL(UIDL xx, ApplicationConnection client, TopologyComponentState componentState) {
	    
		GWTGraph graph = GWTGraph.create();
		
		m_client = client;
		setActiveTool(componentState.getActiveTool());
        
		GWTVertex.setBackgroundImage(client.translateVaadinUri("theme://images/vertex_circle_selector.png"));
		for(SharedVertex sharedVertex : componentState.getVertices()) {
		    
		    GWTVertex vertex = GWTVertex.create(sharedVertex.getKey(), sharedVertex.getX(), sharedVertex.getY());
            
            vertex.setInitialX(sharedVertex.getInitialX());
            vertex.setInitialY(sharedVertex.getInitialY());
            
            boolean selected = sharedVertex.getSelected();
            vertex.setSelected(selected);

            vertex.setIconUrl(client.translateVaadinUri(sharedVertex.getIconUrl()));

            vertex.setLabel(sharedVertex.getLabel());
            
            vertex.setStatus(sharedVertex.getStatus());

            vertex.setStatusCount(sharedVertex.getStatusCount());

            graph.addVertex(vertex);
		}

		for(SharedEdge sharedEdge : componentState.getEdges()) {
			String edgeKey = sharedEdge.getKey();
            String sourceKey = sharedEdge.getSourceKey();
            String targetKey = sharedEdge.getTargetKey();
            
            GWTVertex source = graph.findVertexById(sourceKey);
            GWTVertex target = graph.findVertexById( targetKey );
            GWTEdge edge = GWTEdge.create(edgeKey, source, target);
            boolean selected = sharedEdge.getSelected();
            String cssClass = sharedEdge.getCssClass();
            edge.setSelected(selected);
            edge.setCssClass(cssClass);
            String ttText = sharedEdge.getTooltipText();
            edge.setTooltipText(ttText);
            graph.addEdge(edge);
		}
		
		JsArray<GWTEdge> edges = graph.getEdges();
		sortEdges(edges);
		
		
        for( int i = 0; i < edges.length(); i++) {
            if(i != 0) {
		        GWTEdge edge1 = edges.get(i-1);
		        GWTEdge edge2 = edges.get(i);
		        
		        String edge1Source = minEndPoint(edge1);
		        String edge2Source = minEndPoint(edge2);
		        String edge1Target = maxEndPoint(edge1);
		        String edge2Target = maxEndPoint(edge2);
		        
		        if((edge1Source.equals(edge2Source) && edge1Target.equals(edge2Target))) {
		            edge2.setLinkNum(edge1.getLinkNum() + 1);
		        }else {
		            edge2.setLinkNum(1);
		        }
		    }
		}
        
        int x = componentState.getBoundX();
        int y = componentState.getBoundY();
        int width = componentState.getBoundWidth();
        int height = componentState.getBoundHeight();
        
        GWTBoundingBox oldBBox = m_graph.getBoundingBox();
        graph.setBoundingBox(GWTBoundingBox.create(x, y, width, height));
		setGraph(graph, oldBBox);
        
	}
	
	private void sendPhysicalDimensions() {
	    int width = m_topologyView.getPhysicalWidth();
	    int height = m_topologyView.getPhysicalHeight();
	    Map<String, Object> dimensions = new HashMap<String, Object>();
	    dimensions.put("width", width);
	    dimensions.put("height", height);
	    
//	    m_client.updateVariable(getPaintableId(), "mapPhysicalBounds", dimensions, true);
	    m_serverRpc.mapPhysicalBounds(width, height);
	    
	}

    private String minEndPoint(GWTEdge edge1) {
        String edge1Source = edge1.getSource().getId().compareTo(edge1.getTarget().getId()) < 0 ? edge1.getSource().getId() : edge1.getTarget().getId();
        return edge1Source;
    }
	
    private String maxEndPoint(GWTEdge edge1) {
        String edge1Source = edge1.getSource().getId().compareTo(edge1.getTarget().getId()) < 0 ? edge1.getTarget().getId() : edge1.getSource().getId();
        return edge1Source;
    }
    
	private native void sortEdges(JsArray<GWTEdge> list)/*-{
	
	    list.sort(function(a,b){
	        var sourceA = a.source.id < a.target.id ? a.source.id : a.target.id;
            var targetA = a.source.id < a.target.id ? a.target.id : a.source.id;
	        var sourceB = b.source.id < b.target.id ? b.source.id : b.target.id;
	        var targetB = b.source.id < b.target.id ? b.target.id : b.source.id;
	        if(sourceA > sourceB){ 
	            return 1; 
	        } else if(sourceA < sourceB){
	            return -1;
	        }else{
	            if(targetA > targetB){
	                return 1;
	            }
	            if(targetA < targetB){
	                return -1;
	            } else {return 0;}
	        }
	    });
	    
	}-*/;
	
    private void setActiveTool(String toolname) {
	    if(toolname.equals("pan")) {
	        m_svgDragHandlerManager.setCurrentDragHandler(PanHandler.DRAG_BEHAVIOR_KEY);
	        m_topologyView.getSVGElement().getStyle().setCursor(Cursor.MOVE);
	    }else if(toolname.equals("select")) {
	        m_svgDragHandlerManager.setCurrentDragHandler(MarqueeSelectHandler.DRAG_BEHAVIOR_KEY);
	        m_topologyView.getSVGElement().getStyle().setCursor(Cursor.CROSSHAIR);
	    }
    }

    /**
	 * Sets the graph, updates the ViewRenderer if need be and 
	 * updates all graphUpdateListeners
	 * @param graph
     * @param oldBBox 
	 */
	private void setGraph(GWTGraph graph, GWTBoundingBox oldBBox) {
		m_graph = graph;
        
		//Set the ViewRenderer to the Animated one if it isn't already
		if(getViewRenderer() != m_graphDrawer) {
		    setTopologyViewRenderer(m_graphDrawer);
		}
        
        updateGraphUpdateListeners(oldBBox);
	}

    public ApplicationConnection getClient() {
		return m_client; 
	}

	public String getPaintableId() {
		return m_paintableId;
	}

	public void showContextMenu(Object target, int x, int y, String type) {
		Map<String, Object> map = new HashMap<String, Object>();
		map.put("target", target);
		map.put("x", x);
		map.put("y", y);
		map.put("type", type);

//		m_client.updateVariable(getPaintableId(), "contextMenu", map, true);
		m_serverRpc.contextMenu(map);
	}
	
    @Override
    public void setVertexSelection(List<String> vertIds) {
<<<<<<< HEAD
//        m_client.updateVariable(getPaintableId(), "marqueeSelection", vertIds.toArray(new String[]{}), false);
//        m_client.updateVariable(m_paintableId, "shiftKeyPressed", D3.getEvent().getShiftKey(), false);
//        m_client.sendPendingVariableChanges();
        
        final MouseEventDetails mouseDetails  = MouseEventDetailsBuilder.buildMouseEventDetails(D3.getEvent(), getElement());
        m_serverRpc.marqueeSelection(vertIds.toArray(new String[] {}), mouseDetails);
        
        
=======
        m_client.updateVariable(getPaintableId(), "marqueeSelection", vertIds.toArray(new String[]{}), false);
        m_client.updateVariable(getPaintableId(), "shiftKeyPressed", D3.getEvent().getShiftKey(), false);
        m_client.updateVariable(getPaintableId(), "ctrlKeyPressed", D3.getEvent().getCtrlKey(), false);
        m_client.sendPendingVariableChanges();
>>>>>>> 7d50a175
    }

    /**
     * Returns the D3 selection for all Vertex svg elements
     */
    @Override
    public D3 selectAllVertexElements() {
        return D3.d3().selectAll(GWTVertex.VERTEX_CLASS_NAME);
    }
    
    private BoundingRect createBoundingRect(JsArray<GWTVertex> vertices, boolean fitToView) {
        final BoundingRect rect = new BoundingRect();

        for(int i = 0; i < vertices.length(); i++) {
            GWTVertex vertex = vertices.get(i);
            
            if(fitToView || vertex.isSelected()) {
                double vertexX = vertex.getX();
                double vertexY = vertex.getY();
                rect.addPoint(new Point(vertexX, vertexY));
            }
        }
        return rect;
    }
    
    public void updateMapPosition() {
        SVGPoint pos = m_topologyView.getCenterPos(m_graph.getBoundingBox());
        Map<String, Object> point = new HashMap<String, Object>();
        point.put("x", (int)Math.round(pos.getX()));
        point.put("y", (int)Math.round(pos.getY()));
//        m_client.updateVariable(getPaintableId(), "clientCenterPoint", point, true);
        m_serverRpc.clientCenterPoint((int)Math.round(pos.getX()) , (int)Math.round(pos.getY()));
    }

    @Override
    public TopologyViewRenderer getViewRenderer() {
        return m_currentViewRender;
    }
    
    private void setTopologyViewRenderer(TopologyViewRenderer viewRenderer) {
        m_currentViewRender = viewRenderer;
    }

    @Override
    public void onBackgroundClick() {
        //m_client.updateVariable(m_paintableId, "clickedBackground", true, true);
        m_serverRpc.backgroundClicked();
    }

    @Override
    public void onContextMenu(Object target, int x, int y, String type) {
        showContextMenu(target, x, y, type);
    }

    @Override
    public void addGraphUpdateListener(GraphUpdateListener listener) {
        m_graphListenerList.add(listener);
    }
    
    private void updateGraphUpdateListeners(GWTBoundingBox oldBBox) {
        for(GraphUpdateListener listener : m_graphListenerList) {
            listener.onGraphUpdated( m_graph, oldBBox);
        }
    }

    @Override
    public void onMouseWheel(double scrollVal, int x, int y) {
        Map<String, Object> props = new HashMap<String, Object>();
        props.put("x", x);
        props.put("y", y);
        props.put("scrollVal", scrollVal);
//        m_client.updateVariable(getPaintableId(), "scrollWheel", props, true);
        m_serverRpc.scrollWheel(props);
    }
    
    public static final native void eval(JavaScriptObject elem) /*-{
        $wnd.console.log($wnd.eval(elem));
    }-*/;

	public static final native void typeof(Element elem) /*-{
        $wnd.console.log("typeof: " + typeof(elem));
    }-*/;

	private static final native void consoleLog(Object message) /*-{
        $wnd.console.log(message);
    }-*/;

    @Override
    public void onBackgroundDoubleClick(SVGPoint center) {
        Map<String, Object> props = new HashMap<String, Object>();
        props.put("x", (int)center.getX());
        props.put("y", (int)center.getY());
        getClient().updateVariable(getPaintableId(), "doubleClick", props, true);
    }

    public void setComponentServerRpc(TopologyComponentServerRpc rpc) {
        m_serverRpc = rpc;
    }

}<|MERGE_RESOLUTION|>--- conflicted
+++ resolved
@@ -890,21 +890,8 @@
 	
     @Override
     public void setVertexSelection(List<String> vertIds) {
-<<<<<<< HEAD
-//        m_client.updateVariable(getPaintableId(), "marqueeSelection", vertIds.toArray(new String[]{}), false);
-//        m_client.updateVariable(m_paintableId, "shiftKeyPressed", D3.getEvent().getShiftKey(), false);
-//        m_client.sendPendingVariableChanges();
-        
         final MouseEventDetails mouseDetails  = MouseEventDetailsBuilder.buildMouseEventDetails(D3.getEvent(), getElement());
         m_serverRpc.marqueeSelection(vertIds.toArray(new String[] {}), mouseDetails);
-        
-        
-=======
-        m_client.updateVariable(getPaintableId(), "marqueeSelection", vertIds.toArray(new String[]{}), false);
-        m_client.updateVariable(getPaintableId(), "shiftKeyPressed", D3.getEvent().getShiftKey(), false);
-        m_client.updateVariable(getPaintableId(), "ctrlKeyPressed", D3.getEvent().getCtrlKey(), false);
-        m_client.sendPendingVariableChanges();
->>>>>>> 7d50a175
     }
 
     /**
