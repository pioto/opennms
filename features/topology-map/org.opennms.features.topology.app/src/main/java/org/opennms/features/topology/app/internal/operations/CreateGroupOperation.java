--- conflicted
+++ resolved
@@ -40,11 +40,8 @@
 import org.opennms.features.topology.api.topo.VertexRef;
 import org.slf4j.LoggerFactory;
 
-<<<<<<< HEAD
 import com.vaadin.data.Property;
-=======
 import com.vaadin.data.Validator.InvalidValueException;
->>>>>>> 7b84f82f
 import com.vaadin.data.util.ObjectProperty;
 import com.vaadin.data.util.PropertysetItem;
 import com.vaadin.data.validator.AbstractValidator;
@@ -56,7 +53,6 @@
 import com.vaadin.ui.Button.ClickEvent;
 import com.vaadin.ui.Button.ClickListener;
 
-
 public class CreateGroupOperation implements Constants, Operation {
 
 	@Override
@@ -86,20 +82,14 @@
 			@Override
 			public void commit() {
 				// Trim the form value
-<<<<<<< HEAD
 				Property<String> field = getField("Group Label");
-				field.setValue(field.getValue().trim());
-				super.commit();
 				String groupLabel = field.getValue();
-=======
-				String groupLabel = ((String)getField("Group Label").getValue());
 				if (groupLabel == null) {
 					throw new InvalidValueException("Group label cannot be null.");
 				}
 				getField("Group Label").setValue(groupLabel.trim());
 				super.commit();
 				groupLabel = (String)getField("Group Label").getValue();
->>>>>>> 7b84f82f
 
 				// Add the new group
 				VertexRef groupId = operationContext.getGraphContainer().getBaseTopology().addGroup(groupLabel, GROUP_ICON_KEY);
