--- conflicted
+++ resolved
@@ -115,7 +115,6 @@
     private String m_headerHtml;
     private boolean m_showHeader = true;
 
-<<<<<<< HEAD
     public TopologyWidgetTestApplication(CommandManager commandManager, HistoryManager historyManager, GraphProvider topologyProvider, ProviderManager providerManager, IconRepositoryManager iconRepoManager, SelectionManager selectionManager, GraphContainer graphContainer) {
         // Ensure that selection changes trigger a history save operation
         selectionManager.addSelectionListener(this);
@@ -132,27 +131,6 @@
         m_graphContainer.getMapViewManager().addListener(this);
         m_graphContainer.setUserName((String)this.getUser());
     }
-=======
-	public TopologyWidgetTestApplication(CommandManager commandManager, HistoryManager historyManager, VEProviderGraphContainer graphContainer, IconRepositoryManager iconRepoManager, SelectionManager selectionManager) {
-
-		// Ensure that selection changes trigger a history save operation
-		selectionManager.addSelectionListener(this);
-
-		m_commandManager = commandManager;
-		m_commandManager.addMenuItemUpdateListener(this);
-		m_historyManager = historyManager;
-		m_iconRepositoryManager = iconRepoManager;
-
-		// Create a per-session GraphContainer instance
-		m_graphContainer = graphContainer;
-		m_graphContainer.setSelectionManager(selectionManager);
-		m_graphContainer.addChangeListener(this);
-		m_graphContainer.getMapViewManager().addListener(this);
-		m_graphContainer.setUserName((String)this.getUser());
-		
-	}
-
->>>>>>> 27eae618
 
 	@SuppressWarnings("serial")
 	@Override
