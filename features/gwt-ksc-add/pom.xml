<?xml version="1.0" encoding="UTF-8"?>
<project xmlns="http://maven.apache.org/POM/4.0.0" xmlns:xsi="http://www.w3.org/2001/XMLSchema-instance" xsi:schemaLocation="http://maven.apache.org/POM/4.0.0 http://maven.apache.org/maven-v4_0_0.xsd">

  <!-- POM file generated with GWT webAppCreator -->
  <modelVersion>4.0.0</modelVersion>
  <parent>
    <artifactId>org.opennms.features</artifactId>
    <groupId>org.opennms</groupId>
    <version>1.13.0-SNAPSHOT</version>
  </parent>
  <groupId>org.opennms.features</groupId>
  <artifactId>org.opennms.features.gwt-ksc-add</artifactId>
  <packaging>jar</packaging>
  <name>OpenNMS Features KSC GWT Graph Add</name>

  <dependencies>
    <dependency>
        <groupId>org.opennms.dependencies</groupId>
        <artifactId>gwt-dependencies</artifactId>
<<<<<<< HEAD
        <version>${project.version}</version>
=======
>>>>>>> 54237913
        <type>pom</type>
    </dependency>

    <dependency>
        <groupId>com.google.gwt</groupId>
        <artifactId>gwt-user</artifactId>
<<<<<<< HEAD
        <version>${gwtVersion}</version>
=======
>>>>>>> 54237913
        <scope>provided</scope>
    </dependency>
    
    <dependency>
        <groupId>org.opennms.features</groupId>
        <artifactId>org.opennms.features.opennms-gwt-theme</artifactId>
        <version>${project.version}</version>
    </dependency>
    <dependency>
      <groupId>junit</groupId>
      <artifactId>junit</artifactId>
      <scope>test</scope>
    </dependency>
  </dependencies>

  <build>

    <resources>
        <resource>
            <directory>src/main/java</directory>
            <includes>
                <include>**/*.gwt.xml</include>
                <include>**/*.java</include>
                <include>**/*.css</include>
                <include>**/*.ui.xml</include>
            </includes>
        </resource>
    </resources>
  </build>

</project><|MERGE_RESOLUTION|>--- conflicted
+++ resolved
@@ -17,20 +17,12 @@
     <dependency>
         <groupId>org.opennms.dependencies</groupId>
         <artifactId>gwt-dependencies</artifactId>
-<<<<<<< HEAD
-        <version>${project.version}</version>
-=======
->>>>>>> 54237913
         <type>pom</type>
     </dependency>
 
     <dependency>
         <groupId>com.google.gwt</groupId>
         <artifactId>gwt-user</artifactId>
-<<<<<<< HEAD
-        <version>${gwtVersion}</version>
-=======
->>>>>>> 54237913
         <scope>provided</scope>
     </dependency>
     
