--- conflicted
+++ resolved
@@ -9,11 +9,7 @@
   <parent>
     <groupId>org.opennms.features</groupId>
     <artifactId>org.opennms.features.amqp</artifactId>
-<<<<<<< HEAD
     <version>18.0.0-SNAPSHOT</version>
-=======
-    <version>17.1.0</version>
->>>>>>> e58fe56b
   </parent>
 
   <modelVersion>4.0.0</modelVersion>
