--- conflicted
+++ resolved
@@ -409,14 +409,7 @@
     @Test
     @DirtiesContext
     public void testNodeGainedModifiesIpMgr() throws Exception {
-<<<<<<< HEAD
         anticipateEvent("uei.opennms.org/default/trap", m_ip, m_nodeId);
-=======
-        long nodeId = m_nodeId;
-        m_processorFactory.setNewSuspect(true);
-
-        anticipateEvent("uei.opennms.org/default/trap", m_ip, nodeId);
->>>>>>> a42abd55
 
         Event event = anticipateEvent(EventConstants.NODE_GAINED_INTERFACE_EVENT_UEI, m_ip, m_nodeId);
         m_eventMgr.sendNow(event);
