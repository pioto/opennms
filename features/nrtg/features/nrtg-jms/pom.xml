--- conflicted
+++ resolved
@@ -3,11 +3,7 @@
   <parent>
     <groupId>org.opennms.features.nrtg</groupId>
     <artifactId>features</artifactId>
-<<<<<<< HEAD
     <version>1.11.4-SPACE-SNAPSHOT</version>
-=======
-    <version>1.11.91-SNAPSHOT</version>
->>>>>>> 7dddf663
   </parent>
   <modelVersion>4.0.0</modelVersion>
   <groupId>org.opennms.osgi.features.nrtg</groupId>
@@ -64,4 +60,4 @@
       <version>${project.version}</version>
     </dependency>
   </dependencies>
-</project>
+</project>