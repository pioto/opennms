--- conflicted
+++ resolved
@@ -22,7 +22,6 @@
         measurments.
     </description>
 
-<<<<<<< HEAD
     <dependencies>
         <!-- OpenNMS NRTCollector -->
         <dependency>
@@ -48,7 +47,7 @@
             <version>${project.version}</version>
             <scope>provided</scope>
         </dependency>
-    
+
         <!--  Servlet API -->
         <dependency>
             <groupId>javax.servlet</groupId>
@@ -73,12 +72,7 @@
         <dependency>
             <groupId>org.opennms.dependencies</groupId>
             <artifactId>spring-dependencies</artifactId>
-            <type>pom</type>
-            <scope>provided</scope>
-        </dependency>
-        <dependency>
-            <groupId>org.opennms.dependencies</groupId>
-            <artifactId>spring-web-dependencies</artifactId>
+            <version>${project.version}</version>
             <type>pom</type>
             <scope>provided</scope>
         </dependency>
@@ -93,66 +87,4 @@
             <artifactId>easymock</artifactId>
         </dependency>
     </dependencies>
-=======
-  <dependencies>
-    <!-- OpenNMS NRTCollector -->
-    <dependency>
-      <groupId>org.opennms.features.nrtg</groupId>
-      <artifactId>nrtg-api</artifactId>
-      <version>${project.version}</version>
-    </dependency>
-    <!-- OpenNMS dependencies -->
-    <dependency>
-      <groupId>org.opennms</groupId>
-      <artifactId>opennms-dao</artifactId>
-      <scope>provided</scope>
-    </dependency>
-    <dependency>
-      <groupId>org.opennms</groupId>
-      <artifactId>opennms-model</artifactId>
-      <scope>provided</scope>
-    </dependency>
-    <dependency>
-      <groupId>org.opennms.core.snmp</groupId>
-      <artifactId>org.opennms.core.snmp.api</artifactId>
-      <version>${project.version}</version>
-      <scope>provided</scope>
-    </dependency>
-    <!--  Servlet API -->
-    <dependency>
-      <groupId>javax.servlet</groupId>
-      <artifactId>servlet-api</artifactId>
-      <scope>provided</scope>
-    </dependency>
-    <!-- Logging -->
-    <dependency>
-      <groupId>org.slf4j</groupId>
-      <artifactId>slf4j-api</artifactId>
-      <scope>provided</scope>
-    </dependency>
-    <dependency>
-      <groupId>ch.qos.logback</groupId>
-      <artifactId>logback-classic</artifactId>
-      <version>1.0.4</version>
-      <scope>test</scope>
-    </dependency>
-    <!-- Spring -->
-    <dependency>
-      <groupId>org.opennms.dependencies</groupId>
-      <artifactId>spring-dependencies</artifactId>
-      <version>${project.version}</version>
-      <type>pom</type>
-      <scope>provided</scope>
-    </dependency>
-    <!-- Testing -->
-    <dependency>
-      <groupId>junit</groupId>
-      <artifactId>junit</artifactId>
-    </dependency>
-    <dependency>
-      <groupId>org.easymock</groupId>
-      <artifactId>easymock</artifactId>
-    </dependency>
-  </dependencies>
->>>>>>> 872a6528
 </project>