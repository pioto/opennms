<?xml version="1.0"?>
<project xmlns="http://maven.apache.org/POM/4.0.0" xmlns:xsi="http://www.w3.org/2001/XMLSchema-instance" xsi:schemaLocation="http://maven.apache.org/POM/4.0.0 http://maven.apache.org/xsd/maven-4.0.0.xsd">
  <modelVersion>4.0.0</modelVersion>
  <parent>
    <groupId>org.opennms.features</groupId>
    <artifactId>nrtg</artifactId>
<<<<<<< HEAD
    <version>16.0.0-SNAPSHOT</version>
=======
    <version>17.0.0-SNAPSHOT</version>
>>>>>>> dea41b55
  </parent>
  <groupId>org.opennms.features.nrtg</groupId>
  <artifactId>nrtg-commander</artifactId>
  <packaging>bundle</packaging>
  <properties>
    <bundle.symbolicName>org.opennms.features.nrtg.commander</bundle.symbolicName>
    <!-- refactor code so namespace matches symbolic name -->
    <bundle.namespace>org.opennms.nrtg.commander</bundle.namespace>
  </properties>
  <name>OpenNMS :: Features :: NRTG :: Commander</name>
  <description>
     The Commander is a dummy implementation to generate CollectionJobs
     and publish them via JMS-Queues. It's able to run in parallel and 
     in multiple instances. A appropriate implementation would be a schedule 
     based system. That interpretes the datacollection configuration and 
     generates corresponding CollectionJobs. The CollectionJobs would be 
     published in the same way this dummy implementation does.
  </description>

  <dependencies>
    <!-- OpenNMS NRTCollector -->
    <dependency>
      <groupId>org.opennms.features.nrtg</groupId>
      <artifactId>nrtg-api</artifactId>
      <version>${project.version}</version>
    </dependency>
    <dependency>
      <groupId>org.opennms.features.nrtg.protocolcollector</groupId>
      <artifactId>nrtg-protocolcollector-snmp</artifactId>
      <version>${project.version}</version>
    </dependency>
    <!-- JMS -->
    <dependency>
      <groupId>org.opennms.dependencies</groupId>
      <artifactId>activemq-dependencies</artifactId>
      <version>${project.version}</version>
      <type>pom</type>
    </dependency>
    <!-- Logging -->
    <dependency>
      <groupId>org.slf4j</groupId>
      <artifactId>slf4j-api</artifactId>
      <!--<scope>provided</scope>-->
    </dependency>
    <dependency>
      <groupId>ch.qos.logback</groupId>
      <artifactId>logback-classic</artifactId>
      <version>1.0.4</version>
      <!--<scope>test</scope>-->
    </dependency>
    <!-- Spring -->
    <dependency>
      <groupId>org.opennms.dependencies</groupId>
      <artifactId>spring-dependencies</artifactId>
      <type>pom</type>
    </dependency>
    
    <!-- CGLIB -->
    <dependency>
      <groupId>cglib</groupId>
      <artifactId>cglib-nodep</artifactId>
    </dependency>
  
    <!-- Testing -->
    <dependency>
      <groupId>junit</groupId>
      <artifactId>junit</artifactId>
      <scope>test</scope>
    </dependency>
  </dependencies>
  <build>
    <plugins>
      <plugin>
        <artifactId>maven-assembly-plugin</artifactId>
        <configuration>
          <archive>
            <manifest>
	      <mainClass>org.opennms.nrtg.commander.internal.CollectionCommanderStarter</mainClass>
            </manifest>
          </archive>
          <descriptorRefs>
            <descriptorRef>jar-with-dependencies</descriptorRef>
          </descriptorRefs>
        </configuration>
      </plugin>
    </plugins>
  </build>
</project><|MERGE_RESOLUTION|>--- conflicted
+++ resolved
@@ -4,11 +4,7 @@
   <parent>
     <groupId>org.opennms.features</groupId>
     <artifactId>nrtg</artifactId>
-<<<<<<< HEAD
-    <version>16.0.0-SNAPSHOT</version>
-=======
     <version>17.0.0-SNAPSHOT</version>
->>>>>>> dea41b55
   </parent>
   <groupId>org.opennms.features.nrtg</groupId>
   <artifactId>nrtg-commander</artifactId>
