--- conflicted
+++ resolved
@@ -30,13 +30,8 @@
 
 import java.util.Set;
 
-<<<<<<< HEAD
-import org.opennms.netmgt.bsm.service.model.BusinessServiceDTO;
-import org.opennms.netmgt.bsm.service.model.IpServiceDTO;
-=======
 import org.opennms.netmgt.bsm.service.model.BusinessService;
 import org.opennms.netmgt.bsm.service.model.IpService;
->>>>>>> ea5b68d3
 import org.opennms.netmgt.vaadin.core.StringInputDialogWindow;
 
 import com.vaadin.data.Property;
@@ -52,12 +47,9 @@
 import com.vaadin.ui.VerticalLayout;
 import com.vaadin.ui.Window;
 
-<<<<<<< HEAD
-=======
 import org.opennms.netmgt.vaadin.core.TransactionAwareUI;
 import org.opennms.netmgt.vaadin.core.UIHelper;
 
->>>>>>> ea5b68d3
 /**
  * Modal dialog window used to edit the properties of a Business Service definition. This class will be
  * instantiated by the {@see BusinessServiceMainLayout} main layout.
@@ -85,19 +77,11 @@
     /**
      * bean item container for IP services DTOs
      */
-<<<<<<< HEAD
-    private BeanItemContainer<IpServiceDTO> m_ipServicesContainer = new BeanItemContainer<>(IpServiceDTO.class);
+    private BeanItemContainer<IpService> m_ipServicesContainer = new BeanItemContainer<>(IpService.class);
     /**
      * bean item container for Business Services DTOs
      */
-    private BeanItemContainer<BusinessServiceDTO> m_businessServicesContainer = new BeanItemContainer<>(BusinessServiceDTO.class);
-=======
-    private BeanItemContainer<IpService> m_ipServicesContainer = new BeanItemContainer<>(IpService.class);
-    /**
-     * bean item container for Business Services DTOs
-     */
     private BeanItemContainer<BusinessService> m_businessServicesContainer = new BeanItemContainer<>(BusinessService.class);
->>>>>>> ea5b68d3
     /**
      * list of reduction keys
      */
@@ -106,11 +90,7 @@
     /**
      * Constructor
      *
-<<<<<<< HEAD
-     * @param businessServiceDTO        the Business Service DTO instance to be configured
-=======
      * @param businessService the Business Service DTO instance to be configured
->>>>>>> ea5b68d3
      * @param businessServiceMainLayout the parent main layout
      */
     public BusinessServiceEditWindow(BusinessService businessService, BusinessServiceMainLayout businessServiceMainLayout) {
@@ -127,20 +107,12 @@
         /**
          * ...and query for IP services.
          */
-<<<<<<< HEAD
-        m_ipServicesContainer.addAll(m_businessServiceMainLayout.getBusinessServiceManager().getAllIpServiceDTO());
-=======
         m_ipServicesContainer.addAll(m_businessServiceMainLayout.getBusinessServiceManager().getAllIpServices());
->>>>>>> ea5b68d3
 
         /**
          * ...and query for Business Services. Only add the Business Services that will not result in a loop...
          */
-<<<<<<< HEAD
-        m_businessServicesContainer.addAll(m_businessServiceMainLayout.getBusinessServiceManager().getFeasibleChildServices(businessServiceDTO));
-=======
         m_businessServicesContainer.addAll(m_businessServiceMainLayout.getBusinessServiceManager().getFeasibleChildServices(businessService));
->>>>>>> ea5b68d3
 
         /**
          * ...and basic properties
@@ -167,21 +139,10 @@
         saveButton.addClickListener(UIHelper.getCurrent(TransactionAwareUI.class).wrapInTransactionProxy(new Button.ClickListener() {
             @Override
             public void buttonClick(Button.ClickEvent event) {
-<<<<<<< HEAD
-                businessServiceDTO.setName(m_nameTextField.getValue().trim());
-                businessServiceDTO.setIpServices((Set<IpServiceDTO>) m_ipServicesTwinColSelect.getValue());
-                businessServiceDTO.setChildServices((Set<BusinessServiceDTO>) m_businessServicesTwinColSelect.getValue());
-                if (businessServiceDTO.getId() == null) {
-                    businessServiceMainLayout.getBusinessServiceManager().save(businessServiceDTO);
-                } else {
-                    businessServiceMainLayout.getBusinessServiceManager().update(businessServiceDTO);
-                }
-=======
                 businessService.setName(m_nameTextField.getValue().trim());
                 businessService.setIpServices((Set<IpService>) m_ipServicesTwinColSelect.getValue());
                 businessService.setChildServices((Set<BusinessService>) m_businessServicesTwinColSelect.getValue());
                 businessService.save();
->>>>>>> ea5b68d3
                 close();
                 businessServiceMainLayout.refreshTable();
             }
@@ -211,11 +172,7 @@
          */
         m_nameTextField = new TextField("Business Service Name");
         m_nameTextField.setId("nameField");
-<<<<<<< HEAD
-        m_nameTextField.setValue(businessServiceDTO.getName());
-=======
         m_nameTextField.setValue(businessService.getName());
->>>>>>> ea5b68d3
         m_nameTextField.setWidth(100, Unit.PERCENTAGE);
         verticalLayout.addComponent(m_nameTextField);
 
@@ -231,8 +188,7 @@
         m_ipServicesTwinColSelect.setRows(8);
 
         m_ipServicesTwinColSelect.setContainerDataSource(m_ipServicesContainer);
-<<<<<<< HEAD
-        m_ipServicesTwinColSelect.setValue(businessServiceDTO.getIpServices());
+        m_ipServicesTwinColSelect.setValue(businessService.getIpServices());
 
         /**
          * create the Business Services selection box
@@ -246,7 +202,7 @@
         m_businessServicesTwinColSelect.setRows(8);
 
         m_businessServicesTwinColSelect.setContainerDataSource(m_businessServicesContainer);
-        m_businessServicesTwinColSelect.setValue(businessServiceDTO.getChildServices());
+        m_businessServicesTwinColSelect.setValue(businessService.getChildServices());
 
         m_businessServicesTwinColSelect.setItemCaptionMode(AbstractSelect.ItemCaptionMode.PROPERTY);
         m_businessServicesTwinColSelect.setItemCaptionPropertyId("name");
@@ -266,42 +222,6 @@
          * wrap the reduction key list select box in a Vaadin Panel
          */
 
-=======
-        m_ipServicesTwinColSelect.setValue(businessService.getIpServices());
-
-        /**
-         * create the Business Services selection box
-         */
-
-        m_businessServicesTwinColSelect = new TwinColSelect();
-        m_businessServicesTwinColSelect.setId("businessServiceSelect");
-        m_businessServicesTwinColSelect.setWidth(99.0f, Unit.PERCENTAGE);
-        m_businessServicesTwinColSelect.setLeftColumnCaption("Available Business Services");
-        m_businessServicesTwinColSelect.setRightColumnCaption("Selected Business Services");
-        m_businessServicesTwinColSelect.setRows(8);
-
-        m_businessServicesTwinColSelect.setContainerDataSource(m_businessServicesContainer);
-        m_businessServicesTwinColSelect.setValue(businessService.getChildServices());
-
-        m_businessServicesTwinColSelect.setItemCaptionMode(AbstractSelect.ItemCaptionMode.PROPERTY);
-        m_businessServicesTwinColSelect.setItemCaptionPropertyId("name");
-
-        /**
-         * create the reduction key list box
-         */
-
-        m_reductionKeyListSelect = new ListSelect("Reduction Keys");
-        m_reductionKeyListSelect.setId("reductionKeySelect");
-        m_reductionKeyListSelect.setWidth(98.0f, Unit.PERCENTAGE);
-        m_reductionKeyListSelect.setRows(8);
-        m_reductionKeyListSelect.setNullSelectionAllowed(false);
-        m_reductionKeyListSelect.setMultiSelect(false);
-
-        /**
-         * wrap the reduction key list select box in a Vaadin Panel
-         */
-
->>>>>>> ea5b68d3
         verticalLayout.addComponent(m_ipServicesTwinColSelect);
         verticalLayout.addComponent(m_businessServicesTwinColSelect);
 
