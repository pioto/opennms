--- conflicted
+++ resolved
@@ -54,19 +54,11 @@
 				<constraints nullable="false"/>
 			</column>
 		</createTable>
-<<<<<<< HEAD
-		<addPrimaryKey tableName="bsm_service_childs" columnNames="bsm_service_parent, bsm_service_child" constraintName="bsm_service_children_pkey" />
-		<addForeignKeyConstraint constraintName="fk_bsm_service_children_service_id"
-								 baseTableName="bsm_service_children" baseColumnNames="bsm_service_parent"
-								 referencedTableName="bsm_service" referencedColumnNames="id" />
-		<addForeignKeyConstraint constraintName="fk_bsm_service_ifservices_ifserviceid"
-=======
 		<addPrimaryKey tableName="bsm_service_children" columnNames="bsm_service_parent, bsm_service_child" constraintName="bsm_service_children_pkey" />
 		<addForeignKeyConstraint constraintName="fk_bsm_service_parent_service_id"
 								 baseTableName="bsm_service_children" baseColumnNames="bsm_service_parent"
 								 referencedTableName="bsm_service" referencedColumnNames="id" />
 		<addForeignKeyConstraint constraintName="fk_bsm_service_children_service_id"
->>>>>>> f5fa6c65
 								 baseTableName="bsm_service_children" baseColumnNames="bsm_service_child"
 								 referencedTableName="bsm_service" referencedColumnNames="id" />
 	</changeSet>
