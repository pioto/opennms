--- conflicted
+++ resolved
@@ -39,19 +39,19 @@
 import org.opennms.core.test.db.MockDatabase;
 import org.opennms.core.test.db.annotations.JUnitTemporaryDatabase;
 import org.opennms.netmgt.bsm.persistence.api.BusinessServiceDao;
-<<<<<<< HEAD
+import org.opennms.netmgt.bsm.persistence.api.BusinessServiceEdgeDao;
+import org.opennms.netmgt.bsm.persistence.api.Ignore;
+import org.opennms.netmgt.bsm.persistence.api.MapFunctionDao;
 import org.opennms.netmgt.bsm.persistence.api.MostCritical;
 import org.opennms.netmgt.bsm.persistence.api.ReductionFunctionDao;
+import org.opennms.netmgt.bsm.persistence.api.SingleReductionKeyEdge;
 import org.opennms.netmgt.dao.DatabasePopulator;
-=======
 import org.opennms.netmgt.bsm.persistence.api.BusinessServiceEntity;
 import org.opennms.netmgt.bsm.test.BusinessServiceEntityBuilder;
-import org.opennms.netmgt.dao.DatabasePopulator;
 import org.opennms.netmgt.dao.api.MonitoredServiceDao;
 import org.opennms.netmgt.dao.api.NodeDao;
 import org.opennms.netmgt.model.OnmsMonitoredService;
 import org.opennms.netmgt.model.OnmsNode;
->>>>>>> f1d7c62b
 import org.opennms.test.JUnitConfigurationEnvironment;
 import org.slf4j.Logger;
 import org.slf4j.LoggerFactory;
@@ -82,16 +82,23 @@
     private BusinessServiceDao m_businessServiceDao;
 
     @Autowired
-<<<<<<< HEAD
+    private MonitoredServiceDao m_monitoredServiceDao;
+
+    @Autowired
+    private NodeDao m_nodeDao;
+
+    @Autowired
     private ReductionFunctionDao m_reductionFunctionDao;
 
-    MostCritical m_mostCritical;
-=======
-    private MonitoredServiceDao m_monitoredServiceDao;
-
-    @Autowired
-    private NodeDao m_nodeDao;
->>>>>>> f1d7c62b
+    @Autowired
+    private BusinessServiceEdgeDao edgeDao;
+
+    @Autowired
+    private MapFunctionDao mapFunctionDao;
+
+    private MostCritical m_mostCritical;
+
+    private Ignore m_ignore;
 
     @Before
     public void setUp() {
@@ -102,6 +109,10 @@
         m_mostCritical = new MostCritical();
         m_reductionFunctionDao.save(m_mostCritical);
         m_reductionFunctionDao.flush();
+
+        m_ignore = new Ignore();
+        mapFunctionDao.save(m_ignore);
+        mapFunctionDao.flush();
     }
 
     @Test
@@ -113,40 +124,30 @@
         assertEquals(0, m_businessServiceDao.countAll());
 
         // Create a business service
-<<<<<<< HEAD
-        BusinessService bs = new BusinessService();
-        bs.setName("Web Servers");
-        bs.setAttribute("dc", "RDU");
-        bs.setReductionFunction(m_mostCritical);
-=======
         BusinessServiceEntity bs = new BusinessServiceEntityBuilder()
                 .name("Web Servers")
                 .addAttribute("dc", "RDU")
                 .addReductionKey("TestReductionKeyA")
                 .addReductionKey("TestReductionKeyB")
+                .reduceFunction(m_mostCritical)
                 .toEntity();
->>>>>>> f1d7c62b
         m_businessServiceDao.save(bs);
         m_businessServiceDao.flush();
 
         // Read a business service
         assertEquals(bs, m_businessServiceDao.get(bs.getId()));
-        assertEquals(2, m_businessServiceDao.get(bs.getId()).getReductionKeys().size());
+        assertEquals(2, m_businessServiceDao.get(bs.getId()).getEdges(SingleReductionKeyEdge.class).size());
 
         // Update a business service
         bs.setName("Application Servers");
         bs.getAttributes().put("dc", "!RDU");
         bs.getAttributes().put("cd", "/");
 
-<<<<<<< HEAD
-=======
         // Grab the first monitored service from node 1
         OnmsMonitoredService ipService = m_databasePopulator.getNode1()
                 .getIpInterfaces().iterator().next()
                 .getMonitoredServices().iterator().next();
-        bs.getIpServices().add(ipService);
-
->>>>>>> f1d7c62b
+        bs.addIpService(ipService, m_ignore);
         m_businessServiceDao.update(bs);
         m_businessServiceDao.flush();
 
@@ -163,8 +164,6 @@
         // No if service should have been deleted
         assertEquals(ifServiceCount, m_monitoredServiceDao.countAll());
     }
-<<<<<<< HEAD
-=======
 
     @Test
     @Transactional
@@ -175,18 +174,19 @@
         // Create a business service with an associated IP Service
         BusinessServiceEntity bs = new BusinessServiceEntity();
         bs.setName("Mont Cascades");
+        bs.setReductionFunction(m_mostCritical);
         OnmsNode node = m_databasePopulator.getNode1();
         OnmsMonitoredService ipService = node
                 .getIpInterfaces().iterator().next()
                 .getMonitoredServices().iterator().next();
-        bs.getIpServices().add(ipService);
+        bs.addIpService(ipService, m_ignore);
 
         m_businessServiceDao.save(bs);
         m_businessServiceDao.flush();
 
         // We should have a single business service with a single IP service associated
         assertEquals(1, m_businessServiceDao.countAll());
-        assertEquals(1, m_businessServiceDao.get(bs.getId()).getIpServices().size());
+        assertEquals(1, m_businessServiceDao.get(bs.getId()).getIpServiceEdges().size());
         assertNotNull(m_monitoredServiceDao.get(ipService.getId()));
 
         // Now delete the node
@@ -197,7 +197,6 @@
         // key constraint. We have to clear the session, otherwise hibernate does not know about the node deletion
         m_businessServiceDao.clear();
         assertEquals(1, m_businessServiceDao.countAll());
-        assertEquals(0, m_businessServiceDao.get(bs.getId()).getIpServices().size());
+        assertEquals(0, m_businessServiceDao.get(bs.getId()).getIpServiceEdges().size());
     }
->>>>>>> f1d7c62b
 }