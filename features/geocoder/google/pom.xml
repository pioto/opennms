--- conflicted
+++ resolved
@@ -47,17 +47,13 @@
     <dependency>
       <groupId>com.google.code.geocoder-java</groupId>
       <artifactId>geocoder-java</artifactId>
-<<<<<<< HEAD
-      <version>0.11</version>
-			<exclusions>
-			  <exclusion>
-			    <groupId>commons-logging</groupId>
-			    <artifactId>commons-logging</artifactId>
-			  </exclusion>
-			</exclusions>
-=======
       <version>0.15</version>
->>>>>>> 6a00d264
+      <exclusions>
+        <exclusion>
+          <groupId>commons-logging</groupId>
+          <artifactId>commons-logging</artifactId>
+        </exclusion>
+      </exclusions>
     </dependency>
   </dependencies>
 </project>