package org.opennms.features.poller.remote.gwt.client;

import java.util.List;

import org.opennms.features.poller.remote.gwt.client.events.LocationPanelSelectEvent;
import org.opennms.features.poller.remote.gwt.client.events.LocationsUpdatedEvent;
import org.opennms.features.poller.remote.gwt.client.events.LocationsUpdatedEventHandler;
import org.opennms.features.poller.remote.gwt.client.events.SortOrderUpdateEvent;

import com.google.gwt.core.client.GWT;
import com.google.gwt.event.dom.client.ClickEvent;
import com.google.gwt.event.shared.HandlerManager;
import com.google.gwt.gen2.table.client.FixedWidthFlexTable;
import com.google.gwt.gen2.table.client.FixedWidthGrid;
import com.google.gwt.gen2.table.client.ScrollTable;
import com.google.gwt.resources.client.CssResource;
import com.google.gwt.uibinder.client.UiBinder;
import com.google.gwt.uibinder.client.UiField;
import com.google.gwt.uibinder.client.UiHandler;
import com.google.gwt.user.client.Window;
import com.google.gwt.user.client.ui.Composite;
import com.google.gwt.user.client.ui.FlexTable;
import com.google.gwt.user.client.ui.Widget;
import com.google.gwt.user.client.ui.HTMLTable.Cell;

public class LocationPanel extends Composite {

	interface Binder extends UiBinder<Widget, LocationPanel> { }
	interface SelectionStyle extends CssResource {
		String selectedRow();
		String alternateRow();
<<<<<<< HEAD
		String flexTableHeader();
		String sortSelected();
=======
		String upStatus();
		String downStatus();
		String marginalStatus();
		String unknownStatus();
>>>>>>> 59028c82
	}

	private static final Binder BINDER = GWT.create(Binder.class);
	private transient HandlerManager m_eventBus;
	
	@UiField FlexTable m_locations;
	@UiField SelectionStyle selectionStyle;
	
	ScrollTable m_scrollTable;
    private FixedWidthGrid m_dataTable;
    private FixedWidthFlexTable m_headerTable;
	
	public LocationPanel() {
		super();
		initWidget(BINDER.createAndBindUi(this));
<<<<<<< HEAD
		m_locations.setText(0, 0, "Status");
		m_locations.setText(0, 1, "Name");
		m_locations.setText(0, 2, "Area");
		m_locations.getRowFormatter().addStyleName(0, selectionStyle.flexTableHeader());
=======
		
		m_dataTable = new FixedWidthGrid();
        m_headerTable = new FixedWidthFlexTable();
        m_scrollTable = new ScrollTable(m_dataTable, m_headerTable);
>>>>>>> 59028c82
	}

	@UiHandler("m_locations")
	void onTableClicked(final ClickEvent event) {
		final Cell cell = m_locations.getCellForEvent(event);
		
	    if (cell != null) {
	    	final int row = cell.getRowIndex();
	    	
	    	if(row != 0) {
	    	    final String locationName = m_locations.getText(row, 1);
	            styleRow(row);
	            selectLocation(locationName);
	    	}else {
	    	    final String cellName = m_locations.getText(row, cell.getCellIndex());
	    	    m_eventBus.fireEvent(new SortOrderUpdateEvent(cellName));
	    	    styleSorted(row, cellName);
	    	}
	    	
	    }
	}

    private void selectLocation(final String locationName) {
	    m_eventBus.fireEvent(new LocationPanelSelectEvent(locationName));
    }
    
    private void styleSorted(int row, String cellName) {
        Window.alert("cell name: " + cellName);
        for(int i = 0; i < m_locations.getCellCount(row); i++) {
            String currentCellName = m_locations.getText(row, i);
            if(currentCellName.equals(cellName)) {
                m_locations.getCellFormatter().addStyleName(row, i, selectionStyle.sortSelected());
            }else {
                m_locations.getCellFormatter().removeStyleName(row, i, selectionStyle.sortSelected());
            }
        }
    }
        
	private void styleRow(final int row) {
		if (row != -1) {
			final String style = selectionStyle.selectedRow();
			
			for(int i = 0; i < m_locations.getRowCount(); i++) {
			    if(i == row) {
			        m_locations.getRowFormatter().addStyleName(i, style);
			    }else {
			        m_locations.getRowFormatter().removeStyleName(i, style);
			    }
			}
			
		}
	}

	public void update(final LocationManager locationManager) {
		if (locationManager == null) {
			return;
		}
		
<<<<<<< HEAD
		int count = 1;
		for (Location location : locationManager.getVisibleLocations()) {
		    Image icon = new Image();
            icon.setUrl(location.getImageURL());

            m_locations.setWidget(count, 0, icon);
            m_locations.setText(count, 1, location.getName());
		    m_locations.setText(count, 2, location.getArea());
=======
		int count = 0;
		List<Location> visibleLocations = locationManager.getVisibleLocations();
		
		long aTotal = 0;
		long bTotal = 0;
		long cTotal = 0;
		long dTotal = 0;
		long eTotal = 0;
		
        for (Location location : visibleLocations) {
            
            long aStart = System.currentTimeMillis();
            String statusStyle = getStatusStyle(location);
            aTotal += System.currentTimeMillis() - aStart;
            
            long cStart = System.currentTimeMillis();
            
            m_locations.setText(count, 1, location.getLocationInfo().getName());
            cTotal += System.currentTimeMillis() - cStart;
            
            long bStart = System.currentTimeMillis();
            m_locations.setText(count, 0, "&nbsp;");
            m_locations.getCellFormatter().addStyleName(count, 0, statusStyle);
            bTotal +=  System.currentTimeMillis() - bStart;
            
            long dStart = System.currentTimeMillis();
		    m_locations.setText(count, 2, location.getLocationInfo().getArea());
		    dTotal += System.currentTimeMillis() - dStart;
>>>>>>> 59028c82
		    
		    long eStart = System.currentTimeMillis();
		    if(count %2 != 0) {
		        m_locations.getRowFormatter().addStyleName(count, selectionStyle.alternateRow());
		    }
		    eTotal += System.currentTimeMillis() - eStart;
		    
			count++;
			
		}
		
		while (m_locations.getRowCount() > count) {
			m_locations.removeRow(m_locations.getRowCount() - 1);
		}

		Window.alert("aTotal: " + aTotal + "\nbTotal: " + bTotal + "\ncTotal: " + cTotal + "\ndTotal: " + dTotal + "\neTotal: " + eTotal);
		
	}

    private String getStatusStyle(Location location) {
        switch(location.getLocationInfo().getMonitorStatus()) {
            case UP:
                 return selectionStyle.upStatus();
            case DOWN:
                return selectionStyle.downStatus();
            case MARGINAL:
                return selectionStyle.marginalStatus();
            case UNKNOWN:
                return selectionStyle.unknownStatus();
            default:
                return selectionStyle.unknownStatus();
        }
        
    }



	public void setEventBus(final HandlerManager eventBus) {
	    m_eventBus = eventBus;
	    addEventHandlers(m_eventBus);
	}
	
	private void addEventHandlers(final HandlerManager eventBus) {
	    eventBus.addHandler(LocationsUpdatedEvent.getType(), new LocationsUpdatedEventHandler() {
            
            public void onLocationsUpdated(final LocationsUpdatedEvent e) {
                update(e.getLocationManager());
            }
            
        });
	}

}<|MERGE_RESOLUTION|>--- conflicted
+++ resolved
@@ -10,9 +10,6 @@
 import com.google.gwt.core.client.GWT;
 import com.google.gwt.event.dom.client.ClickEvent;
 import com.google.gwt.event.shared.HandlerManager;
-import com.google.gwt.gen2.table.client.FixedWidthFlexTable;
-import com.google.gwt.gen2.table.client.FixedWidthGrid;
-import com.google.gwt.gen2.table.client.ScrollTable;
 import com.google.gwt.resources.client.CssResource;
 import com.google.gwt.uibinder.client.UiBinder;
 import com.google.gwt.uibinder.client.UiField;
@@ -29,15 +26,12 @@
 	interface SelectionStyle extends CssResource {
 		String selectedRow();
 		String alternateRow();
-<<<<<<< HEAD
 		String flexTableHeader();
 		String sortSelected();
-=======
 		String upStatus();
 		String downStatus();
 		String marginalStatus();
 		String unknownStatus();
->>>>>>> 59028c82
 	}
 
 	private static final Binder BINDER = GWT.create(Binder.class);
@@ -46,24 +40,14 @@
 	@UiField FlexTable m_locations;
 	@UiField SelectionStyle selectionStyle;
 	
-	ScrollTable m_scrollTable;
-    private FixedWidthGrid m_dataTable;
-    private FixedWidthFlexTable m_headerTable;
-	
 	public LocationPanel() {
 		super();
 		initWidget(BINDER.createAndBindUi(this));
-<<<<<<< HEAD
 		m_locations.setText(0, 0, "Status");
 		m_locations.setText(0, 1, "Name");
 		m_locations.setText(0, 2, "Area");
 		m_locations.getRowFormatter().addStyleName(0, selectionStyle.flexTableHeader());
-=======
 		
-		m_dataTable = new FixedWidthGrid();
-        m_headerTable = new FixedWidthFlexTable();
-        m_scrollTable = new ScrollTable(m_dataTable, m_headerTable);
->>>>>>> 59028c82
 	}
 
 	@UiHandler("m_locations")
@@ -122,17 +106,7 @@
 			return;
 		}
 		
-<<<<<<< HEAD
 		int count = 1;
-		for (Location location : locationManager.getVisibleLocations()) {
-		    Image icon = new Image();
-            icon.setUrl(location.getImageURL());
-
-            m_locations.setWidget(count, 0, icon);
-            m_locations.setText(count, 1, location.getName());
-		    m_locations.setText(count, 2, location.getArea());
-=======
-		int count = 0;
 		List<Location> visibleLocations = locationManager.getVisibleLocations();
 		
 		long aTotal = 0;
@@ -160,7 +134,6 @@
             long dStart = System.currentTimeMillis();
 		    m_locations.setText(count, 2, location.getLocationInfo().getArea());
 		    dTotal += System.currentTimeMillis() - dStart;
->>>>>>> 59028c82
 		    
 		    long eStart = System.currentTimeMillis();
 		    if(count %2 != 0) {
