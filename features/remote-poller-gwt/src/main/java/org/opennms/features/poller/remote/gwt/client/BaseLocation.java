package org.opennms.features.poller.remote.gwt.client;

import org.opennms.features.poller.remote.gwt.client.location.LocationDetails;
import org.opennms.features.poller.remote.gwt.client.location.LocationInfo;

import com.google.gwt.user.client.rpc.IsSerializable;

import de.novanic.eventservice.client.event.Event;

public class BaseLocation implements Event, IsSerializable, Location {
	private static final long serialVersionUID = 3L;

	private LocationInfo m_locationInfo;
	private LocationDetails m_locationDetails;

	public BaseLocation() {
	    m_locationInfo = new LocationInfo();
	    m_locationDetails = new LocationDetails();
	}
	
	public BaseLocation(LocationInfo locationInfo, LocationDetails locationDetails) {
	    m_locationInfo = new LocationInfo(locationInfo);
	    m_locationDetails = new LocationDetails(locationDetails);
	}

<<<<<<< HEAD
	public BaseLocation(final String name, final String pollingPackageName, final String area, final String geolocation) {
	    this();
		m_locationInfo.setName(name);
		m_locationInfo.setPollingPackageName(pollingPackageName);
		m_locationInfo.setArea(area);
		m_locationInfo.setGeolocation(geolocation);
	}

	public BaseLocation(String name, String pollingPackageName, String area, String geolocation, String coordinates, ServiceStatus status) {
		this(name, pollingPackageName, area, geolocation);
		m_locationInfo.setCoordinates(coordinates);
		m_locationInfo.setStatus(status);
	}
	public BaseLocation(String name, String pollingPackageName, String area, String geolocation, GWTLatLng latLng, LocationMonitorState lms) {
		this(name, pollingPackageName, area, geolocation, latLng.getCoordinates(), lms.getStatus());
		m_locationMonitorState = lms;
=======
	public BaseLocation(final LocationInfo locationInfo, final LocationDetails locationDetails) {
		setLocationInfo(locationInfo);
		setLocationDetails(locationDetails);
>>>>>>> 1331a293
	}

	public String getName() {
		return m_locationInfo.getName();
	}

	public void setName(final String name) {
		m_locationInfo.setName(name);
	}

	public String getPollingPackageName() {
		return m_locationInfo.getPollingPackageName();
	}

	public void setPollingPackageName(final String pollingPackageName) {
		m_locationInfo.setPollingPackageName(pollingPackageName);
	}

	public String getArea() {
		return m_locationInfo.getArea();
	}

	public void setArea(final String area) {
		m_locationInfo.setArea(area);
	}

	public String getGeolocation() {
		return m_locationInfo.getGeolocation();
	}

	public void setGeolocation(final String geolocation) {
		m_locationInfo.setGeolocation(geolocation);
	}

	public LocationMonitorState getLocationMonitorState() {
		return m_locationDetails.getLocationMonitorState();
	}

	public void setLocationMonitorState(final LocationMonitorState lms) {
		m_locationInfo.setStatus(lms.getStatus());
		m_locationDetails.setLocationMonitorState(lms);
	}

	public GWTLatLng getLatLng() {
		return GWTLatLng.fromCoordinates(m_locationInfo.getCoordinates());
	}

	public void setLatLng(GWTLatLng latLng) {
		m_locationInfo.setCoordinates(latLng.getCoordinates());
	}

	public String getImageURL() {
		return null;
	}

	public void setImageUrl(String image) {
	}

	public LocationInfo getLocationInfo() {
		return m_locationInfo;
	}

	public void setLocationInfo(final LocationInfo info) {
		m_locationInfo = info;
	}

	public LocationDetails getLocationDetails() {
		return m_locationDetails;
	}

	public void setLocationDetails(final LocationDetails details) {
		m_locationDetails = details;
	}

	public String getStatusText() {
		if (m_locationInfo != null) {
			if (m_locationInfo.getStatus() != null) {
				return m_locationInfo.getStatus().toString();
			}
		}
		if (m_locationDetails != null) {
			if (m_locationDetails.getLocationMonitorState() != null) {
				return m_locationDetails.getLocationMonitorState().getStatus().toString();
			}
		}
		return null;
	}

	protected String getAttributeText() {
		return "locationInfo=" + getLocationInfo() + ",locationDetails=" + getLocationDetails();
	}

	public String toString() {
		return this.getClass().getName()+"["+getAttributeText()+"]";
	}

	public int compareTo(Location o) {
		return this.getName().compareTo(o.getName());
	}

}<|MERGE_RESOLUTION|>--- conflicted
+++ resolved
@@ -13,17 +13,20 @@
 	private LocationInfo m_locationInfo;
 	private LocationDetails m_locationDetails;
 
+    private LocationMonitorState m_locationMonitorState;
+
 	public BaseLocation() {
 	    m_locationInfo = new LocationInfo();
 	    m_locationDetails = new LocationDetails();
 	}
 	
 	public BaseLocation(LocationInfo locationInfo, LocationDetails locationDetails) {
-	    m_locationInfo = new LocationInfo(locationInfo);
-	    m_locationDetails = new LocationDetails(locationDetails);
+	    setLocationInfo(locationInfo);
+	    setLocationDetails(locationDetails);
+//	    m_locationInfo = new LocationInfo(locationInfo);
+//	    m_locationDetails = new LocationDetails(locationDetails);
 	}
 
-<<<<<<< HEAD
 	public BaseLocation(final String name, final String pollingPackageName, final String area, final String geolocation) {
 	    this();
 		m_locationInfo.setName(name);
@@ -37,14 +40,10 @@
 		m_locationInfo.setCoordinates(coordinates);
 		m_locationInfo.setStatus(status);
 	}
+	
 	public BaseLocation(String name, String pollingPackageName, String area, String geolocation, GWTLatLng latLng, LocationMonitorState lms) {
 		this(name, pollingPackageName, area, geolocation, latLng.getCoordinates(), lms.getStatus());
 		m_locationMonitorState = lms;
-=======
-	public BaseLocation(final LocationInfo locationInfo, final LocationDetails locationDetails) {
-		setLocationInfo(locationInfo);
-		setLocationDetails(locationDetails);
->>>>>>> 1331a293
 	}
 
 	public String getName() {
