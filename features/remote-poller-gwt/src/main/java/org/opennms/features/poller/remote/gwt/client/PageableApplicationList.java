package org.opennms.features.poller.remote.gwt.client;

import java.util.ArrayList;

import org.opennms.features.poller.remote.gwt.client.events.ApplicationSelectedEvent;

import com.google.gwt.dom.client.Document;
import com.google.gwt.event.dom.client.ClickEvent;
import com.google.gwt.event.shared.HandlerManager;
import com.google.gwt.user.client.DOM;
import com.google.gwt.user.client.ui.Image;
import com.google.gwt.user.client.ui.Label;
import com.google.gwt.user.client.ui.Widget;
import com.google.gwt.user.client.ui.HTMLTable.Cell;

public class PageableApplicationList extends PageableList {
    
    private ArrayList<ApplicationInfo> m_applications;
    private HandlerManager m_eventBus;
    
    private class ApplicationDetailView extends Widget{
        
        final Image m_icon;
        final Label m_nameLabel = new Label();
        final Label m_statusLabel = new Label();
        
        @Override
        protected void doAttachChildren() {
            super.doAttachChildren();
            DOM.appendChild(this.getElement(), m_icon.getElement());
            DOM.appendChild(this.getElement(), m_nameLabel.getElement());
            DOM.appendChild(this.getElement(), m_statusLabel.getElement());
            
            int calculatedHeight = m_statusLabel.getOffsetHeight();
            int newHeight = calculatedHeight > 60 ? calculatedHeight : 60;
            setHeight(Integer.toString(newHeight));
        }
        
        public ApplicationDetailView(ApplicationInfo applicationInfo) {
            setElement(Document.get().createDivElement());
            setStyles();
            
<<<<<<< HEAD
            m_icon.setUrl(applicationInfo.getMarkerState().getImageURL());
=======
            GWTMarkerState marker = new GWTMarkerState();
            marker.setSelected(true);
            marker.setVisible(true);
            marker.setStatus(applicationInfo.getStatus());
            m_icon = new Image(marker.getImageURL());
>>>>>>> 2c0e5e75
            m_nameLabel.setText(applicationInfo.getName());
            m_statusLabel.setText(applicationInfo.getStatus().getReason());
        }
        
        private void setStyles() {
            setStyleName(locationDetailStyle.detailContainerStyle());
            m_icon.addStyleName(locationDetailStyle.iconStyle());
            m_nameLabel.addStyleName(locationDetailStyle.nameStyle());
            m_statusLabel.addStyleName(locationDetailStyle.statusStyle());
            
        }
        
    }
    
    /**
     * TODO: Maybe enhance this so that it only adds/updates/deletes individual items
     * TODO: Don't skip to the front page on every update
     */
    public void updateList(ArrayList<ApplicationInfo> applications) {
        setApplications(applications);
        super.showFirstPage();
    }
    
    @Override
    protected Widget getListItemWidget(int index) {
        return new ApplicationDetailView(getApplications().get(index));
    }


    private void setApplications(ArrayList<ApplicationInfo> applications) {
        m_applications = applications;
    }


    private ArrayList<ApplicationInfo> getApplications() {
        return m_applications;
    }


    @Override
    protected int getListSize() {
        return m_applications.size();
    }


    @Override
    public void onItemClickHandler(ClickEvent event) {
        Cell cell = getCellForEvent(event);
        
        ApplicationInfo appInfo = getApplications().get(cell.getRowIndex());
        m_eventBus.fireEvent(new ApplicationSelectedEvent(appInfo));
    }


    public void setEventBus(final HandlerManager eventBus) {
        m_eventBus = eventBus;
    }
}<|MERGE_RESOLUTION|>--- conflicted
+++ resolved
@@ -40,15 +40,7 @@
             setElement(Document.get().createDivElement());
             setStyles();
             
-<<<<<<< HEAD
-            m_icon.setUrl(applicationInfo.getMarkerState().getImageURL());
-=======
-            GWTMarkerState marker = new GWTMarkerState();
-            marker.setSelected(true);
-            marker.setVisible(true);
-            marker.setStatus(applicationInfo.getStatus());
-            m_icon = new Image(marker.getImageURL());
->>>>>>> 2c0e5e75
+            m_icon = new Image(applicationInfo.getMarkerState().getImageURL());
             m_nameLabel.setText(applicationInfo.getName());
             m_statusLabel.setText(applicationInfo.getStatus().getReason());
         }
