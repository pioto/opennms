--- conflicted
+++ resolved
@@ -40,16 +40,8 @@
             setElement(Document.get().createDivElement());
             
             
-<<<<<<< HEAD
             m_icon.setUrl(applicationInfo.getMarkerState().getImageURL());
-=======
-            GWTMarkerState marker = new GWTMarkerState();
-            marker.setSelected(true);
-            marker.setVisible(true);
-            marker.setStatus(applicationInfo.getStatus());
-            m_icon = new Image(marker.getImageURL());
             setStyles();
->>>>>>> 8b36a8b6
             m_nameLabel.setText(applicationInfo.getName());
             m_statusLabel.setText(applicationInfo.getStatus().getReason());
         }
