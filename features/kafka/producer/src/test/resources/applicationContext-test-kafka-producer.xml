<?xml version="1.0" encoding="UTF-8"?>
<beans xmlns="http://www.springframework.org/schema/beans"
       xmlns:xsi="http://www.w3.org/2001/XMLSchema-instance"
       xmlns:context="http://www.springframework.org/schema/context"
       xmlns:util="http://www.springframework.org/schema/util"
       xmlns:onmsgi="http://xmlns.opennms.org/xsd/spring/onms-osgi"
       xsi:schemaLocation="
  http://www.springframework.org/schema/beans http://www.springframework.org/schema/beans/spring-beans-4.2.xsd
  http://www.springframework.org/schema/context http://www.springframework.org/schema/context/spring-context-4.2.xsd
  http://www.springframework.org/schema/util http://www.springframework.org/schema/util/spring-util-4.2.xsd
  http://xmlns.opennms.org/xsd/spring/onms-osgi http://xmlns.opennms.org/xsd/spring/onms-osgi.xsd
">

    <context:annotation-config/>

    <bean id="protobufMapper" class="org.opennms.features.kafka.producer.ProtobufMapper">
        <constructor-arg ref="eventConfDao"/>
<<<<<<< HEAD
        <constructor-arg ref="hwEntityDao"/>
=======
        <constructor-arg ref="transactionTemplate"/>
        <constructor-arg ref="nodeDao"/>
        <constructor-arg value="10000"/>
>>>>>>> 57faf724
    </bean>

    <bean id="nodeCache" class="org.opennms.features.kafka.producer.NodeCache">
        <constructor-arg ref="nodeDao"/>
        <constructor-arg ref="transactionTemplate"/>
        <property name="timeoutInMs" value="300000"/>
    </bean>

</beans><|MERGE_RESOLUTION|>--- conflicted
+++ resolved
@@ -15,13 +15,10 @@
 
     <bean id="protobufMapper" class="org.opennms.features.kafka.producer.ProtobufMapper">
         <constructor-arg ref="eventConfDao"/>
-<<<<<<< HEAD
         <constructor-arg ref="hwEntityDao"/>
-=======
         <constructor-arg ref="transactionTemplate"/>
         <constructor-arg ref="nodeDao"/>
         <constructor-arg value="10000"/>
->>>>>>> 57faf724
     </bean>
 
     <bean id="nodeCache" class="org.opennms.features.kafka.producer.NodeCache">
