--- conflicted
+++ resolved
@@ -28,6 +28,8 @@
 
 package org.opennms.netmgt.linkd;
 
+import static org.junit.Assert.assertEquals;
+import static org.junit.Assert.assertTrue;
 import static org.opennms.netmgt.nb.TestNetworkBuilder.CISCO1700B_IP;
 import static org.opennms.netmgt.nb.TestNetworkBuilder.CISCO1700B_NAME;
 import static org.opennms.netmgt.nb.TestNetworkBuilder.CISCO1700B_SNMP_RESOURCE;
@@ -53,112 +55,21 @@
 import static org.opennms.netmgt.nb.TestNetworkBuilder.LAPTOP_NAME;
 import static org.opennms.netmgt.nb.TestNetworkBuilder.LAPTOP_SNMP_RESOURCE;
 
-
-import static org.junit.Assert.assertEquals;
-import static org.junit.Assert.assertTrue;
-
 import java.util.Collections;
 import java.util.List;
 
-import javax.sql.DataSource;
-
-import org.hibernate.SessionFactory;
 import org.junit.Before;
 import org.junit.Test;
-import org.junit.runner.RunWith;
-import org.opennms.core.spring.BeanUtils;
-import org.opennms.core.test.OpenNMSJUnit4ClassRunner;
 import org.opennms.core.test.db.annotations.JUnitTemporaryDatabase;
 import org.opennms.core.test.snmp.annotations.JUnitSnmpAgent;
 import org.opennms.core.test.snmp.annotations.JUnitSnmpAgents;
-import org.opennms.netmgt.config.DatabaseSchemaConfigFactory;
-import org.opennms.netmgt.config.LinkdConfig;
-import org.opennms.netmgt.config.LinkdConfigFactory;
 import org.opennms.netmgt.config.linkd.Package;
-import org.opennms.netmgt.dao.api.DataLinkInterfaceDao;
-import org.opennms.netmgt.dao.api.NodeDao;
-import org.opennms.netmgt.dao.api.SnmpInterfaceDao;
-import org.opennms.netmgt.dao.hibernate.Hibernate4SessionDataSource;
-import org.opennms.netmgt.dao.support.NewTransactionTemplate;
-import org.opennms.netmgt.filter.FilterDaoFactory;
-import org.opennms.netmgt.filter.JdbcFilterDao;
 import org.opennms.netmgt.model.DataLinkInterface;
 import org.opennms.netmgt.model.DataLinkInterface.DiscoveryProtocol;
+import org.opennms.netmgt.model.OnmsNode;
 import org.opennms.netmgt.model.topology.CdpInterface;
 import org.opennms.netmgt.model.topology.LinkableNode;
 import org.opennms.netmgt.model.topology.RouterInterface;
-import org.opennms.netmgt.model.OnmsNode;
-<<<<<<< HEAD
-import org.opennms.test.JUnitConfigurationEnvironment;
-import org.slf4j.Logger;
-import org.slf4j.LoggerFactory;
-import org.springframework.beans.factory.InitializingBean;
-import org.springframework.beans.factory.annotation.Autowired;
-import org.springframework.core.io.ClassPathResource;
-import org.springframework.core.io.Resource;
-import org.springframework.test.context.ContextConfiguration;
-import org.springframework.transaction.TransactionStatus;
-import org.springframework.transaction.annotation.Transactional;
-import org.springframework.transaction.support.TransactionCallbackWithoutResult;
-
-@RunWith(OpenNMSJUnit4ClassRunner.class)
-@ContextConfiguration(locations= {
-        "classpath:/META-INF/opennms/applicationContext-soa.xml",
-        "classpath:/META-INF/opennms/applicationContext-dao.xml",
-        "classpath:/META-INF/opennms/applicationContext-daemon.xml",
-        "classpath:/META-INF/opennms/applicationContext-proxy-snmp.xml",
-        "classpath:/META-INF/opennms/mockEventIpcManager.xml",
-        "classpath:/META-INF/opennms/applicationContext-linkd.xml",
-        "classpath:/META-INF/opennms/applicationContext-minimal-conf.xml"
-})
-@JUnitConfigurationEnvironment(systemProperties="org.opennms.provisiond.enableDiscovery=false")
-@JUnitTemporaryDatabase
-@Transactional
-public class Nms101Test extends Nms101NetworkBuilder implements InitializingBean {
-    private static final Logger LOG = LoggerFactory.getLogger(Nms101Test.class);
-
-    @Autowired
-    DataSource m_dataSource;
-
-    @Autowired
-    SessionFactory m_sessionFactory;
-
-    @Autowired
-    private Linkd m_linkd;
-
-    @Autowired
-    private NodeDao m_nodeDao;
-
-    @Autowired
-    private SnmpInterfaceDao m_snmpInterfaceDao;
-
-    @Autowired
-    private DataLinkInterfaceDao m_dataLinkInterfaceDao;
-
-    @Autowired
-    private NewTransactionTemplate m_transactionTemplate;
-
-    private LinkdConfig m_linkdConfig;
-
-    @Override
-    public void afterPropertiesSet() throws Exception {
-        BeanUtils.assertAutowiring(this);
-    }
-
-	@Before
-    public void setUp() throws Exception {
-        // Initialize Filter DAO
-        DatabaseSchemaConfigFactory.init();
-        JdbcFilterDao jdbcFilterDao = new JdbcFilterDao();
-        // You must wrap the data source in Spring's TransactionAwareDataSourceProxy so that it
-        // executes its queries inside the current transaction.
-        jdbcFilterDao.setDataSource(new Hibernate4SessionDataSource(m_dataSource, m_sessionFactory));
-        jdbcFilterDao.setDatabaseSchemaConfigFactory(DatabaseSchemaConfigFactory.getInstance());
-        jdbcFilterDao.afterPropertiesSet();
-        FilterDaoFactory.setInstance(jdbcFilterDao);
-
-        for (Package pkg : Collections.list(m_linkdConfig.enumeratePackage())) {
-=======
 import org.opennms.netmgt.nb.Nms101NetworkBuilder;
 
 public class Nms101Test extends LinkdTestBuilder {
@@ -167,147 +78,10 @@
     @Before
     public void setUpForceDisvoeryOnEthernet() {
     for (Package pkg : Collections.list(m_linkdConfig.enumeratePackage())) {
->>>>>>> ba17cda5
             pkg.setForceIpRouteDiscoveryOnEthernet(true);
         }
     }
 
-<<<<<<< HEAD
-	@Before
-	public void setUpLinkdConfiguration() throws Exception {
-	    LinkdConfigFactory.init();
-	    final Resource config = new ClassPathResource("etc/linkd-configuration.xml");
-	    final LinkdConfigFactory factory = new LinkdConfigFactory(-1L, config.getInputStream());
-	    LinkdConfigFactory.setInstance(factory);
-	    m_linkdConfig = LinkdConfigFactory.getInstance();
-	}
-
-    @Test
-    @JUnitTemporaryDatabase
-    public void testDefaultConfiguration() throws Exception {
-        m_transactionTemplate.execute(new TransactionCallbackWithoutResult() {
-            @Override
-            protected void doInTransactionWithoutResult(TransactionStatus status) {
-                m_nodeDao.save(getExampleCom());
-                m_nodeDao.save(getLaptop());
-                m_nodeDao.save(getCisco7200a());
-                m_nodeDao.save(getCisco7200b());
-                m_nodeDao.save(getCisco3700());
-                m_nodeDao.save(getCisco2691());
-                m_nodeDao.save(getCisco1700());
-                m_nodeDao.save(getCisco3600());
-                m_nodeDao.flush();
-            }
-        });
-
-        assertEquals(true,m_linkdConfig.useBridgeDiscovery());
-        assertEquals(true,m_linkdConfig.useOspfDiscovery());
-        assertEquals(true,m_linkdConfig.useIpRouteDiscovery());
-        assertEquals(true,m_linkdConfig.useLldpDiscovery());
-        assertEquals(true,m_linkdConfig.useCdpDiscovery());
-        assertEquals(true,m_linkdConfig.useIsIsDiscovery());
-        
-        assertEquals(true,m_linkdConfig.saveRouteTable());
-        assertEquals(true,m_linkdConfig.saveStpNodeTable());
-        assertEquals(true,m_linkdConfig.saveStpInterfaceTable());
-        
-        assertEquals(true, m_linkdConfig.isVlanDiscoveryEnabled());
-
-
-        assertEquals(false, m_linkdConfig.isAutoDiscoveryEnabled());
-        assertEquals(false, m_linkdConfig.forceIpRouteDiscoveryOnEthernet());
-
-        assertEquals(false, m_linkdConfig.hasClassName(".1.3.6.1.4.1.2636.1.1.1.1.9"));
-                
-        assertEquals("org.opennms.netmgt.linkd.snmp.ThreeComVlanTable", m_linkdConfig.getVlanClassName(".1.3.6.1.4.1.43.1.9.13.3.1"));
-        assertEquals("org.opennms.netmgt.linkd.snmp.ThreeComVlanTable", m_linkdConfig.getVlanClassName(".1.3.6.1.4.1.43.10.27.4.1.2.4"));
-        assertEquals("org.opennms.netmgt.linkd.snmp.ThreeComVlanTable", m_linkdConfig.getVlanClassName(".1.3.6.1.4.1.43.10.27.4.1.2.2"));
-        assertEquals("org.opennms.netmgt.linkd.snmp.ThreeComVlanTable", m_linkdConfig.getVlanClassName(".1.3.6.1.4.1.43.10.27.4.1.2.11"));
-        assertEquals("org.opennms.netmgt.linkd.snmp.ThreeComVlanTable", m_linkdConfig.getVlanClassName(".1.3.6.1.4.1.43.1.16.4.3.5"));
-        assertEquals("org.opennms.netmgt.linkd.snmp.ThreeComVlanTable", m_linkdConfig.getVlanClassName(".1.3.6.1.4.1.43.1.16.4.3.6"));
-
-        assertEquals("org.opennms.netmgt.linkd.snmp.Dot1qStaticVlanTable", m_linkdConfig.getVlanClassName(".1.3.6.1.4.1.43.1.8.43"));
-        assertEquals("org.opennms.netmgt.linkd.snmp.Dot1qStaticVlanTable", m_linkdConfig.getVlanClassName(".1.3.6.1.4.1.43.1.8.61"));
-
-        assertEquals("org.opennms.netmgt.linkd.snmp.RapidCityVlanTable", m_linkdConfig.getVlanClassName(".1.3.6.1.4.1.45.3.61.1"));
-        assertEquals("org.opennms.netmgt.linkd.snmp.RapidCityVlanTable", m_linkdConfig.getVlanClassName(".1.3.6.1.4.1.45.3.35.1"));
-        assertEquals("org.opennms.netmgt.linkd.snmp.RapidCityVlanTable", m_linkdConfig.getVlanClassName(".1.3.6.1.4.1.45.3.53.1"));
-        
-        assertEquals("org.opennms.netmgt.linkd.snmp.IntelVlanTable", m_linkdConfig.getVlanClassName(".1.3.6.1.4.1.343.5.1.5"));
-
-        assertEquals("org.opennms.netmgt.linkd.snmp.Dot1qStaticVlanTable", m_linkdConfig.getVlanClassName(".1.3.6.1.4.1.11.2.3.7.11.1"));
-        assertEquals("org.opennms.netmgt.linkd.snmp.Dot1qStaticVlanTable", m_linkdConfig.getVlanClassName(".1.3.6.1.4.1.11.2.3.7.11.3"));
-        assertEquals("org.opennms.netmgt.linkd.snmp.Dot1qStaticVlanTable", m_linkdConfig.getVlanClassName(".1.3.6.1.4.1.11.2.3.7.11.7"));
-        assertEquals("org.opennms.netmgt.linkd.snmp.Dot1qStaticVlanTable", m_linkdConfig.getVlanClassName(".1.3.6.1.4.1.11.2.3.7.11.8"));
-        assertEquals("org.opennms.netmgt.linkd.snmp.Dot1qStaticVlanTable", m_linkdConfig.getVlanClassName(".1.3.6.1.4.1.11.2.3.7.11.11"));
-        assertEquals("org.opennms.netmgt.linkd.snmp.Dot1qStaticVlanTable", m_linkdConfig.getVlanClassName(".1.3.6.1.4.1.11.2.3.7.11.6"));
-        assertEquals("org.opennms.netmgt.linkd.snmp.Dot1qStaticVlanTable", m_linkdConfig.getVlanClassName(".1.3.6.1.4.1.11.2.3.7.11.50"));
-
-        
-        assertEquals("org.opennms.netmgt.linkd.snmp.CiscoVlanTable", m_linkdConfig.getVlanClassName(".1.3.6.1.4.1.9.1.300"));
-        assertEquals("org.opennms.netmgt.linkd.snmp.CiscoVlanTable", m_linkdConfig.getVlanClassName(".1.3.6.1.4.1.9.1.122"));
-        assertEquals("org.opennms.netmgt.linkd.snmp.CiscoVlanTable", m_linkdConfig.getVlanClassName(".1.3.6.1.4.1.9.1.616"));
-        assertEquals("org.opennms.netmgt.linkd.snmp.CiscoVlanTable", m_linkdConfig.getVlanClassName(".1.3.6.1.4.1.9.5.42"));
-        assertEquals("org.opennms.netmgt.linkd.snmp.CiscoVlanTable", m_linkdConfig.getVlanClassName(".1.3.6.1.4.1.9.5.59"));
-
-        assertEquals("org.opennms.netmgt.linkd.snmp.ExtremeNetworkVlanTable", m_linkdConfig.getVlanClassName(".1.3.6.1.4.1.1916.2.11"));
-        assertEquals("org.opennms.netmgt.linkd.snmp.ExtremeNetworkVlanTable", m_linkdConfig.getVlanClassName(".1.3.6.1.4.1.1916.2.14"));
-        assertEquals("org.opennms.netmgt.linkd.snmp.ExtremeNetworkVlanTable", m_linkdConfig.getVlanClassName(".1.3.6.1.4.1.1916.2.63"));
-
-        assertEquals("org.opennms.netmgt.linkd.snmp.IpCidrRouteTable", m_linkdConfig.getDefaultIpRouteClassName());
-        assertEquals("org.opennms.netmgt.linkd.snmp.IpRouteTable", m_linkdConfig.getIpRouteClassName(".1.3.6.1.4.1.3224.1.51"));
-        assertEquals("org.opennms.netmgt.linkd.snmp.IpRouteTable", m_linkdConfig.getIpRouteClassName(".1.3.6.1.4.1.9.1.569"));
-        assertEquals("org.opennms.netmgt.linkd.snmp.IpRouteTable", m_linkdConfig.getIpRouteClassName(".1.3.6.1.4.1.9.5.42"));
-        assertEquals("org.opennms.netmgt.linkd.snmp.IpRouteTable", m_linkdConfig.getIpRouteClassName(".1.3.6.1.4.1.8072.3.2.255"));
-
-        final OnmsNode laptop = m_nodeDao.findByForeignId("linkd", "laptop");
-        final OnmsNode cisco3600 = m_nodeDao.findByForeignId("linkd", "cisco3600");
-        
-        assertTrue(m_linkd.scheduleNodeCollection(laptop.getId()));
-        assertTrue(m_linkd.scheduleNodeCollection(cisco3600.getId()));
-
-        SnmpCollection snmpCollLaptop = m_linkd.getSnmpCollection(laptop.getId(), laptop.getPrimaryInterface().getIpAddress(), laptop.getSysObjectId(), "example1");
-        assertEquals(true, snmpCollLaptop.getCollectBridge());
-        assertEquals(true, snmpCollLaptop.getCollectStp());
-        assertEquals(true, snmpCollLaptop.getCollectCdp());
-        assertEquals(true, snmpCollLaptop.getCollectIpRoute());
-        assertEquals(true, snmpCollLaptop.getCollectOspf());
-        assertEquals(true, snmpCollLaptop.getCollectLldp());
-
-        assertEquals(false, snmpCollLaptop.collectVlanTable());
-        
-        assertEquals("org.opennms.netmgt.linkd.snmp.IpRouteTable", snmpCollLaptop.getIpRouteClass());
-        assertEquals("example1", snmpCollLaptop.getPackageName());
-        assertEquals(true, m_linkd.saveRouteTable("example1"));
-        assertEquals(true, m_linkd.saveStpNodeTable("example1"));
-        assertEquals(true, m_linkd.saveStpInterfaceTable("example1"));
-
-        SnmpCollection snmpCollcisco3600 = m_linkd.getSnmpCollection(cisco3600.getId(), cisco3600.getPrimaryInterface().getIpAddress(), cisco3600.getSysObjectId(), "example1");
-
-        assertEquals(true, snmpCollcisco3600.getCollectBridge());
-        assertEquals(true, snmpCollcisco3600.getCollectStp());
-        assertEquals(true, snmpCollcisco3600.getCollectCdp());
-        assertEquals(true, snmpCollcisco3600.getCollectIpRoute());
-        assertEquals(true, snmpCollcisco3600.getCollectOspf());
-        assertEquals(true, snmpCollcisco3600.getCollectLldp());
-
-        assertEquals(true, snmpCollcisco3600.collectVlanTable());
-        assertEquals("org.opennms.netmgt.linkd.snmp.CiscoVlanTable", snmpCollcisco3600.getVlanClass());
-        
-        assertEquals("org.opennms.netmgt.linkd.snmp.IpCidrRouteTable", snmpCollcisco3600.getIpRouteClass());
-        assertEquals("example1", snmpCollcisco3600.getPackageName());
-
-        Package example1 = m_linkdConfig.getPackage("example1");
-        assertEquals(true, example1.getForceIpRouteDiscoveryOnEthernet());
-        
-        final Enumeration<Package> pkgs = m_linkdConfig.enumeratePackage();
-        example1 = pkgs.nextElement();
-        assertEquals("example1", example1.getName());
-        assertEquals(false, pkgs.hasMoreElements());
-    }
-    
-=======
->>>>>>> ba17cda5
     /*
      * cisco1700 --- cisco1700b ??????
      * cisco1700b clearly does not have relation with this net...it has the same address
@@ -324,22 +98,10 @@
         @JUnitSnmpAgent(host=CISCO1700_IP, port=161, resource=CISCO1700_SNMP_RESOURCE)
     })
     public void testSimpleFakeConnection() throws Exception {
-<<<<<<< HEAD
-        m_transactionTemplate.execute(new TransactionCallbackWithoutResult() {
-            @Override
-            protected void doInTransactionWithoutResult(TransactionStatus status) {
-                m_nodeDao.save(getCisco1700());
-                m_nodeDao.save(getCisco1700b());
-                m_nodeDao.save(getExampleCom());
-                m_nodeDao.flush();
-            }
-        });
-=======
 	m_nodeDao.save(builder.getCisco1700());
 	m_nodeDao.save(builder.getCisco1700b());
 	m_nodeDao.save(builder.getExampleCom());
         m_nodeDao.flush();
->>>>>>> ba17cda5
 
         final OnmsNode cisco1700 = m_nodeDao.findByForeignId("linkd", CISCO1700_NAME);
         final OnmsNode cisco1700b = m_nodeDao.findByForeignId("linkd", CISCO1700B_NAME);
@@ -392,22 +154,10 @@
     })
     public void testsimpleLinkCisco7200aCisco7200b() throws Exception {
 
-<<<<<<< HEAD
-        m_transactionTemplate.execute(new TransactionCallbackWithoutResult() {
-            @Override
-            protected void doInTransactionWithoutResult(TransactionStatus status) {
-                m_nodeDao.save(getCisco7200a());
-                m_nodeDao.save(getCisco7200b());
-                m_nodeDao.flush();
-            }
-        });
-
-=======
     	m_nodeDao.save(builder.getCisco7200a());
     	m_nodeDao.save(builder.getCisco7200b());
     	m_nodeDao.flush();
     	
->>>>>>> ba17cda5
         final OnmsNode cisco7200a = m_nodeDao.findByForeignId("linkd", CISCO7200A_NAME);
         final OnmsNode cisco7200b = m_nodeDao.findByForeignId("linkd", CISCO7200B_NAME);
         assertTrue(m_linkd.scheduleNodeCollection(cisco7200a.getId()));
@@ -450,22 +200,10 @@
     })
     public void testsimpleLinkCisco7200alaptop() throws Exception {
 
-<<<<<<< HEAD
-        m_transactionTemplate.execute(new TransactionCallbackWithoutResult() {
-            @Override
-            protected void doInTransactionWithoutResult(TransactionStatus status) {
-                m_nodeDao.save(getCisco7200a());
-                m_nodeDao.save(getLaptop());
-                m_nodeDao.flush();
-            }
-        });
-
-=======
     	m_nodeDao.save(builder.getCisco7200a());
     	m_nodeDao.save(builder.getLaptop());
     	m_nodeDao.flush();
     	
->>>>>>> ba17cda5
         final OnmsNode cisco7200a = m_nodeDao.findByForeignId("linkd", CISCO7200A_NAME);
         final OnmsNode laptop = m_nodeDao.findByForeignId("linkd", LAPTOP_NAME);
         assertTrue(m_linkd.scheduleNodeCollection(cisco7200a.getId()));
@@ -505,22 +243,10 @@
     })
     public void testsimpleLinkCisco3600aCisco3700() throws Exception {
 
-<<<<<<< HEAD
-        m_transactionTemplate.execute(new TransactionCallbackWithoutResult() {
-            @Override
-            protected void doInTransactionWithoutResult(TransactionStatus status) {
-                m_nodeDao.save(getCisco3700());
-                m_nodeDao.save(getCisco3600());
-                m_nodeDao.flush();
-            }
-        });
-
-=======
     	m_nodeDao.save(builder.getCisco3700());
     	m_nodeDao.save(builder.getCisco3600());
     	m_nodeDao.flush();
     	
->>>>>>> ba17cda5
         final OnmsNode cisco3600 = m_nodeDao.findByForeignId("linkd", CISCO3600_NAME);
         final OnmsNode cisco3700 = m_nodeDao.findByForeignId("linkd", CISCO3700_NAME);
         assertTrue(m_linkd.scheduleNodeCollection(cisco3700.getId()));
@@ -569,23 +295,6 @@
     })
     public void testCiscoNetwork() throws Exception {
 
-<<<<<<< HEAD
-        m_transactionTemplate.execute(new TransactionCallbackWithoutResult() {
-            @Override
-            protected void doInTransactionWithoutResult(TransactionStatus status) {
-                m_nodeDao.save(getExampleCom());
-                m_nodeDao.save(getLaptop());
-                m_nodeDao.save(getCisco7200a());
-                m_nodeDao.save(getCisco7200b());
-                m_nodeDao.save(getCisco3700());
-                m_nodeDao.save(getCisco2691());
-                m_nodeDao.save(getCisco1700());
-                m_nodeDao.save(getCisco3600());
-                m_nodeDao.flush();
-            }
-        });
-
-=======
     	m_nodeDao.save(builder.getExampleCom());
     	m_nodeDao.save(builder.getLaptop());
     	m_nodeDao.save(builder.getCisco7200a());
@@ -596,7 +305,6 @@
     	m_nodeDao.save(builder.getCisco3600());
     	m_nodeDao.flush();
     	
->>>>>>> ba17cda5
         final OnmsNode laptop = m_nodeDao.findByForeignId("linkd", LAPTOP_NAME);
         final OnmsNode cisco7200a = m_nodeDao.findByForeignId("linkd", CISCO7200A_NAME);
         final OnmsNode cisco7200b = m_nodeDao.findByForeignId("linkd", CISCO7200B_NAME);
@@ -705,22 +413,10 @@
             pkg.setUseIsisDiscovery(false);
         }
 
-<<<<<<< HEAD
-        m_transactionTemplate.execute(new TransactionCallbackWithoutResult() {
-            @Override
-            protected void doInTransactionWithoutResult(TransactionStatus status) {
-                m_nodeDao.save(getCisco7200a());
-                m_nodeDao.save(getCisco7200b());
-                m_nodeDao.flush();
-            }
-        });
-
-=======
     	m_nodeDao.save(builder.getCisco7200a());
     	m_nodeDao.save(builder.getCisco7200b());
     	m_nodeDao.flush();
     	
->>>>>>> ba17cda5
         final OnmsNode cisco7200a = m_nodeDao.findByForeignId("linkd", CISCO7200A_NAME);
         final OnmsNode cisco7200b = m_nodeDao.findByForeignId("linkd", CISCO7200B_NAME);
         assertTrue(m_linkd.scheduleNodeCollection(cisco7200a.getId()));
