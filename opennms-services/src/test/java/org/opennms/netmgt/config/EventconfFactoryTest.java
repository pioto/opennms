--- conflicted
+++ resolved
@@ -39,7 +39,7 @@
 import static org.junit.Assert.fail;
 
 import java.io.File;
-import java.io.FileInputStream;
+import java.io.FileReader;
 import java.io.FilenameFilter;
 import java.io.IOException;
 import java.io.InputStream;
@@ -56,12 +56,8 @@
 
 import org.junit.Before;
 import org.junit.Test;
-<<<<<<< HEAD
 import org.opennms.core.xml.JaxbUtils;
-=======
 import org.opennms.core.utils.LogUtils;
-import org.opennms.core.xml.CastorUtils;
->>>>>>> f364767c
 import org.opennms.netmgt.model.events.EventBuilder;
 import org.opennms.netmgt.xml.eventconf.AlarmData;
 import org.opennms.netmgt.xml.eventconf.Event;
@@ -384,15 +380,9 @@
             } });
         Set<File> eventFilesOnDisk = new HashSet<File>(Arrays.asList(eventFilesOnDiskArray));
 
-<<<<<<< HEAD
-        Reader r = ConfigurationTestUtils.getReaderForConfigFile("eventconf.xml");
+        Reader r = new FileReader(eventConfFile);
         Events events = JaxbUtils.unmarshal(Events.class, r);
         r.close();
-=======
-        InputStream is = new FileInputStream(eventConfFile);
-        Events events = CastorUtils.unmarshal(Events.class, is);
-        is.close();
->>>>>>> f364767c
         Set<File> eventFilesIncluded = new HashSet<File>(events.getEventFileCollection().size());
         for (String eventFile : events.getEventFileCollection()) {
             eventFilesIncluded.add(new File(eventConfFile.getParentFile(), eventFile));
