/*******************************************************************************
 * This file is part of OpenNMS(R).
 *
 * Copyright (C) 2008-2014 The OpenNMS Group, Inc.
 * OpenNMS(R) is Copyright (C) 1999-2014 The OpenNMS Group, Inc.
 *
 * OpenNMS(R) is a registered trademark of The OpenNMS Group, Inc.
 *
 * OpenNMS(R) is free software: you can redistribute it and/or modify
 * it under the terms of the GNU Affero General Public License as published
 * by the Free Software Foundation, either version 3 of the License,
 * or (at your option) any later version.
 *
 * OpenNMS(R) is distributed in the hope that it will be useful,
 * but WITHOUT ANY WARRANTY; without even the implied warranty of
 * MERCHANTABILITY or FITNESS FOR A PARTICULAR PURPOSE.  See the
 * GNU Affero General Public License for more details.
 *
 * You should have received a copy of the GNU Affero General Public License
 * along with OpenNMS(R).  If not, see:
 *      http://www.gnu.org/licenses/
 *
 * For more information contact:
 *     OpenNMS(R) Licensing <license@opennms.org>
 *     http://www.opennms.org/
 *     http://www.opennms.com/
 *******************************************************************************/

package org.opennms.netmgt.xmlrpcd;

import static org.junit.Assert.assertNotNull;

import java.io.IOException;
import java.io.OutputStream;
import java.io.PrintWriter;
import java.net.ConnectException;
import java.net.InetAddress;
import java.net.InetSocketAddress;
import java.net.ServerSocket;
import java.net.Socket;
import java.util.ArrayList;
import java.util.Collection;
import java.util.Collections;
import java.util.Hashtable;
import java.util.Iterator;
import java.util.List;
import java.util.Vector;

import junit.framework.AssertionFailedError;

import org.apache.commons.io.IOUtils;
import org.apache.commons.lang.builder.HashCodeBuilder;
import org.apache.xmlrpc.WebServer;
import org.apache.xmlrpc.XmlRpcHandler;
import org.slf4j.Logger;
import org.slf4j.LoggerFactory;



/**
 * <p>
 * Mock XML-RPC server that anticipates specific XML-RPC method calls.
 * </p>
 * 
 * @author mikeh@aiinet.com
 * @author dj@gregor.com
 */
public class XmlrpcAnticipator implements XmlRpcHandler {
    /**
     * Represents an XML-RPC call as a String method name and a Vector of
     * method arguments.  Note: the equals method looks for Hashtables in the
     * Vector and ignores comparisons on the values for any entries with a key
     * of "description". 
     * 
     * @author <a href="mailto:dj@opennms.org">DJ Gregor</a>
     */
    public class XmlrpcCall {
        private String m_method;
        private Vector<Object> m_vector;
        
        public XmlrpcCall(String method, Vector<Object> vector) {
            assertNotNull("null method not allowed", method);
            assertNotNull("null vector not allowed", vector);

            m_method = method;
            m_vector = vector;
        }

        @Override
        public String toString() {
            final StringBuffer b = new StringBuffer();
            b.append("Method: " + m_method + "\n");
            for (final Object o : m_vector) {
                b.append("Parameter (" + o.getClass().getName() + ") "+ o + "\n");
            }
            return b.toString();
        }

        @Override
        public int hashCode() {
            return new HashCodeBuilder(9, 3)
                .append(m_method)
                .append(m_vector)
                .toHashCode();
        }

        @Override
        public boolean equals(final Object o) {
            if (o == null) return false;
            if (!(o instanceof XmlrpcCall)) return false;
            final XmlrpcCall c = (XmlrpcCall) o;
            if (!m_method.equals(c.m_method)) {
                return false;
            }
            if (m_vector.size() != c.m_vector.size()) {
                return false;
            }
            for (int i = 0; i < m_vector.size(); i++) {
                Object a = m_vector.get(i);
                Object b = c.m_vector.get(i);
                if (!a.getClass().getName().equals(b.getClass().getName())) {
                    return false;
                }
                if (a instanceof Hashtable<?,?>) {
                    if (!hashtablesMatchIgnoringDescriptionKeys(a, b)) {
                        return false;
                    }
                } else if (!a.equals(b)) {
                    return false;
                }
            }
            return true;
        }
        
        @SuppressWarnings("unchecked")
        private boolean hashtablesMatchIgnoringDescriptionKeys(Object a, Object b) {
            Hashtable<String, String> ha = (Hashtable<String, String>) a;
            Hashtable<String, String> hb = (Hashtable<String, String>) b;
            
            if (ha.size() != hb.size()) {
                return false;
            }
            
            if (!ha.keySet().equals(hb.keySet())) {
                return false;
            }
            
            for (String key : ha.keySet()) {
                if (key.equals("description")) {
                    // This shouldn't happen, but let's test anyway
                    if (!hb.containsKey(key)) {
                        return false;
                    }
                } else {
                    if (!ha.get(key).equals(hb.get(key))) {
                        return false;
                    }
                }
            }
            
            return true;
        }
    }

    private final List<XmlrpcCall> m_anticipated = new ArrayList<XmlrpcCall>();

    private final List<XmlrpcCall> m_unanticipated = new ArrayList<XmlrpcCall>();
    
    private WebServer m_webServer = null;
    
    private int m_port;

    /** default port number */
    private static final int DEFAULT_PORT_NUMBER = 59000;

    /** logger */
    private Logger m_logger = LoggerFactory.getLogger(getClass());

    private static final String CHECK_METHOD_NAME = "XmlrpcAnticipatorCheck";

    public XmlrpcAnticipator(int port, boolean delayWebServer) throws IOException {
        m_port = port;
        if (!delayWebServer) {
            setupWebServer();
        }
    }

    public XmlrpcAnticipator(int port) throws IOException {
        this(port, false);
    }

    public XmlrpcAnticipator() throws IOException {
        this(DEFAULT_PORT_NUMBER, false);
    }

    public void setupWebServer() throws IOException {
        m_logger.info("XmlrpcAnticipator starting on port number " + m_port);

<<<<<<< HEAD
        // Retry a couple of times... sometimes we get failures in unit tests with
        // "Address already in use" errors
        for (int i = 0; i < 3; i++) {
            try {
                m_webServer = new WebServer(m_port);
                break;
            } catch (Throwable e) {
                m_logger.warn("Caught exception while trying to initialize XMLRPC server, retrying", e);
                try { Thread.sleep(1000); } catch (InterruptedException ex) {}
            }
        }
=======
        m_webServer = new WebServer(m_port) {
            @Override
            protected ServerSocket createServerSocket(int port, int backlog, InetAddress addr) throws Exception {
                ServerSocket sock = new ServerSocket();
                sock.setReuseAddress(true);
                sock.bind(new InetSocketAddress(addr, port), backlog);
                return sock;
            }
            
        };
>>>>>>> 662475f2
        m_webServer.addHandler("$default", this);
        m_webServer.start();
        waitForStartup();

        m_logger.info("XmlrpcAnticipator running on port number " + m_port);
    }


    /**
     *  Stop listening for OpenNMS events.
     *
     */
    public void shutdown() throws IOException {
        if (m_webServer == null) {
            return;
        }
        
        m_webServer.shutdown();
        waitForShutdown();
        
        m_webServer = null;
    }
    
    private void waitForStartup() throws IOException {
        boolean keepRunning = true;
        Socket s = null;
        
        while (keepRunning) {
            try {
                Thread.sleep(10);
            } catch (InterruptedException e) {
                // do nothing
            }
            
            try {
                s = new Socket("localhost", m_port);
                keepRunning = false;
                
                sendCheckCall(s);
            } catch (ConnectException e) {
                // do nothing
            } finally {
                if (s != null) {
                    s.close();
                }
            }
        }
    }

    private void sendCheckCall(Socket s) throws IOException {
    	OutputStream out = null;
    	PrintWriter p = null;
    	try {
    		out = s.getOutputStream();
    		p = new PrintWriter(out);
	        p.print("POST / HTTP/1.0\r\n");
	        p.print("Connection: close\r\n");
	        p.print("\r\n");
	
	        p.print("<?xml.version=\"1.0\"?><methodCall><methodName>" + CHECK_METHOD_NAME + "</methodName><params></params></methodCall>\r\n");
    	} finally {
    		IOUtils.closeQuietly(p);
    		IOUtils.closeQuietly(out);
    		out = null;
    		p = null;
    	}
    }
    
    private void waitForShutdown() throws IOException {
        boolean keepRunning = true;
        Socket s = null;
        
        while (keepRunning) {
            try {
                Thread.sleep(100);
            } catch (InterruptedException e) {
                // do nothing
            }
            
            try {
                s = new Socket("localhost", m_port);

                sendCheckCall(s);
            } catch (ConnectException e) {
                keepRunning = false; 
            } finally {
                if (s != null) {
                    s.close();
                }
            }
        }
    }
    
    public synchronized void anticipateCall(String method, Object... args) {
        Vector<Object> params = new Vector<Object>();
        for(Object arg: args) {
            if (arg instanceof Hashtable<?,?>) {
                params.add(arg);
            } else {
                params.add(String.valueOf(arg));
            }
        }
        m_anticipated.add(new XmlrpcCall(method, params));
    }

    // Implements Apache XMLRPC API
    @SuppressWarnings("unchecked")
    @Override
    public Object execute(String method, Vector vector) {
        if (m_webServer == null) {
            String message = "Hey!  We aren't initialized (anymore)!  "
                + "We should not be receiving execute calls!";
            System.err.println(message);
            System.err.println(new XmlrpcCall(method, vector));
            vector.add(message);
            return vector;
        }
        
        ourExecute(method, vector);
        return vector;
    }
    
    public synchronized void ourExecute(String method, Vector<Object> vector) {
        // Ignore internal checks
        if (method.equals(CHECK_METHOD_NAME)) {
            return;
        }
        
        XmlrpcCall c = new XmlrpcCall(method, vector);
        if (m_anticipated.contains(c)) {
            m_anticipated.remove(c);
        } else {
            m_unanticipated.add(c);
        }
    }

    public synchronized Collection<XmlrpcCall> getAnticipated() {
        return Collections.unmodifiableCollection(m_anticipated);
    }

    public synchronized void reset() {
        m_anticipated.clear();
        m_unanticipated.clear();
    }

    /**
     * @return
     */
    public synchronized Collection<XmlrpcCall> unanticipatedEvents() {
        return Collections.unmodifiableCollection(m_unanticipated);
    }

    public synchronized void verifyAnticipated() {
        StringBuffer problems = new StringBuffer();

        if (m_anticipated.size() > 0) {
            problems.append(m_anticipated.size() +
            " expected calls still outstanding:\n");
            problems.append(listCalls("\t", m_anticipated));
        }
        if (m_unanticipated.size() > 0) {
            problems.append(m_unanticipated.size() +
            " unanticipated calls received:\n");
            problems.append(listCalls("\t", m_unanticipated));
        }

        if (problems.length() > 0) {
            problems.deleteCharAt(problems.length() - 1);
            problems.insert(0, "XML-RPC Anticipator listening at port " + m_port + " has:\n");
            throw new AssertionFailedError(problems.toString());
        }
    }

    private static String listCalls(String prefix,
            Collection<XmlrpcCall> calls) {
        StringBuffer b = new StringBuffer();

        for (Iterator<XmlrpcCall> it = calls.iterator(); it.hasNext();) {
            XmlrpcCall call = it.next();
            b.append(prefix);
            b.append(call);
            b.append("\n");
        }

        return b.toString();
    }

    @Override
    protected void finalize() {
        try {
            shutdown();
        } catch (IOException e) {
            System.err.println("IOException received while shutting down WebServer in finalize()");
            e.printStackTrace();
        }
    }

}<|MERGE_RESOLUTION|>--- conflicted
+++ resolved
@@ -196,19 +196,6 @@
     public void setupWebServer() throws IOException {
         m_logger.info("XmlrpcAnticipator starting on port number " + m_port);
 
-<<<<<<< HEAD
-        // Retry a couple of times... sometimes we get failures in unit tests with
-        // "Address already in use" errors
-        for (int i = 0; i < 3; i++) {
-            try {
-                m_webServer = new WebServer(m_port);
-                break;
-            } catch (Throwable e) {
-                m_logger.warn("Caught exception while trying to initialize XMLRPC server, retrying", e);
-                try { Thread.sleep(1000); } catch (InterruptedException ex) {}
-            }
-        }
-=======
         m_webServer = new WebServer(m_port) {
             @Override
             protected ServerSocket createServerSocket(int port, int backlog, InetAddress addr) throws Exception {
@@ -219,7 +206,6 @@
             }
             
         };
->>>>>>> 662475f2
         m_webServer.addHandler("$default", this);
         m_webServer.start();
         waitForStartup();
