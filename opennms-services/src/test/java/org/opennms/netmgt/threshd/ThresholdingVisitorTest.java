/*******************************************************************************
 * This file is part of OpenNMS(R).
 *
 * Copyright (C) 2008-2012 The OpenNMS Group, Inc.
 * OpenNMS(R) is Copyright (C) 1999-2012 The OpenNMS Group, Inc.
 *
 * OpenNMS(R) is a registered trademark of The OpenNMS Group, Inc.
 *
 * OpenNMS(R) is free software: you can redistribute it and/or modify
 * it under the terms of the GNU General Public License as published
 * by the Free Software Foundation, either version 3 of the License,
 * or (at your option) any later version.
 *
 * OpenNMS(R) is distributed in the hope that it will be useful,
 * but WITHOUT ANY WARRANTY; without even the implied warranty of
 * MERCHANTABILITY or FITNESS FOR A PARTICULAR PURPOSE.  See the
 * GNU General Public License for more details.
 *
 * You should have received a copy of the GNU General Public License
 * along with OpenNMS(R).  If not, see:
 *      http://www.gnu.org/licenses/
 *
 * For more information contact:
 *     OpenNMS(R) Licensing <license@opennms.org>
 *     http://www.opennms.org/
 *     http://www.opennms.com/
 *******************************************************************************/

package org.opennms.netmgt.threshd;

import static org.junit.Assert.assertEquals;
import static org.junit.Assert.assertFalse;
import static org.junit.Assert.assertNotNull;
import static org.junit.Assert.assertTrue;
import static org.junit.Assert.fail;
import static org.opennms.core.utils.InetAddressUtils.addr;

import java.io.File;
import java.io.FileWriter;
import java.math.BigDecimal;
import java.math.BigInteger;
import java.text.DateFormat;
import java.text.DecimalFormat;
import java.text.SimpleDateFormat;
import java.util.ArrayList;
import java.util.Collections;
import java.util.Comparator;
import java.util.Date;
import java.util.HashMap;
import java.util.HashSet;
import java.util.List;
import java.util.Map;
import java.util.Properties;

import org.easymock.EasyMock;
import org.junit.After;
import org.junit.Assert;
import org.junit.Before;
import org.junit.Test;
import org.opennms.core.db.DataSourceFactory;
import org.opennms.core.db.XADataSourceFactory;
import org.opennms.core.resource.Vault;
import org.opennms.core.test.MockLogAppender;
import org.opennms.core.test.db.MockDatabase;
import org.opennms.core.utils.InetAddressUtils;
import org.opennms.netmgt.EventConstants;
import org.opennms.netmgt.collectd.AliasedResource;
import org.opennms.netmgt.collectd.CollectionAgent;
import org.opennms.netmgt.collectd.GenericIndexResource;
import org.opennms.netmgt.collectd.GenericIndexResourceType;
import org.opennms.netmgt.collectd.IfInfo;
import org.opennms.netmgt.collectd.IfResourceType;
import org.opennms.netmgt.collectd.NodeInfo;
import org.opennms.netmgt.collectd.NodeResourceType;
import org.opennms.netmgt.collectd.NumericAttributeType;
import org.opennms.netmgt.collectd.OnmsSnmpCollection;
import org.opennms.netmgt.collectd.ResourceType;
import org.opennms.netmgt.collectd.ServiceCollector;
import org.opennms.netmgt.collectd.SnmpAttributeType;
import org.opennms.netmgt.collectd.SnmpCollectionResource;
import org.opennms.netmgt.collectd.SnmpIfData;
import org.opennms.netmgt.config.DatabaseSchemaConfigFactory;
import org.opennms.netmgt.config.MibObject;
import org.opennms.netmgt.config.PollOutagesConfigFactory;
import org.opennms.netmgt.config.ThreshdConfigFactory;
import org.opennms.netmgt.config.ThreshdConfigManager;
import org.opennms.netmgt.config.ThresholdingConfigFactory;
import org.opennms.netmgt.config.collector.AttributeGroupType;
import org.opennms.netmgt.config.collector.CollectionSet;
import org.opennms.netmgt.config.collector.CollectionSetVisitor;
import org.opennms.netmgt.config.collector.ServiceParameters;
import org.opennms.netmgt.dao.mock.EventAnticipator;
import org.opennms.netmgt.dao.mock.MockEventIpcManager;
import org.opennms.netmgt.dao.support.ResourceTypeUtils;
import org.opennms.netmgt.eventd.EventIpcManagerFactory;
import org.opennms.netmgt.filter.FilterDao;
import org.opennms.netmgt.filter.FilterDaoFactory;
import org.opennms.netmgt.filter.JdbcFilterDao;
import org.opennms.netmgt.mock.MockDataCollectionConfig;
import org.opennms.netmgt.mock.MockNetwork;
import org.opennms.netmgt.model.OnmsNode;
import org.opennms.netmgt.model.OnmsSnmpInterface;
import org.opennms.netmgt.model.RrdRepository;
import org.opennms.netmgt.model.events.EventBuilder;
import org.opennms.netmgt.model.events.EventIpcManager;
import org.opennms.netmgt.snmp.SnmpInstId;
import org.opennms.netmgt.snmp.SnmpUtils;
import org.opennms.netmgt.snmp.SnmpValue;
import org.opennms.netmgt.xml.event.Event;
import org.opennms.netmgt.xml.event.Parm;
import org.slf4j.Logger;
import org.slf4j.LoggerFactory;
import org.springframework.core.io.FileSystemResource;

/**
 * @author <a href="mailto:agalue@opennms.org">Alejandro Galue</a>
 *
 */
public class ThresholdingVisitorTest {
    private static final Logger LOG = LoggerFactory.getLogger(ThresholdingVisitorTest.class);

    FilterDao m_filterDao;
    EventAnticipator m_anticipator;
    List<Event> m_anticipatedEvents;
    private static final Comparator<Parm> PARM_COMPARATOR = new Comparator<Parm>() {
        @Override
        public int compare(Parm o1, Parm o2) {
            if (o1 == null && o2 == null) return 0;
            if (o1 == null && o2 != null) return 1;
            if (o1 != null && o2 == null) return -1;

            int retVal = o1.getParmName().compareTo(o2.getParmName());
            if (retVal == 0) {
                String c1 = o1.getValue().getContent();
                String c2 = o2.getValue().getContent();
                if (c1 == null && c2 == null) return 0;
                if (c1 == null && c2 != null) return 1;
                if (c1 != null && c2 == null) return -1;

                retVal = c1.compareTo(c2);
            }
            return retVal;
        }
    };

    private static final Comparator<Event> EVENT_COMPARATOR = new Comparator<Event>() {

        private int compareStrings(String s1, String s2) {
            if (s1 == null && s2 == null) return 0;
            if (s1 == null && s2 != null) return 1;
            if (s1 != null && s2 == null) return -1;
            return (s1.compareTo(s2));
        }

        @Override
        public int compare(Event e1, Event e2) {
            if (e1 == null && e2 == null) return 0;
            if (e1 == null && e2 != null) return 1;
            if (e1 != null && e2 == null) return -1;

            int retVal = compareStrings(e1.getUei(), e2.getUei());
            if (retVal == 0) {
                retVal = InetAddressUtils.toInteger(e1.getInterfaceAddress()).compareTo(InetAddressUtils.toInteger(e2.getInterfaceAddress()));
            }
            if (retVal == 0) {
                retVal = compareStrings(e1.getService(), e2.getService());
            }
            if (retVal == 0) {
                List<Parm> anticipatedParms = e1.getParmCollection();
                List<Parm> receivedParms = e2.getParmCollection();
                Collections.sort(anticipatedParms, PARM_COMPARATOR);
                Collections.sort(receivedParms, PARM_COMPARATOR);
                if (anticipatedParms.size() != receivedParms.size()) {
                    retVal = Integer.valueOf(anticipatedParms.size()).compareTo(Integer.valueOf(receivedParms.size()));
                }
                if (retVal == 0) {
                    for (int i = 0; i < anticipatedParms.size(); i++) {
                        Parm anticipated = anticipatedParms.get(i);
                        Parm received = receivedParms.get(i);

                        retVal = compareStrings(anticipated.getParmName(), received.getParmName());
                        if (retVal == 0) {
                            retVal = compareStrings(anticipated.getValue().getContent(), received.getValue().getContent());
                        }
                        if (retVal != 0) {
                            break;
                        }
                    }
                }
            }

            return retVal;
        }
    };

    @Before
    public void setUp() throws Exception {
        // Resets Counters Cache Data
        CollectionResourceWrapper.s_cache.clear();

        MockLogAppender.setupLogging();

        m_filterDao = EasyMock.createMock(FilterDao.class);
        EasyMock.expect(m_filterDao.getActiveIPAddressList((String)EasyMock.anyObject())).andReturn(Collections.singletonList(addr("127.0.0.1"))).anyTimes();
        FilterDaoFactory.setInstance(m_filterDao);
        EasyMock.replay(m_filterDao);

        m_anticipator = new EventAnticipator();
        MockEventIpcManager eventMgr = new MockEventIpcManager();
        eventMgr.setEventAnticipator(m_anticipator);
        eventMgr.setSynchronous(true);
        EventIpcManager eventdIpcMgr = (EventIpcManager)eventMgr;
        EventIpcManagerFactory.setIpcManager(eventdIpcMgr);
        
        DateFormat formatter = new SimpleDateFormat("dd-MMM-yyyy HH:mm:ss");
        StringBuffer sb = new StringBuffer("<?xml version=\"1.0\"?>");
        sb.append("<outages>");
        sb.append("<outage name=\"junit outage\" type=\"specific\">");
        sb.append("<time begins=\"");
        sb.append(formatter.format(new Date(System.currentTimeMillis() - 3600000)));
        sb.append("\" ends=\"");
        sb.append(formatter.format(new Date(System.currentTimeMillis() + 3600000)));
        sb.append("\"/>");
        sb.append("<interface address=\"match-any\"/>");
        sb.append("</outage>");
        sb.append("</outages>");
        File file = new File("target/poll-outages.xml");
        FileWriter writer = new FileWriter(file);
        writer.write(sb.toString());
        writer.close();
        PollOutagesConfigFactory.setInstance(new PollOutagesConfigFactory(new FileSystemResource(file)));
        PollOutagesConfigFactory.getInstance().afterPropertiesSet();
        initFactories("/threshd-configuration.xml","/test-thresholds.xml");
        m_anticipatedEvents = new ArrayList<Event>();
    };
    
    private void initFactories(String threshd, String thresholds) throws Exception {
        LOG.info("Initialize Threshold Factories");
        ThresholdingConfigFactory.setInstance(new ThresholdingConfigFactory(getClass().getResourceAsStream(thresholds)));
        ThreshdConfigFactory.setInstance(new ThreshdConfigFactory(getClass().getResourceAsStream(threshd),"127.0.0.1", false));
    }
    
    @After
    public void tearDown() throws Exception {
        EasyMock.verify(m_filterDao);
    }

    @Test
    public void testCreateVisitor() {
        createVisitor();
    }

    /*
     * This test uses this files from src/test/resources:
     * - threshd-configuration.xml
     * - test-thresholds.xml
     */
    @Test
    public void testResourceGaugeData() {
        addHighThresholdEvent(1, 10000, 5000, 15000, "Unknown", null, "freeMem", null, null);
        ThresholdingVisitor visitor = createVisitor();
        runGaugeDataTest(visitor, 15000);
        verifyEvents(0);
    }

    /*
     * This test uses this files from src/test/resources:
     * - threshd-configuration.xml
     * - test-thresholds.xml
     * 
     * Updated to reflect the fact that counter are treated as rates (counter wrap is not checked here anymore).
     */
    @Test
    public void testResourceCounterData() throws Exception {
        initFactories("/threshd-configuration.xml", "/test-thresholds-counters.xml");
        ThresholdingVisitor visitor = createVisitor();

        CollectionAgent agent = createCollectionAgent();
        NodeResourceType resourceType = createNodeResourceType(agent);
        MibObject mibObject = createMibObject("counter", "myCounter", "0");
        SnmpAttributeType attributeType = new NumericAttributeType(resourceType, "default", mibObject, new AttributeGroupType("mibGroup", "ignore"));

        // Add Events
        addHighThresholdEvent(1, 10, 5, 15, "Unknown", null, "myCounter", null, null);
        addHighRearmEvent(1, 10, 5, 2, "Unknown", null, "myCounter", null, null);

        long baseDate = new Date().getTime();
        // Step 0: Visit a CollectionSet with a timestamp, so that the thresholder knows how when the collection was held 
        // Normally visiting the CollectionSet would end up visiting the resources, but we're fudging that for the test
        visitor.visitCollectionSet(createAnonymousCollectionSet(baseDate));

        // Collect Step 1 : Initialize counter cache.
        SnmpCollectionResource resource = new NodeInfo(resourceType, agent);
        resource.setAttributeValue(attributeType, SnmpUtils.getValueFactory().getCounter32(1000));
        resource.visit(visitor);

        // Collect Step 2 : Trigger. (last-current)/step => (5500-1000)/300=15
        visitor.visitCollectionSet(createAnonymousCollectionSet(baseDate+300000));
        resource = new NodeInfo(resourceType, agent);
        resource.setAttributeValue(attributeType, SnmpUtils.getValueFactory().getCounter32(5500));
        resource.visit(visitor);

        // Collect Step 3 : Rearm. (last-current)/step => (6100-5500)/300=2
        visitor.visitCollectionSet(createAnonymousCollectionSet(baseDate+600000));
        resource = new NodeInfo(resourceType, agent);
        resource.setAttributeValue(attributeType, SnmpUtils.getValueFactory().getCounter32(6100));
        resource.visit(visitor);

        EasyMock.verify(agent);
        verifyEvents(0);
    }

    @Test
    public void testZeroIntervalResourceCounterData() throws Exception {
        initFactories("/threshd-configuration.xml", "/test-thresholds-counters.xml");
        ThresholdingVisitor visitor = createVisitor();

        CollectionAgent agent = createCollectionAgent();
        NodeResourceType resourceType = createNodeResourceType(agent);
        MibObject mibObject = createMibObject("counter", "myCounter", "0");
        SnmpAttributeType attributeType = new NumericAttributeType(resourceType, "default", mibObject, new AttributeGroupType("mibGroup", "ignore"));

        // Add Events
        addHighThresholdEvent(1, 10, 5, 15, "Unknown", null, "myCounter", null, null);
        addHighRearmEvent(1, 10, 5, 2, "Unknown", null, "myCounter", null, null);

        long baseDate = new Date().getTime();
        // Step 0: Visit a CollectionSet with a timestamp, so that the thresholder knows how when the collection was held 
        // Normally visiting the CollectionSet would end up visiting the resources, but we're fudging that for the test
        visitor.visitCollectionSet(createAnonymousCollectionSet(baseDate));

        // Collect Step 1 : Initialize counter cache.
        SnmpCollectionResource resource = new NodeInfo(resourceType, agent);
        resource.setAttributeValue(attributeType, SnmpUtils.getValueFactory().getCounter32(1000));
        resource.visit(visitor);

        // Collect Step 1.5 : Send a new data point with the same timestamp as before and a
        // different value. This should not trigger a threshold violation because the time
        // interval is zero. It should also not reset the cached value for the attribute
        // because the time interval is zero.
        visitor.visitCollectionSet(createAnonymousCollectionSet(baseDate));
        resource = new NodeInfo(resourceType, agent);
        resource.setAttributeValue(attributeType, SnmpUtils.getValueFactory().getCounter32(5500));
        resource.visit(visitor);

        // Collect Step 2 : Trigger. (last-current)/step => (5500-1000)/300=15
        visitor.visitCollectionSet(createAnonymousCollectionSet(baseDate+300000));
        resource = new NodeInfo(resourceType, agent);
        resource.setAttributeValue(attributeType, SnmpUtils.getValueFactory().getCounter32(5500));
        resource.visit(visitor);

        // Collect Step 3 : Rearm. (last-current)/step => (6100-5500)/300=2
        visitor.visitCollectionSet(createAnonymousCollectionSet(baseDate+600000));
        resource = new NodeInfo(resourceType, agent);
        resource.setAttributeValue(attributeType, SnmpUtils.getValueFactory().getCounter32(6100));
        resource.visit(visitor);

        EasyMock.verify(agent);
        verifyEvents(0);
    }

    /*
     * This test uses this files from src/test/resources:
     * - threshd-configuration.xml
     * - test-thresholds.xml
     * 
     * Updated to reflect the fact that counter are treated as rates.
     */
    @Test
    public void testInterfaceResourceWithDBAttributeFilter() throws Exception {
        Integer ifIndex = 1;
        Long ifSpeed = 10000000l;
        String ifName = "wlan0";
        addHighThresholdEvent(1, 90, 50, 120, ifName, ifIndex.toString(), "ifOutOctets", ifName, ifIndex.toString());
        addHighThresholdEvent(1, 90, 50, 120, ifName, ifIndex.toString(), "ifInOctets", ifName, ifIndex.toString());
        
        ThresholdingVisitor visitor = createVisitor();
        visitor.visitCollectionSet(createAnonymousCollectionSet(new Date().getTime()));
        runInterfaceResource(visitor, "127.0.0.1", ifName, ifSpeed, ifIndex, 10000, 46000); // real value = (46000 - 10000)/300 = 120
        verifyEvents(0);
    }

    /*
     * This test uses this files from src/test/resources:
     * - threshd-configuration.xml
     * - test-thresholds.xml
     * 
     * Updated to reflect the fact that counter are treated as rates.
     */
    @Test
    public void testInterfaceResourceWithStringAttributeFilter() throws Exception {
        Integer ifIndex = 1;
        Long ifSpeed = 10000000l;
        String ifName = "sis0";
        addHighThresholdEvent(1, 90, 50, 120, ifName, ifIndex.toString(), "ifOutOctets", ifName, ifIndex.toString());
        addHighThresholdEvent(1, 90, 50, 120, ifName, ifIndex.toString(), "ifInOctets", ifName, ifIndex.toString());

        File resourceDir = new File(getRepository().getRrdBaseDir(), "1/" + ifName);
        resourceDir.deleteOnExit();
        resourceDir.mkdirs();
        Properties p = new Properties();
        p.put("myMockParam", "myMockValue");
        ResourceTypeUtils.saveUpdatedProperties(new File(resourceDir, "strings.properties"), p);
        
        ThresholdingVisitor visitor = createVisitor();
        visitor.visitCollectionSet(createAnonymousCollectionSet(new Date().getTime()));

        runInterfaceResource(visitor, "127.0.0.1", ifName, ifSpeed, ifIndex, 10000, 46000); // real value = (46000 - 10000)/300 = 120
        verifyEvents(0);
        deleteDirectory(new File(getRepository().getRrdBaseDir(), "1"));
    }
    
    /*
     * Before call visitor.reload(), this test uses this files from src/test/resources:
     * - threshd-configuration.xml
     * - test-thresholds.xml
     * 
     * After call visitor.reload(), this test uses this files from src/test/resources:
     * - threshd-configuration.xml
     * - test-thresholds-2.xml
     */
    @Test
    public void testReloadThresholdsConfig() throws Exception {
        ThresholdingVisitor visitor = createVisitor();
        
        // Step 1: No events
        addHighThresholdEvent(1, 10000, 5000, 4500, "Unknown", null, "freeMem", null, null);
        runGaugeDataTest(visitor, 4500);
        verifyEvents(1);
        
        // Step 2: Change configuration
        initFactories("/threshd-configuration.xml","/test-thresholds-2.xml");
        visitor.reload();
        resetAnticipator();
        
        // Step 3: Trigger threshold with new configuration values
        addHighThresholdEvent(1, 4000, 2000, 4500, "Unknown", null, "freeMem", null, null);
        runGaugeDataTest(visitor, 4500);
        verifyEvents(0);
    }

    /*
     * Use case A:
     * 
     * I have 5 nodes. The current threshd-config matches 2 of them. The new threshd-config will match the other 2, by
     * adding a new threshold package. For example: n1 y n2 belongs to category CAT1, n2, n3 y n4 belongs to category CAT2.
     * The initial configuration is related with CAT1 and the new package is related with CAT2. In both cases, n5 should
     * never match any threshold package.
     * 
     * Use case B:
     * 
     * I have a package with SNMP thresholds. Then update the package by adding HTTP thresholds. The test node should
     * support both services.
     * 
     * IMPORTANT:
     *     The reload should be do it first, then notify all visitors (I think this is the current behavior)
     *     The reload should not be executed inside the visitor because every collector thread has their own visitor.
     */
    @Test
    public void testReloadThreshdConfig() throws Exception {
        String baseIpAddress = "10.0.0.";

        // Initialize Mock Network
        MockNetwork network = new MockNetwork();
        network.setCriticalService("ICMP");
        for (int i=1; i<=5; i++) {
            String ipAddress = baseIpAddress + i;
            network.addNode(i, "testNode-" + ipAddress);
            network.addInterface(ipAddress);
            network.setIfAlias("eth0");
            network.addService("ICMP");
            network.addService("SNMP");
            if (i == 5) {
                network.addService("HTTP"); // Adding HTTP on node 5
            }
        }
        MockDatabase db = new MockDatabase();
        db.populate(network);
        db.update("insert into categories (categoryid, categoryname) values (?, ?)", 10, "CAT1");
        db.update("insert into categories (categoryid, categoryname) values (?, ?)", 11, "CAT2");
        for (int i=1; i<=5; i++) {
            db.update("update snmpinterface set snmpifname=?, snmpifdescr=? where id=?", "eth0", "eth0", i);
            db.update("update node set nodesysoid=? where nodeid=?", ".1.3.6.1.4.1.9.1.222", i);
        }
        for (int i=1; i<=2; i++) {
            db.update("insert into category_node values (?, ?)", 10, i);
        }
        for (int i=3; i<=5; i++) {
            db.update("insert into category_node values (?, ?)", 11, i);
        }
        DataSourceFactory.setInstance(db);
        XADataSourceFactory.setInstance(db);

        // Initialize Filter DAO
        System.setProperty("opennms.home", "src/test/resources");
        DatabaseSchemaConfigFactory.init();
        JdbcFilterDao jdbcFilterDao = new JdbcFilterDao();
        jdbcFilterDao.setDataSource(db);
        jdbcFilterDao.setDatabaseSchemaConfigFactory(DatabaseSchemaConfigFactory.getInstance());
        jdbcFilterDao.afterPropertiesSet();
        FilterDaoFactory.setInstance(jdbcFilterDao);

        // Initialize Factories
        initFactories("/threshd-configuration-reload-use-case-a.xml","/test-thresholds-reload-use-cases.xml");

        // Initialize Thresholding Visitors
        System.err.println("-----------------------------------------------------------------------------------");
        Map<String,Object> params = new HashMap<String,Object>();
        params.put("thresholding-enabled", "true");
        List<ThresholdingVisitor> visitors = new ArrayList<ThresholdingVisitor>();
        for (int i=1; i<=5; i++) {
            String ipAddress = baseIpAddress + i;
            ThresholdingVisitor visitor = ThresholdingVisitor.create(i, ipAddress, "SNMP", getRepository(), params);
            assertNotNull(visitor);
            visitors.add(visitor);
            if (i == 5) {
                ThresholdingVisitor httpVisitor = ThresholdingVisitor.create(i, ipAddress, "HTTP", getRepository(), params);
                assertNotNull(httpVisitor);
                visitors.add(httpVisitor);
            }
        }
        System.err.println("-----------------------------------------------------------------------------------");

        // Check Visitors
        for (int i=0; i<2; i++) { // Nodes n1 and n2 has thresholds defined on one threshold group.
            assertTrue(visitors.get(i).hasThresholds());
            assertEquals(1, visitors.get(i).getThresholdGroups().size());
        }
        for (int i=2; i<6; i++) { // Nodes n3, n4 and n5 should not have thresholds defined.
            assertFalse(visitors.get(i).hasThresholds());
            assertEquals(0, visitors.get(i).getThresholdGroups().size());
        }

        // Re-Initialize Factories
        initFactories("/threshd-configuration-reload-use-case-b.xml","/test-thresholds-reload-use-cases.xml");

        // Reload state on each visitor
        System.err.println("-----------------------------------------------------------------------------------");
        for (ThresholdingVisitor visitor : visitors) {
            visitor.reload();
        }
        System.err.println("-----------------------------------------------------------------------------------");

        // Check Visitors
        for (int i=0; i<6; i++) {
            assertTrue(visitors.get(i).hasThresholds());
            assertEquals(1, visitors.get(i).getThresholdGroups().size());
            if (i == 5) {
                assertEquals("web-services", visitors.get(i).getThresholdGroups().get(0).getName());
            }
        }
    }

    /*
     * This bug has not been replicated, but this code covers the apparent scenario, and can be adapted to match
     * any scenario which can actually replicate the reported issue
     * 
     * This test uses this files from src/test/resources:
     * - threshd-configuration.xml
     * - test-thresholds-bug2746.xml
     */
    @Test
    public void testBug2746() throws Exception{
        initFactories("/threshd-configuration.xml","/test-thresholds-bug2746.xml");

        ThresholdingVisitor visitor = createVisitor();

        CollectionAgent agent = createCollectionAgent();
        NodeResourceType resourceType = createNodeResourceType(agent);
        MibObject mibObject = createMibObject("gauge", "bug2746", "0");
        SnmpAttributeType attributeType = new NumericAttributeType(resourceType, "default", mibObject, new AttributeGroupType("mibGroup", "ignore"));

        // Add Events
        addHighThresholdEvent(1, 50, 40, 60, "Unknown", null, "bug2746", null, null);

        // Step 1 : Execute visitor
        SnmpCollectionResource resource = new NodeInfo(resourceType, agent);
        resource.setAttributeValue(attributeType, SnmpUtils.getValueFactory().getGauge32(20));
        resource.visit(visitor);
        
        // Step 2 : Repeat a couple of times with the same value, to replicate a steady state
        resource.visit(visitor);
        resource.visit(visitor);
        resource.visit(visitor);

        // Step 3 : Trigger
        resource = new NodeInfo(resourceType, agent);
        resource.setAttributeValue(attributeType, SnmpUtils.getValueFactory().getGauge32(60));
        resource.visit(visitor);

        // Step 4 : Don't rearm, but do drop
        resource = new NodeInfo(resourceType, agent);
        resource.setAttributeValue(attributeType, SnmpUtils.getValueFactory().getGauge32(45));
        resource.visit(visitor);

        // Step 5 : Shouldn't trigger again
        resource = new NodeInfo(resourceType, agent);
        resource.setAttributeValue(attributeType, SnmpUtils.getValueFactory().getGauge32(55));
        resource.visit(visitor);

        EasyMock.verify(agent);
        verifyEvents(0);
    }

    /*
     * This test uses this files from src/test/resources:
     * - threshd-configuration.xml
     * - test-thresholds.xml
     */
    @Test
    public void testBug3146_unrelatedChange() throws Exception {
        ThresholdingVisitor visitor = createVisitor();
        
        // Add Events
        addHighThresholdEvent(1, 10000, 5000, 12000, "Unknown", null, "freeMem", null, null);
        addHighRearmEvent(1, 10000, 5000, 1000, "Unknown", null, "freeMem", null, null);
        
        // Step 1: Trigger threshold
        runGaugeDataTest(visitor, 12000);
        
        // Step 2: Reload Configuration (changes are not related to triggered threshold)
        visitor.reload();
        
        // Step 3: Send Rearmed event
        runGaugeDataTest(visitor, 1000);
        
        // Verify Events
        verifyEvents(0);
    }
    
    /*
     * Before call visitor.reload(), this test uses this files from src/test/resources:
     * - threshd-configuration.xml
     * - test-thresholds.xml
     * 
     * After call visitor.reload(), this test uses this files from src/test/resources:
     * - threshd-configuration.xml
     * - test-thresholds-2.xml
     */
    @Test
    public void testBug3146_reduceTrigger() throws Exception {
        ThresholdingVisitor visitor = createVisitor();

        // Add Events
        addHighThresholdEvent(1, 10000, 5000, 12000, "Unknown", null, "freeMem", null, null);
        addHighRearmEvent(1, 10000, 5000, Double.NaN, "Unknown", null, "freeMem", null, null);
        addHighThresholdEvent(1, 4000, 2000, 5000, "Unknown", null, "freeMem", null, null);
        addHighRearmEvent(1, 4000, 2000, 1000, "Unknown", null, "freeMem", null, null);

        // Step 1: Trigger threshold
        runGaugeDataTest(visitor, 12000);
        
        // Step 2: Change Configuration (reducing value for already triggered threshold)
        initFactories("/threshd-configuration.xml","/test-thresholds-2.xml");

        // Step 3: Execute Merge Configuration
        visitor.reload();

        // Step 4: Trigger threshold (with new value)
        runGaugeDataTest(visitor, 5000);
        
        // Step 5: Send Rearmed event (with new value)
        runGaugeDataTest(visitor, 1000);
        
        // Verify Events
        verifyEvents(0);
    }

    /*
     * Before call visitor.reload(), this test uses this files from src/test/resources:
     * - threshd-configuration.xml
     * - test-thresholds.xml
     * 
     * After call visitor.reload(), this test uses this files from src/test/resources:
     * - threshd-configuration.xml
     * - test-thresholds-3.xml
     */
    @Test
    public void testBug3146_inceaseTrigger() throws Exception {
        ThresholdingVisitor visitor = createVisitor();

        // Add Events
        addHighThresholdEvent(1, 10000, 5000, 12000, "Unknown", null, "freeMem", null, null);
        addHighRearmEvent(1, 10000, 5000, Double.NaN, "Unknown", null, "freeMem", null, null);

        // Step 1: Trigger threshold
        runGaugeDataTest(visitor, 12000);
        
        // Step 2: Change Configuration (increasing value for already triggered threshold)
        initFactories("/threshd-configuration.xml","/test-thresholds-3.xml");
        
        // Step 3: Execute Merge Configuration (Rearmed Event must be sent).
        visitor.reload();
        verifyEvents(0);
        
        // Step 4: New collected data is not above the new threshold value. No Events generated
        resetAnticipator();
        addHighThresholdEvent(1, 15000, 14000, 13000, "Unknown", null, "freeMem", null, null);
        runGaugeDataTest(visitor, 13000);
        verifyEvents(1);
        
        // Step 5: Trigger and rearm a threshold using new configuration
        resetAnticipator();
        addHighThresholdEvent(1, 15000, 14000, 16000, "Unknown", null, "freeMem", null, null);
        addHighRearmEvent(1, 15000, 14000, 1000, "Unknown", null, "freeMem", null, null);
        runGaugeDataTest(visitor, 16000);
        runGaugeDataTest(visitor, 1000);
        verifyEvents(0);
    }

    /*
     * If I have a high threshold triggered, and then replace it with their equivalent low threshold,
     * The high definition must be removed from cache and rearmed event must be sent.
     * 
     * Before call visitor.reload(), this test uses this files from src/test/resources:
     * - threshd-configuration.xml
     * - test-thresholds.xml
     * 
     * After call visitor.reload(), this test uses this files from src/test/resources:
     * - threshd-configuration.xml
     * - test-thresholds-4.xml
     */
    @Test
    public void testBug3146_replaceThreshold() throws Exception {
        ThresholdingVisitor visitor = createVisitor();
        
        // Add Events
        String lowThresholdUei = EventConstants.LOW_THRESHOLD_EVENT_UEI;
        String highExpression = "(((hrStorageAllocUnits*hrStorageUsed)/(hrStorageAllocUnits*hrStorageSize))*100)";
        String lowExpression = "(100-((hrStorageAllocUnits*hrStorageUsed)/(hrStorageAllocUnits*hrStorageSize))*100)";
        addHighThresholdEvent(1, 30, 25, 50, "/opt", "1", highExpression, null, null);
        addHighRearmEvent(1, 30, 25, Double.NaN, "/opt", "1", highExpression, null, null);
        addEvent(lowThresholdUei, "127.0.0.1", "SNMP", 1, 10.0, 20.0, 5.0, "/opt", "1", lowExpression, null, null, m_anticipator, m_anticipatedEvents);

        // Step 1: Trigger threshold
        runFileSystemDataTest(visitor, 1, "/opt", 500, 1000);

        // Step 2: Reload Configuration (merge). Threshold definition was replaced.
        initFactories("/threshd-configuration.xml","/test-thresholds-4.xml");
        visitor.reload();
        
        // Step 3: Must trigger only one low threshold exceeded
        runFileSystemDataTest(visitor, 1, "/opt", 950, 1000);
        
        verifyEvents(0);
    }
    
    /*
     * This test uses this files from src/test/resources:
     * - threshd-configuration.xml
     * - test-thresholds-bug3193.xml
     * 
     * Updated to reflect the fact that counter are treated as rates.
     */
    @Test
    public void testBug3193() throws Exception {
        initFactories("/threshd-configuration.xml","/test-thresholds-bug3193.xml");
        ThresholdingVisitor visitor = createVisitor();

        CollectionAgent agent = createCollectionAgent();
        NodeResourceType resourceType = createNodeResourceType(agent);
        MibObject mibObject = createMibObject("counter", "myCounter", "0");
        SnmpAttributeType attributeType = new NumericAttributeType(resourceType, "default", mibObject, new AttributeGroupType("mibGroup", "ignore"));

        // Add Events
        addHighThresholdEvent(1, 100, 90, 110, "Unknown", null, "myCounter", null, null);
        addHighThresholdEvent(1, 70, 60, 80, "Unknown", null, "myCounter - 30", null, null);
        addHighRearmEvent(1, 100, 90, 40, "Unknown", null, "myCounter", null, null);
        addHighRearmEvent(1, 70, 60, 10, "Unknown", null, "myCounter - 30", null, null);
        
        long baseDate = new Date().getTime();
        // Collect Step 1 : First Data: Last should be NaN
        visitor.visitCollectionSet(createAnonymousCollectionSet(baseDate));
        SnmpCollectionResource resource = new NodeInfo(resourceType, agent);
        resource.setAttributeValue(attributeType, SnmpUtils.getValueFactory().getCounter32(2000));
        resource.visit(visitor);

        // Collect Step 2 : First Value: (last-current)/step => (20000-2000)/300=60
        visitor.visitCollectionSet(createAnonymousCollectionSet(baseDate+300000));
        resource = new NodeInfo(resourceType, agent);
        resource.setAttributeValue(attributeType, SnmpUtils.getValueFactory().getCounter32(20000));
        resource.visit(visitor);

        // Collect Step 3 : Second Value: (last-current)/step => (53000-20000)/300=110 => Trigger
        visitor.visitCollectionSet(createAnonymousCollectionSet(baseDate+600000));
        resource = new NodeInfo(resourceType, agent);
        resource.setAttributeValue(attributeType, SnmpUtils.getValueFactory().getCounter32(53000));
        resource.visit(visitor);

        // Collect Step 3 : Third Value (last-current)/step => (65000-53000)/300=40 => Rearm
        visitor.visitCollectionSet(createAnonymousCollectionSet(baseDate+900000));
		resource = new NodeInfo(resourceType, agent);
        resource.setAttributeValue(attributeType, SnmpUtils.getValueFactory().getCounter32(65000));
        resource.visit(visitor);

        EasyMock.verify(agent);
        verifyEvents(0);
    }
    
    /*
     * This test uses this files from src/test/resources:
     * - threshd-configuration.xml
     * - test-thresholds-2.xml
     * 
     * Updated to reflect the fact that counter are treated as rates.
     */
    @Test
    public void testBug2711_noIpAddress() throws Exception {
        runTestForBug2711(2, 0);
    }

    /*
     * This test uses this files from src/test/resources:
     * - threshd-configuration.xml
     * - test-thresholds-2.xml
     * 
     * Updated to reflect the fact that counter are treated as rates.
     */
    @Test
    public void testBug2711_noIP_badIfIndex() throws Exception {
        runTestForBug2711(-100, 2);
    }

    /*
     * This test uses this files from src/test/resources:
     * - threshd-configuration.xml
     * - test-thresholds-bug3227.xml
     * 
     * There is no Frame Relay related thresholds definitions on test-thresholds-bug3227.xml.
     * When visit resources, getEntityMap from ThresholdingSet must be null.
     * Updated to reflect the fact that counter are treated as rates.
     */
    @Test
    public void testBug3227() throws Exception {
        initFactories("/threshd-configuration.xml","/test-thresholds-bug3227.xml");
        ThresholdingVisitor visitor = createVisitor();
        CollectionAgent agent = createCollectionAgent();
        GenericIndexResourceType resourceType = createGenericIndexResourceType(agent, "frCircuitIfIndex");

        // Creating Resource
        SnmpInstId inst = new SnmpInstId(100);
        SnmpCollectionResource resource = new GenericIndexResource(resourceType, "frCircuitIfIndex", inst);
        addAttributeToCollectionResource(resource, resourceType, "frReceivedOctets", "counter", "frCircuitIfIndex", 1000);
        addAttributeToCollectionResource(resource, resourceType, "frSentOctets", "counter", "frCircuitIfIndex", 1000);
        
        /*
         * Run Visitor
         * I must receive 2 special info events because getEntityMap should be called 2 times.
         * One for each attribute and one for each resource.
         * Original code will throw a NullPointerException after call getEntityMap.
         * Original code expects WARNs, but this message is now an INFO.
         */
        resource.visit(visitor);
    }

    /*
     * Testing 32-bit counter wrapping on ifOutOctets
     */
    @Test
    public void testBug3194_32bits() throws Exception {
        runCounterWrapTest(32, 200);
    }

    /*
     * Testing 64-bit counter wrapping on ifOutOctets
     */
    @Test
    public void testBug3194_64bits() throws Exception {
        runCounterWrapTest(64, 201.6);
    }

    /*
     * This test uses this files from src/test/resources:
     * - threshd-configuration.xml
     * - test-thresholds-bug3333.xml
     */
    @Test
    public void testBug3333() throws Exception {
        initFactories("/threshd-configuration.xml","/test-thresholds-bug3333.xml");
        ThresholdingVisitor visitor = createVisitor();
        String expression = "hrStorageSize-hrStorageUsed";

        // Trigger Low Threshold
        addEvent(EventConstants.LOW_THRESHOLD_EVENT_UEI, "127.0.0.1", "SNMP", 1, 10.0, 15.0, 5.0, "/opt", "1", expression, null, null, m_anticipator, m_anticipatedEvents);
        runFileSystemDataTest(visitor, 1, "/opt", 95, 100);
        verifyEvents(0);

        // Rearm Low Threshold and Trigger High Threshold
        addEvent(EventConstants.LOW_THRESHOLD_REARM_EVENT_UEI, "127.0.0.1", "SNMP", 1, 10.0, 15.0, 60.0, "/opt", "1", expression, null, null, m_anticipator, m_anticipatedEvents);
        addHighThresholdEvent(1, 50, 45, 60, "/opt", "1", expression, null, null);
        runFileSystemDataTest(visitor, 1, "/opt", 40, 100);
        verifyEvents(0);
    }
    
    /*
     * This test uses this files from src/test/resources:
     * - threshd-configuration-bug3390.xml
     * - test-thresholds-bug3390.xml
     * 
     * The idea is to define many threshold-group parameters on a service inside a package
     */
    @Test
    public void testBug3390() throws Exception {
        initFactories("/threshd-configuration-bug3390.xml","/test-thresholds-bug3390.xml");
        
        // Validating threshd-configuration.xml
        ThreshdConfigManager configManager = ThreshdConfigFactory.getInstance();
        assertEquals(1, configManager.getConfiguration().getPackageCount());
        org.opennms.netmgt.config.threshd.Package pkg = configManager.getConfiguration().getPackage(0);
        assertEquals(1, pkg.getServiceCount());
        org.opennms.netmgt.config.threshd.Service svc = pkg.getService(0);
        assertEquals(5, svc.getParameterCount());
        int count = 0;
        for (org.opennms.netmgt.config.threshd.Parameter parameter : svc.getParameter()) {
            if (parameter.getKey().equals("thresholding-group"))
                count++;
        }
        assertEquals(5, count);

        // Validating Thresholding Set
        ThresholdingVisitor visitor = createVisitor();
        assertEquals(5, visitor.getThresholdGroups().size());
    }

    /*
     * This test uses this files from src/test/resources:
     * - threshd-configuration-bug3554.xml
     * - test-thresholds-bug3554.xml
     */
    @Test
    public void testBug3554_withMockFilterDao() throws Exception {
        initFactories("/threshd-configuration-bug3554.xml","/test-thresholds-bug3554.xml");
        
        // Visitor with Mock FavoriteFilterDao
        ThresholdingVisitor visitor = createVisitor();
        visitor.visitCollectionSet(createAnonymousCollectionSet(new Date().getTime()));
        // Do nothing, just to check visitor
        runInterfaceResource(visitor, "127.0.0.1", "eth0", 10000000l, 1, 10000, 46000); // real value = (46000 - 10000)/300 = 120
        
        // Do nothing, just to check visitor
        runGaugeDataTest(visitor, 12000);
        
        // Do nothing, just to check visitor
        CollectionAgent agent = createCollectionAgent();
        GenericIndexResourceType resourceType = createGenericIndexResourceType(agent, "ciscoEnvMonTemperatureStatusIndex");
        SnmpCollectionResource resource = new GenericIndexResource(resourceType, "ciscoEnvMonTemperatureStatusIndex", new SnmpInstId(45));
        resource.visit(visitor);
        EasyMock.verify(agent);
    }

    /*
     * This test uses this files from src/test/resources:
     * - threshd-configuration-bug3554.xml
     * - test-thresholds-bug3554.xml
     * 
     * The problem is that every time we create a ThresholdingVisitor instance, the method
     * ThreshdConfigFactory.interfaceInPackage is called. This methods uses JdbcFilterDao
     * to evaluate node filter.
     * 
     * This filter evaluation is the reason of why collectd take too much to initialize on
     * large networks when in-line thresholding is enabled.
     * 
     * From test log, you can see that JdbcFilterDao is invoked on each visitor creation
     * iteration.
     */
    @Test
    public void testBug3554_withDBFilterDao() throws Exception {
        runTestForBug3554();

    }

    /*
     * This test uses this files from src/test/resources:
     * - threshd-configuration-bug3554.xml
     * - test-thresholds-bug3554.xml
     * 
     * This test demonstrate that we can force filter auto-reload.
     */
    @Test
    public void testBug3720() throws Exception {
        runTestForBug3554();
        
        // Validate FavoriteFilterDao Calls
        HashSet<String> filters = new HashSet<String>();
        for (org.opennms.netmgt.config.threshd.Package pkg : ThreshdConfigFactory.getInstance().getConfiguration().getPackage()) {
            filters.add(pkg.getFilter().getContent());
        }


    }

    /*
     * This test uses this files from src/test/resources:
     * - threshd-configuration-bug3748.xml
     * - test-thresholds-bug3748.xml
     * 
     * This test has been created to validate absolute thresholds.
     */
    @Test
    public void testBug3748() throws Exception {
        initFactories("/threshd-configuration-bug3748.xml","/test-thresholds-bug3748.xml");
        // Absolute threshold evaluator doesn't show threshold and rearm levels on the event.
        addEvent(EventConstants.ABSOLUTE_CHANGE_THRESHOLD_EVENT_UEI, "127.0.0.1", "SNMP", 1, null, null, 6.0, "Unknown", null, "freeMem", null, null, m_anticipator, m_anticipatedEvents);
        ThresholdingVisitor visitor = createVisitor();
        runGaugeDataTest(visitor, 2); // Set initial value
        runGaugeDataTest(visitor, 6); // Increment the value above configured threshold level: 6 - lastValue > 3, where lastValue=2
        verifyEvents(0);
    }

    /*
     * This test uses this files from src/test/resources:
     * - threshd-configuration.xml
     * - test-thresholds-NMS5115.xml
     * 
     * The idea is to be able to use any numeric metric inside the resource filters. NMS-5115 is a valid use case for this.
     */
    @Test
    public void testNMS5115() throws Exception {
        initFactories("/threshd-configuration.xml","/test-thresholds-NMS5115.xml");

        addEvent(EventConstants.LOW_THRESHOLD_EVENT_UEI, "127.0.0.1", "SNMP", 1, null, null, 5.0, "Unknown", null, "memAvailSwap / memTotalSwap * 100.0", null, null, m_anticipator, m_anticipatedEvents);
        ThresholdingVisitor visitor = createVisitor();

        CollectionAgent agent = createCollectionAgent();
        NodeResourceType resourceType = createNodeResourceType(agent);
        SnmpCollectionResource resource = new NodeInfo(resourceType, agent);

        addAttributeToCollectionResource(resource, resourceType, "memAvailSwap", "gauge", "0", 5);
        addAttributeToCollectionResource(resource, resourceType, "memTotalSwap", "gauge", "0", 100);

        resource.visit(visitor);
        EasyMock.verify(agent);
        verifyEvents(0);
    }

    // Execute an interface test where the physical interface doesn't have any IPAddress (i.e. ipAddr='0.0.0.0')
    // The event will always be associated to Agent Interface (see Bug 3808)
    private void runTestForBug2711(Integer ifIndex, Integer remainingEvents) throws Exception {
        Long ifSpeed = 10000000l;
        String ifName = "wlan0";
        initFactories("/threshd-configuration.xml","/test-thresholds-2.xml");
        addEvent(EventConstants.HIGH_THRESHOLD_EVENT_UEI, "127.0.0.1", "SNMP", 1, 90.0, 50.0, 120.0, ifName, ifIndex.toString(), "ifOutOctets", ifName, ifIndex.toString(), m_anticipator, m_anticipatedEvents);
        addEvent(EventConstants.HIGH_THRESHOLD_EVENT_UEI, "127.0.0.1", "SNMP", 1, 90.0, 50.0, 120.0, ifName, ifIndex.toString(), "ifInOctets", ifName, ifIndex.toString(), m_anticipator, m_anticipatedEvents);
        ThresholdingVisitor visitor = createVisitor();
        visitor.visitCollectionSet(createAnonymousCollectionSet(new Date().getTime()));
        runInterfaceResource(visitor, "0.0.0.0", ifName, ifSpeed, ifIndex, 10000, 46000); // real value = (46000 - 10000)/300 = 120
        verifyEvents(remainingEvents);
    }

    private void runTestForBug3554() throws Exception {
        MockLogAppender.resetEvents();
        System.err.println("----------------------------------------------------------------------------------- begin test");

        String baseIpAddress = "10.0.0.";
        int numOfNodes = 5;

        // Initialize Mock Network

        MockNetwork network = new MockNetwork();
        network.setCriticalService("ICMP");

        for (int i=1; i<=numOfNodes; i++) {
            String ipAddress = baseIpAddress + i;
            network.addNode(i, "testNode-" + ipAddress);
            network.addInterface(ipAddress);
            network.setIfAlias("eth0");
            network.addService("ICMP");
            network.addService("SNMP");
        }

        MockDatabase db = new MockDatabase();
        db.populate(network);
        db.update("insert into categories (categoryid, categoryname) values (?, ?)", 10, "IPRA");
        db.update("insert into categories (categoryid, categoryname) values (?, ?)", 11, "NAS");
        for (int i=1; i<=numOfNodes; i++) {
            db.update("update snmpinterface set snmpifname=?, snmpifdescr=? where id=?", "eth0", "eth0", i);
            db.update("update node set nodesysoid=? where nodeid=?", ".1.3.6.1.4.1.9.1.222", i);
            db.update("insert into category_node values (?, ?)", 10, i);
            db.update("insert into category_node values (?, ?)", 11, i);
        }
        DataSourceFactory.setInstance(db);
        XADataSourceFactory.setInstance(db);

        // Initialize Filter DAO

        System.setProperty("opennms.home", "src/test/resources");
        DatabaseSchemaConfigFactory.init();
        JdbcFilterDao jdbcFilterDao = new JdbcFilterDao();
        jdbcFilterDao.setDataSource(db);
        jdbcFilterDao.setDatabaseSchemaConfigFactory(DatabaseSchemaConfigFactory.getInstance());
        jdbcFilterDao.afterPropertiesSet();
        FilterDaoFactory.setInstance(jdbcFilterDao);

        // Initialize Factories

        initFactories("/threshd-configuration-bug3554.xml","/test-thresholds-bug3554.xml");

        // Initialize Thresholding Visitors

        Map<String,Object> params = new HashMap<String,Object>();
        params.put("thresholding-enabled", "true");

        for (int i=1; i<=numOfNodes; i++) {
            System.err.println("----------------------------------------------------------------------------------- visitor #" + i);
            String ipAddress = baseIpAddress + i;
            ThresholdingVisitor visitor = ThresholdingVisitor.create(1, ipAddress, "SNMP", getRepository(), params);
            assertNotNull(visitor);
            assertEquals(4, visitor.getThresholdGroups().size()); // mib2, cisco, ciscoIPRA, ciscoNAS
        }
        System.err.println("----------------------------------------------------------------------------------- end");
    }

    /*
     * This test uses this files from src/test/resources:
     * - threshd-configuration-bug3487.xml
     * - test-thresholds.xml
     */
    @Test
    public void testBug3487() throws Exception {
        initFactories("/threshd-configuration-bug3487.xml","/test-thresholds.xml");
        assertNotNull(createVisitor());
    }

    /*
     * Testing custom ThresholdingSet implementation for in-line Latency thresholds processing (Bug 3448)
     */
    @Test
    public void testBug3488() throws Exception {
        String ipAddress = "127.0.0.1";
        setupSnmpInterfaceDatabase(ipAddress, null);
        LatencyThresholdingSet thresholdingSet = new LatencyThresholdingSet(1, ipAddress, "HTTP", getRepository());
        assertTrue(thresholdingSet.hasThresholds()); // Global Test
        Map<String, Double> attributes = new HashMap<String, Double>();
        attributes.put("http", 200.0);
        assertTrue(thresholdingSet.hasThresholds(attributes)); // Datasource Test

        List<Event> triggerEvents = new ArrayList<Event>();
        for (int i=0; i<5; i++)
            triggerEvents.addAll(thresholdingSet.applyThresholds("http", attributes));
        assertTrue(triggerEvents.size() == 1);

        addEvent(EventConstants.HIGH_THRESHOLD_EVENT_UEI, "127.0.0.1", "HTTP", 5, 100.0, 50.0, 200.0, "no_ifLabel", "127.0.0.1[http]", "http", "no_ifLabel", null, m_anticipator, m_anticipatedEvents);
        ThresholdingEventProxy proxy = new ThresholdingEventProxy();
        proxy.add(triggerEvents);
        proxy.sendAllEvents();
        verifyEvents(0);
    }

    /*
     * This test uses this files from src/test/resources:
     * - threshd-configuration-bug3575.xml
     * - test-thresholds-bug3575.xml
     */
    @Test
    public void testBug3575() throws Exception {
        initFactories("/threshd-configuration-bug3575.xml","/test-thresholds-bug3575.xml");
        String ipAddress = "127.0.0.1";
        String ifName = "eth0";
        setupSnmpInterfaceDatabase(ipAddress, ifName);
        LatencyThresholdingSet thresholdingSet = new LatencyThresholdingSet(1, ipAddress, "StrafePing", getRepository());
        assertTrue(thresholdingSet.hasThresholds());
        Map<String, Double> attributes = new HashMap<String, Double>();
        for (double i=1; i<21; i++)
            attributes.put("ping" + i, 2 * i);
        attributes.put("loss", 60.0);
        attributes.put("response-time", 100.0);
        attributes.put("median", 100.0);
        assertTrue(thresholdingSet.hasThresholds(attributes));
        List<Event> triggerEvents = thresholdingSet.applyThresholds("StrafePing", attributes);
        assertTrue(triggerEvents.size() == 1);
        addEvent(EventConstants.HIGH_THRESHOLD_EVENT_UEI, "127.0.0.1", "StrafePing", 1, 50.0, 25.0, 60.0, ifName, "127.0.0.1[StrafePing]", "loss", "eth0", null, m_anticipator, m_anticipatedEvents);
        ThresholdingEventProxy proxy = new ThresholdingEventProxy();
        proxy.add(triggerEvents);
        proxy.sendAllEvents();
        verifyEvents(0);
    }

    /*
     * This test uses this files from src/test/resources:
     * - threshd-configuration.xml
     * - test-thresholds-bug3428.xml
     * 
     * Updated to reflect the fact that counter are treated as rates.
     */
    @Test
    public void testBug3428_noMatch() throws Exception {
        initFactories("/threshd-configuration.xml","/test-thresholds-bug3428.xml");
        Integer ifIndex = 1;
        Long ifSpeed = 10000000l; // 10Mbps - Bad Speed
        String ifName = "wlan0";
        addHighThresholdEvent(1, 90, 50, 120, "Unknown", ifIndex.toString(), "ifInOctets", ifName, ifIndex.toString());
        ThresholdingVisitor visitor = createVisitor();
        visitor.visitCollectionSet(createAnonymousCollectionSet(new Date().getTime()));
        runInterfaceResource(visitor, "127.0.0.1", ifName, ifSpeed, ifIndex, 10000, 46000); // real value = (46000 - 10000)/300 = 120
        verifyEvents(1);
    }

    /*
     * This test uses this files from src/test/resources:
     * - threshd-configuration.xml
     * - test-thresholds-bug3428.xml
     * 
     * Updated to reflect the fact that counter are treated as rates.
     */
    @Test
    public void testBug3428_match() throws Exception {
        initFactories("/threshd-configuration.xml","/test-thresholds-bug3428.xml");
        Integer ifIndex = 1;
        Long ifSpeed = 100000000l; // 100Mbps - Correct Speed!
        String ifName = "wlan0";
        addHighThresholdEvent(1, 90, 50, 120, ifName, ifIndex.toString(), "ifInOctets", ifName, ifIndex.toString());
        ThresholdingVisitor visitor = createVisitor();
        visitor.visitCollectionSet(createAnonymousCollectionSet(new Date().getTime()));
        runInterfaceResource(visitor, "127.0.0.1", ifName, ifSpeed, ifIndex, 10000, 46000); // real value = (46000 - 10000)/300 = 120
        verifyEvents(0);
    }

    /*
     * This test uses this files from src/test/resources:
     * - threshd-configuration.xml
     * - test-thresholds-bug3664.xml
     * 
     * Updated to reflect the fact that counter are treated as rates.
     */
    @Test
    public void testBug3664() throws Exception {
        initFactories("/threshd-configuration.xml","/test-thresholds-bug3664.xml");
        Integer ifIndex = 1;
        Long ifSpeed = 10000000l;
        String ifName = "wlan0";
        String domain = "myDomain";
        String ifAlias = ifName;
        String ifAliasComment = "#";

        String label = domain + "/" + ifAlias;
        addHighThresholdEvent(1, 90, 50, 120, label, null, "ifOutOctets", label, ifIndex.toString());
        addHighThresholdEvent(1, 90, 50, 120, label, null, "ifInOctets", label, ifIndex.toString());

        Map<String,Object> params = new HashMap<String,Object>();
        params.put("thresholding-enabled", "true");
        params.put("storeByIfAlias", "true");
        ThresholdingVisitor visitor = createVisitor(params);

        SnmpIfData ifData = createSnmpIfData("127.0.0.1", ifName, ifSpeed, ifIndex, true);
        CollectionAgent agent = createCollectionAgent();
        IfResourceType resourceType = createInterfaceResourceType(agent);

        long timestamp = new Date().getTime();
        // Step 1
        visitor.visitCollectionSet(ThresholdingVisitorTest.createAnonymousCollectionSet(timestamp));
        IfInfo ifInfo = new IfInfo(resourceType, agent, ifData);
        addAttributeToCollectionResource(ifInfo, resourceType, "ifInOctets", "counter", "ifIndex", 10000);
        addAttributeToCollectionResource(ifInfo, resourceType, "ifOutOctets", "counter", "ifIndex", 10000);
        AliasedResource resource = new AliasedResource(resourceType, domain, ifInfo, ifAliasComment, ifAlias);
        resource.visit(visitor);

        // Step 2 - Increment Counters
        visitor.visitCollectionSet(ThresholdingVisitorTest.createAnonymousCollectionSet(timestamp+300000));
        ifInfo = new IfInfo(resourceType, agent, ifData);
        addAttributeToCollectionResource(ifInfo, resourceType, "ifInOctets", "counter", "ifIndex", 46000);
        addAttributeToCollectionResource(ifInfo, resourceType, "ifOutOctets", "counter", "ifIndex", 46000);
        resource = new AliasedResource(resourceType, domain, ifInfo, ifAliasComment, ifAlias);
        resource.visit(visitor);

        EasyMock.verify(agent);
        verifyEvents(0);
    }

    /**
     * This test uses this files from src/test/resources:
     * - threshd-configuration-outages.xml
     * - test-thresholds.xml
     */
     @Test
     public void testBug4261_scheduledOutages() throws Exception {
         initFactories("/threshd-configuration-outages.xml","/test-thresholds.xml");
         ThresholdingVisitor visitor = createVisitor();
         Assert.assertEquals(1, visitor.getScheduledOutages().size());
         Assert.assertTrue("is node on outage", visitor.isNodeInOutage());
     }

     
     /**
      * This test uses this files from src/test/resources:
      * - threshd-configuration.xml
      * - test-thresholds-bug5258-a.xml
      * - test-thresholds-bug5258-b.xml
      */
     @Test
     public void testBug5258() throws Exception {
         initFactories("/threshd-configuration.xml","/test-thresholds-bug5258-a.xml");
         ThresholdingVisitor visitor = createVisitor();

         // Define Main Events
         addEvent(EventConstants.HIGH_THRESHOLD_EVENT_UEI, "127.0.0.1", "SNMP", 1, 50.0, 45.0, 65.0, "/opt", "1", "hrStorageUsed", null, null, m_anticipator, m_anticipatedEvents);
         addEvent(EventConstants.HIGH_THRESHOLD_EVENT_UEI, "127.0.0.1", "SNMP", 1, 50.0, 45.0, 70.0, "/var", "1", "hrStorageUsed", null, null, m_anticipator, m_anticipatedEvents);

         // Define Rearm Event - This is because the configuration of an already triggered threshold has been changed.
         addEvent(EventConstants.HIGH_THRESHOLD_REARM_EVENT_UEI, "127.0.0.1", "SNMP", 1, 50.0, 45.0, Double.NaN, "/opt", "1", "hrStorageUsed", null, null, m_anticipator, m_anticipatedEvents);

         // Trigger high Threshold for /opt
         runFileSystemDataTest(visitor, 1, "/opt", 65, 100);

         // Change the filter
         initFactories("/threshd-configuration.xml","/test-thresholds-bug5258-b.xml");
         visitor.reload();
         // Trigger high Threshold for /var
         runFileSystemDataTest(visitor, 1, "/var", 70, 100);

         // Verify Events
         verifyEvents(0);
     }

     @Test
     public void testBug5764() throws Exception {
         ThresholdingVisitor visitor = createVisitor();


         initFactories("/threshd-configuration.xml","/test-thresholds-bug5764.xml");
         
         visitor.reload();

     }

     /*
     * This test uses this files from src/test/resources:
     * - threshd-configuration.xml
     * - test-thresholds-bug3664.xml
     * 
     * Updated to reflect the fact that counter are treated as rates.
     */
    @Test
    public void testIgnoreAliasedResources() throws Exception {
        initFactories("/threshd-configuration.xml","/test-thresholds-bug3664.xml");
        Integer ifIndex = 1;
        Long ifSpeed = 10000000l;
        String ifName = "wlan0";
        String domain = "myDomain";
        String ifAlias = ifName;
        String ifAliasComment = "#";

        ThresholdingVisitor visitor = createVisitor(); // equals to storeByIfAlias = false

        SnmpIfData ifData = createSnmpIfData("127.0.0.1", ifName, ifSpeed, ifIndex, true);
        CollectionAgent agent = createCollectionAgent();
        IfResourceType resourceType = createInterfaceResourceType(agent);

        // Step 1
        IfInfo ifInfo = new IfInfo(resourceType, agent, ifData);
        addAttributeToCollectionResource(ifInfo, resourceType, "ifInOctets", "counter", "ifIndex", 10000);
        addAttributeToCollectionResource(ifInfo, resourceType, "ifOutOctets", "counter", "ifIndex", 10000);
        AliasedResource resource = new AliasedResource(resourceType, domain, ifInfo, ifAliasComment, ifAlias);
        resource.visit(visitor);

        // Step 2 - Increment Counters
        ifInfo = new IfInfo(resourceType, agent, ifData);
        addAttributeToCollectionResource(ifInfo, resourceType, "ifInOctets", "counter", "ifIndex", 46000);
        addAttributeToCollectionResource(ifInfo, resourceType, "ifOutOctets", "counter", "ifIndex", 46000);
        resource = new AliasedResource(resourceType, domain, ifInfo, ifAliasComment, ifAlias);
        resource.visit(visitor);

        EasyMock.verify(agent);
        verifyEvents(0);
    }

    /*
     * This test uses this files from src/test/resources:
     * - threshd-configuration.xml
     * - test-thresholds-bug3428.xml
     * 
     * Updated to reflect the fact that counter are treated as rates.
     * 
     * This is related with the cutomer support ticket number 300
     */
    @Test
    public void testDisabledCollection() throws Exception {
        initFactories("/threshd-configuration.xml","/test-thresholds-bug3428.xml");
        Integer ifIndex = 1;
        Long ifSpeed = 100000000l;
        String ifName = "wlan0";
        addHighThresholdEvent(1, 90, 50, 120, ifName, ifIndex.toString(), "ifInOctets", ifName, ifIndex.toString());
        
        // Create interface resource with data collection disabled
        SnmpIfData ifData = createSnmpIfData("127.0.0.1", ifName, ifSpeed, ifIndex, false);
        CollectionAgent agent = createCollectionAgent();
        IfResourceType resourceType = createInterfaceResourceType(agent);
        ThresholdingVisitor visitor = createVisitor();
        
        // Step 1 (should be ignored)
        SnmpCollectionResource resource = new IfInfo(resourceType, agent, ifData);
        addAttributeToCollectionResource(resource, resourceType, "ifInOctets", "counter", "ifIndex", 10000);
        addAttributeToCollectionResource(resource, resourceType, "ifOutOctets", "counter", "ifIndex", 10000);
        resource.visit(visitor);
        
        // Step 2 (should be ignored) - Increment Counters; real value = (46000 - 10000)/300 = 120
        resource = new IfInfo(resourceType, agent, ifData);
        addAttributeToCollectionResource(resource, resourceType, "ifInOctets", "counter", "ifIndex", 46000);
        addAttributeToCollectionResource(resource, resourceType, "ifOutOctets", "counter", "ifIndex", 46000);
        resource.visit(visitor);

        EasyMock.verify(agent);
        verifyEvents(1);
    }

    /*
     * Testing custom ThresholdingSet implementation for in-line Latency thresholds processing for Pollerd.
     * 
     * This test validate that Bug 1582 has been fixed.
     * ifLabel and ifIndex are set correctly based on Bug 2711
     */
    @Test    
    public void testLatencyThresholdingSet() throws Exception {
        Integer ifIndex = 1;
        String ifName = "lo0";
        setupSnmpInterfaceDatabase("127.0.0.1", ifName);

        LatencyThresholdingSet thresholdingSet = new LatencyThresholdingSet(1, "127.0.0.1", "HTTP", getRepository());
        assertTrue(thresholdingSet.hasThresholds()); // Global Test
        Map<String, Double> attributes = new HashMap<String, Double>();
        attributes.put("http", 90.0);
        assertTrue(thresholdingSet.hasThresholds(attributes)); // Datasource Test
        List<Event> triggerEvents = thresholdingSet.applyThresholds("http", attributes);
        assertTrue(triggerEvents.size() == 0);

        // Test Trigger
        attributes.put("http", 200.0);
        for (int i = 1; i < 5; i++) {
            LOG.debug("testLatencyThresholdingSet: run number {}", i);
            if (thresholdingSet.hasThresholds(attributes)) {
                triggerEvents = thresholdingSet.applyThresholds("http", attributes);
                assertTrue(triggerEvents.size() == 0);
            }
        }
        if (thresholdingSet.hasThresholds(attributes)) {
            LOG.debug("testLatencyThresholdingSet: run number 5");
            triggerEvents = thresholdingSet.applyThresholds("http", attributes);
            assertTrue(triggerEvents.size() == 1);
        }
        
        // Test Rearm
        List<Event> rearmEvents = null;
        if (thresholdingSet.hasThresholds(attributes)) {
            attributes.put("http", 40.0);
            rearmEvents = thresholdingSet.applyThresholds("http", attributes);
            assertTrue(rearmEvents.size() == 1);
        }

        // Validate Events
        addEvent(EventConstants.HIGH_THRESHOLD_EVENT_UEI, "127.0.0.1", "HTTP", 5, 100.0, 50.0, 200.0, ifName, "127.0.0.1[http]", "http", ifName, ifIndex.toString(), m_anticipator, m_anticipatedEvents);
        addEvent(EventConstants.HIGH_THRESHOLD_REARM_EVENT_UEI, "127.0.0.1", "HTTP", 5, 100.0, 50.0, 40.0, ifName, "127.0.0.1[http]", "http", ifName, ifIndex.toString(), m_anticipator, m_anticipatedEvents);
        ThresholdingEventProxy proxy = new ThresholdingEventProxy();
        proxy.add(triggerEvents);
        proxy.add(rearmEvents);
        proxy.sendAllEvents();
        verifyEvents(0);
    }

    /*
     * Testing counter reset.
     * When a threshold condition increases the violation count, and before reach the trigger, the value of the variable is on rearm
     * condition, the counter should be reinitialized and should start over again.
     * 
     * This test validate that Bug 1582 has been fixed.
     */
    @Test    
    public void testCounterReset() throws Exception {
        String ifName = "lo0";
        setupSnmpInterfaceDatabase("127.0.0.1", ifName);

        LatencyThresholdingSet thresholdingSet = new LatencyThresholdingSet(1, "127.0.0.1", "HTTP", getRepository());
        assertTrue(thresholdingSet.hasThresholds()); // Global Test
        Map<String, Double> attributes = new HashMap<String, Double>();
        attributes.put("http", 90.0);
        assertTrue(thresholdingSet.hasThresholds(attributes)); // Datasource Test
        List<Event> triggerEvents = thresholdingSet.applyThresholds("http", attributes);
        assertTrue(triggerEvents.size() == 0);

        // Testing trigger the threshold 3 times
        attributes.put("http", 200.0);
        for (int i = 1; i <= 3; i++) {
            LOG.debug("testLatencyThresholdingSet: ------------------------------------ trigger number {}", i);
            if (thresholdingSet.hasThresholds(attributes)) {
                triggerEvents = thresholdingSet.applyThresholds("http", attributes);
                assertTrue(triggerEvents.size() == 0);
            }
        }
        assertTrue(triggerEvents.size() == 0);
        
        // This should reset the counter
        attributes.put("http", 40.0);
        LOG.debug("testLatencyThresholdingSet: ------------------------------------ reseting counter");
        triggerEvents = thresholdingSet.applyThresholds("http", attributes);

        // Increase the counter again two times, no threshold should be generated
        attributes.put("http", 300.0);
        for (int i = 4; i <= 5; i++) {
            LOG.debug("testLatencyThresholdingSet: ------------------------------------ trigger number {}", i);
            if (thresholdingSet.hasThresholds(attributes)) {
                triggerEvents = thresholdingSet.applyThresholds("http", attributes);
                assertTrue(triggerEvents.size() == 0);
            }
        }
        
        // Increase 3 more times and now, the threshold event should be triggered.
        for (int i = 6; i <= 8; i++) {
            LOG.debug("testLatencyThresholdingSet: ------------------------------------ trigger number {}", i);
            if (thresholdingSet.hasThresholds(attributes)) {
                triggerEvents = thresholdingSet.applyThresholds("http", attributes);
                if (i < 8)
                    assertTrue(triggerEvents.size() == 0);
            }
        }
        
        assertTrue(triggerEvents.size() == 1);
    }

    /*
     * This test uses this files from src/test/resources:
     * - threshd-configuration.xml
     * - test-thresholds.xml
     * 
     * It is important to add ".*" at the end of resource-filter tag definition in order to match many resources
     * like this test; for example:
     * 
     * <resource-filter field="hrStorageDescr">^/opt.*</resource-filter>
     * 
     * If we forgot it, /opt01 will not pass threshold filter
     */
    @Test
    public void testThresholsFiltersOnGenericResource() throws Exception {
        ThresholdingVisitor visitor = createVisitor();
        
        String highExpression = "(((hrStorageAllocUnits*hrStorageUsed)/(hrStorageAllocUnits*hrStorageSize))*100)";
        addHighThresholdEvent(1, 30, 25, 50, "/opt", "1", highExpression, null, null);
        addHighThresholdEvent(1, 30, 25, 60, "/opt01", "2", highExpression, null, null);

        runFileSystemDataTest(visitor, 1, "/opt", 50, 100);
        runFileSystemDataTest(visitor, 2, "/opt01", 60, 100);
        runFileSystemDataTest(visitor, 3, "/home", 70, 100);
        
        verifyEvents(0);
    }

    /*
     * NMS-6278
     * 
     * This test uses this files from src/test/resources:
     * - threshd-configuration.xml
     * - test-thresholds-numeric-filter.xml
     */
    @Test
    public void testNumericThresholdFiltersOnGenericResource() throws Exception {
        initFactories("/threshd-configuration.xml","/test-thresholds-numeric-filter.xml");
        ThresholdingVisitor visitor = createVisitor();
        
        addHighThresholdEvent(1, 30, 25, 50, "/opt", "1", "hrStorageUsed", null, null);

        runFileSystemDataTest(visitor, 1, "/opt", 50, 100);
        
        verifyEvents(0);
    }

    /*
     * This test uses this files from src/test/resources:
     * - threshd-configuration.xml
     * - test-thresholds-5.xml
     */
    @Test
    public void testThresholsFiltersOnNodeResource() throws Exception {
        initFactories("/threshd-configuration.xml","/test-thresholds-5.xml");
        ThresholdingVisitor visitor = createVisitor();
        
        // Adding Expected Thresholds
        addHighThresholdEvent(1, 30, 25, 50, "/home", null, "(hda1_hrStorageUsed/hda1_hrStorageSize)*100", null, null);
        addHighThresholdEvent(1, 50, 45, 60, "/opt", null, "(hda2_hrStorageUsed/hda2_hrStorageSize)*100", null, null);

        // Creating Node ResourceType
        CollectionAgent agent = createCollectionAgent();
        MockDataCollectionConfig dataCollectionConfig = new MockDataCollectionConfig();        
        OnmsSnmpCollection collection = new OnmsSnmpCollection(agent, new ServiceParameters(new HashMap<String, Object>()), dataCollectionConfig);
        NodeResourceType resourceType = new NodeResourceType(agent, collection);

        // Creating strings.properties file
        Properties p = new Properties();
        p.put("hda1_hrStorageDescr", "/home");
        p.put("hda2_hrStorageDescr", "/opt");
        p.put("hda3_hrStorageDescr", "/usr");
        File f = new File(getRepository().getRrdBaseDir(), "1/strings.properties");
        ResourceTypeUtils.saveUpdatedProperties(f, p);
        
        // Creating Resource
        SnmpCollectionResource resource = new NodeInfo(resourceType, agent);
        addAttributeToCollectionResource(resource, resourceType, "hda1_hrStorageUsed", "gauge", "node", 50);
        addAttributeToCollectionResource(resource, resourceType, "hda1_hrStorageSize", "gauge", "node", 100);
        addAttributeToCollectionResource(resource, resourceType, "hda2_hrStorageUsed", "gauge", "node", 60);
        addAttributeToCollectionResource(resource, resourceType, "hda2_hrStorageSize", "gauge", "node", 100);
        addAttributeToCollectionResource(resource, resourceType, "hda3_hrStorageUsed", "gauge", "node", 70);
        addAttributeToCollectionResource(resource, resourceType, "hda3_hrStorageSize", "gauge", "node", 100);

        // Run Visitor and Verify Events
        resource.visit(visitor);
        EasyMock.verify(agent);
        f.delete();
        verifyEvents(0);
    }

    private ThresholdingVisitor createVisitor() {
        Map<String,Object> params = new HashMap<String,Object>();
        params.put("thresholding-enabled", "true");
        ThresholdingVisitor visitor = ThresholdingVisitor.create(1, "127.0.0.1", "SNMP", getRepository(), params);
        assertNotNull(visitor);
        return visitor;
    }

    private ThresholdingVisitor createVisitor(Map<String,Object> params) {
        ThresholdingVisitor visitor = ThresholdingVisitor.create(1, "127.0.0.1", "SNMP", getRepository(), params);
        assertNotNull(visitor);
        return visitor;
    }

    private void runGaugeDataTest(ThresholdingVisitor visitor, long value) {
        CollectionAgent agent = createCollectionAgent();
        NodeResourceType resourceType = createNodeResourceType(agent);
        SnmpCollectionResource resource = new NodeInfo(resourceType, agent);
        addAttributeToCollectionResource(resource, resourceType, "freeMem", "gauge", "0", value);        
        resource.visit(visitor);
        EasyMock.verify(agent);
    }

    private void runInterfaceResource(ThresholdingVisitor visitor, String ipAddress, String ifName, Long ifSpeed, Integer ifIndex, long v1, long v2) {
        SnmpIfData ifData = createSnmpIfData(ipAddress, ifName, ifSpeed, ifIndex, true);
        CollectionAgent agent = createCollectionAgent();
        IfResourceType resourceType = createInterfaceResourceType(agent);

        // Step 1
        visitor.visitCollectionSet(createAnonymousCollectionSet(visitor.getCollectionTimestamp().getTime()));
        SnmpCollectionResource resource = new IfInfo(resourceType, agent, ifData);
        addAttributeToCollectionResource(resource, resourceType, "ifInOctets", "counter", "ifIndex", v1);
        addAttributeToCollectionResource(resource, resourceType, "ifOutOctets", "counter", "ifIndex", v1);
        resource.visit(visitor);
        
        // Step 2 - Increment Counters
        visitor.visitCollectionSet(createAnonymousCollectionSet(visitor.getCollectionTimestamp().getTime()+300000));
        resource = new IfInfo(resourceType, agent, ifData);
        addAttributeToCollectionResource(resource, resourceType, "ifInOctets", "counter", "ifIndex", v2);
        addAttributeToCollectionResource(resource, resourceType, "ifOutOctets", "counter", "ifIndex", v2);
        resource.visit(visitor);

        EasyMock.verify(agent);
    }

    private void runFileSystemDataTest(ThresholdingVisitor visitor, int resourceId, String fs, long value, long max) throws Exception {
        CollectionAgent agent = createCollectionAgent();
        // Creating Generic ResourceType
        GenericIndexResourceType resourceType = createGenericIndexResourceType(agent, "hrStorageIndex");
        // Creating strings.properties file
        Properties p = new Properties();
        p.put("hrStorageType", ".1.3.6.1.2.1.25.2.1.4");
        p.put("hrStorageDescr", fs);
        File f = new File(getRepository().getRrdBaseDir(), "1/hrStorageIndex/" + resourceId + "/strings.properties");
        ResourceTypeUtils.saveUpdatedProperties(f, p);
        // Creating Resource
        SnmpInstId inst = new SnmpInstId(resourceId);
        SnmpCollectionResource resource = new GenericIndexResource(resourceType, "hrStorageIndex", inst);
        addAttributeToCollectionResource(resource, resourceType, "hrStorageUsed", "gauge", "hrStorageIndex", value);
        addAttributeToCollectionResource(resource, resourceType, "hrStorageSize", "gauge", "hrStorageIndex", max);
        addAttributeToCollectionResource(resource, resourceType, "hrStorageAllocUnits", "gauge", "hrStorageIndex", 1);
        // Run Visitor
        resource.visit(visitor);
        EasyMock.verify(agent);
        f.delete();
    }

    /*
     * Parameter expectedValue should be around 200:
     * Initial counter value is 20000 below limit.
     * Next value is 40000, so the difference will be 60000.
     * Counters are treated as rates so 60000/300 is 200.
     */
    private void runCounterWrapTest(double bits, double expectedValue) throws Exception {
        Integer ifIndex = 1;
        Long ifSpeed = 10000000l;
        String ifName = "wlan0";

        initFactories("/threshd-configuration.xml","/test-thresholds-bug3194.xml");
        addHighThresholdEvent(1, 100, 90, expectedValue, ifName, "1", "ifOutOctets", ifName, ifIndex.toString());
        ThresholdingVisitor visitor = createVisitor();
        
        // Creating Interface Resource Type
        SnmpIfData ifData = createSnmpIfData("127.0.0.1", ifName, ifSpeed, ifIndex, true);
        CollectionAgent agent = createCollectionAgent();
        IfResourceType resourceType = createInterfaceResourceType(agent);

        // Creating Data Source
        MibObject object = createMibObject("counter", "ifOutOctets", "ifIndex");
        SnmpAttributeType objectType = new NumericAttributeType(resourceType, "default", object, new AttributeGroupType("mibGroup", "ignore"));

        long timestamp = new Date().getTime();
        // Step 1 - Initialize Counter
        visitor.visitCollectionSet(ThresholdingVisitorTest.createAnonymousCollectionSet(timestamp));
        BigDecimal n = new BigDecimal(Math.pow(2, bits) - 20000);
        SnmpValue snmpValue1 = SnmpUtils.getValueFactory().getCounter64(n.toBigInteger());
        SnmpCollectionResource resource1 = new IfInfo(resourceType, agent, ifData);
        resource1.setAttributeValue(objectType, snmpValue1);
        resource1.visit(visitor);
        
        // Step 2 - Wrap Counter
        visitor.visitCollectionSet(ThresholdingVisitorTest.createAnonymousCollectionSet(timestamp+300000));
        SnmpValue snmpValue2 = SnmpUtils.getValueFactory().getCounter64(new BigInteger("40000"));
        SnmpCollectionResource resource2 = new IfInfo(resourceType, agent, ifData);
        resource2.setAttributeValue(objectType, snmpValue2);
        resource2.visit(visitor);

        // Verify Events
        EasyMock.verify(agent);        
        verifyEvents(0);
    }
    
    private static CollectionAgent createCollectionAgent() {
        CollectionAgent agent = EasyMock.createMock(CollectionAgent.class);
        EasyMock.expect(agent.getNodeId()).andReturn(1).anyTimes();
        EasyMock.expect(agent.getStorageDir()).andReturn(new File(String.valueOf(1))).anyTimes();
        EasyMock.expect(agent.getHostAddress()).andReturn("127.0.0.1").anyTimes();
        EasyMock.expect(agent.getSnmpInterfaceInfo((IfResourceType)EasyMock.anyObject())).andReturn(new HashSet<IfInfo>()).anyTimes();
        EasyMock.replay(agent);
        return agent;
    }

    private static NodeResourceType createNodeResourceType(CollectionAgent agent) {
        MockDataCollectionConfig dataCollectionConfig = new MockDataCollectionConfig();        
        OnmsSnmpCollection collection = new OnmsSnmpCollection(agent, new ServiceParameters(new HashMap<String, Object>()), dataCollectionConfig);
        return new NodeResourceType(agent, collection);
    }

    private static IfResourceType createInterfaceResourceType(CollectionAgent agent) {
        MockDataCollectionConfig dataCollectionConfig = new MockDataCollectionConfig();        
        OnmsSnmpCollection collection = new OnmsSnmpCollection(agent, new ServiceParameters(new HashMap<String, Object>()), dataCollectionConfig);
        return new IfResourceType(agent, collection);
    }

    private static GenericIndexResourceType createGenericIndexResourceType(CollectionAgent agent, String resourceTypeName) {
        org.opennms.netmgt.config.datacollection.ResourceType type = new org.opennms.netmgt.config.datacollection.ResourceType();
        type.setName(resourceTypeName);
        type.setLabel(resourceTypeName);
        org.opennms.netmgt.config.datacollection.StorageStrategy strategy = new org.opennms.netmgt.config.datacollection.StorageStrategy();
        strategy.setClazz("org.opennms.netmgt.dao.support.IndexStorageStrategy");
        type.setStorageStrategy(strategy);
        org.opennms.netmgt.config.datacollection.PersistenceSelectorStrategy pstrategy = new org.opennms.netmgt.config.datacollection.PersistenceSelectorStrategy();
        pstrategy.setClazz("org.opennms.netmgt.collectd.PersistAllSelectorStrategy");
        type.setPersistenceSelectorStrategy(pstrategy);
        MockDataCollectionConfig dataCollectionConfig = new MockDataCollectionConfig();
        OnmsSnmpCollection collection = new OnmsSnmpCollection(agent, new ServiceParameters(new HashMap<String, Object>()), dataCollectionConfig);
        return new GenericIndexResourceType(agent, collection, type);
    }

    private static void addAttributeToCollectionResource(SnmpCollectionResource resource, ResourceType type, String attributeName, String attributeType, String attributeInstance, long value) {
        MibObject object = createMibObject(attributeType, attributeName, attributeInstance);
        SnmpAttributeType objectType = new NumericAttributeType(type, "default", object, new AttributeGroupType("mibGroup", "ignore"));
        SnmpValue snmpValue = attributeType.equals("counter") ? SnmpUtils.getValueFactory().getCounter32(value) : SnmpUtils.getValueFactory().getGauge32(value);
        resource.setAttributeValue(objectType, snmpValue);
    }

    private static MibObject createMibObject(String type, String alias, String instance) {
        MibObject mibObject = new MibObject();
        mibObject.setOid(".1.1.1.1");
        mibObject.setAlias(alias);
        mibObject.setType(type);
        mibObject.setInstance(instance);
        mibObject.setMaxval(null);
        mibObject.setMinval(null);
        return mibObject;
    }

    private static RrdRepository getRepository() {
        RrdRepository repo = new RrdRepository();
        repo.setRrdBaseDir(new File("/tmp"));
        return repo;		
    }

    private void addHighThresholdEvent(int trigger, double threshold, double rearm, double value, String label, String instance, String ds, String ifLabel, String ifIndex) {
        addEvent(EventConstants.HIGH_THRESHOLD_EVENT_UEI, "127.0.0.1", "SNMP", trigger, threshold, rearm, value, label, instance, ds, ifLabel, ifIndex, m_anticipator, m_anticipatedEvents);
    }

    private void addHighRearmEvent(int trigger, double threshold, double rearm, double value, String label, String instance, String ds, String ifLabel, String ifIndex) {
        addEvent(EventConstants.HIGH_THRESHOLD_REARM_EVENT_UEI, "127.0.0.1", "SNMP", trigger, threshold, rearm, value, label, instance, ds, ifLabel, ifIndex, m_anticipator, m_anticipatedEvents);
    }

    private static void addEvent(String uei, String ipaddr, String service, Integer trigger, Double threshold, Double rearm, Double value, String label, String instance, String ds, String ifLabel, String ifIndex, EventAnticipator anticipator, List<Event> anticipatedEvents) {
        
        EventBuilder bldr = new EventBuilder(uei, "ThresholdingVisitorTest");
        bldr.setNodeid(1);
        bldr.setInterface(addr(ipaddr));
        bldr.setService(service);

        bldr.addParam("label", label);

        if (ifLabel != null) {
            bldr.addParam("ifLabel", ifLabel);
        }
        
        if (ifIndex != null) {
            bldr.addParam("ifIndex", ifIndex);
        }

        bldr.addParam("ds", ds);
        
        if (value != null) {
            String pattern = System.getProperty("org.opennms.threshd.value.decimalformat", "###.##"); // See Bug 3427
            DecimalFormat valueFormatter = new DecimalFormat(pattern);
            bldr.addParam("value", value.isNaN() ? AbstractThresholdEvaluatorState.FORMATED_NAN : valueFormatter.format(value));
        }

        bldr.addParam("instance", instance);

        bldr.addParam("trigger", trigger);

        if (threshold != null) {
            bldr.addParam("threshold", threshold);
        }

        if (rearm != null) {
            bldr.addParam("rearm", rearm);
        }

        anticipator.anticipateEvent(bldr.getEvent(), true);
        anticipatedEvents.add(bldr.getEvent());
    }

    private void verifyEvents(int remainEvents) {
        if (remainEvents == 0) {
            List<Event> receivedList = m_anticipator.getAnticipatedEventsRecieved();
            
            Collections.sort(receivedList, EVENT_COMPARATOR);
            Collections.sort(m_anticipatedEvents, EVENT_COMPARATOR);
            LOG.info("verifyEvents: Anticipated={}, Received= {}", receivedList.size(), m_anticipatedEvents.size());
            if (m_anticipatedEvents.size() != receivedList.size()) {
                for (Event e : m_anticipatedEvents) {
                    System.err.println("expected event " + e.getUei() + ": " + e.getDescr());
                }
                System.err.println("anticipated = " + m_anticipatedEvents + "\nreceived = " + receivedList);
                fail("Anticipated event count (" + m_anticipatedEvents.size() + ") is different from received event count (" + receivedList.size() + ").");
            }
            for (int i = 0; i < m_anticipatedEvents.size(); i++) {
                LOG.info("verifyEvents: processing event {}", (i+1));
                compareEvents(m_anticipatedEvents.get(i), receivedList.get(i));
            }
        }
        m_anticipator.verifyAnticipated(0, 0, 0, remainEvents, 0);
    }
    
    private static void compareEvents(Event anticipated, Event received) {
        assertEquals("UEIs must match", anticipated.getUei(), received.getUei());
        assertEquals("NodeIDs must match", anticipated.getNodeid(), received.getNodeid());
        assertEquals("interfaces must match", anticipated.getInterface(), received.getInterface());
        assertEquals("services must match", anticipated.getService(), received.getService());
        compareParms(anticipated.getParmCollection(), received.getParmCollection());
    }

    private static void compareParms(List<Parm> anticipatedParms, List<Parm> receivedParms) {
        Collections.sort(anticipatedParms, PARM_COMPARATOR);
        Collections.sort(receivedParms, PARM_COMPARATOR);
        for (Parm source : anticipatedParms) {
            Parm found = null;
            for (Parm p : receivedParms) {
                if (p.getParmName().equals(source.getParmName()))
                    found = p;
            }
            assertNotNull("parameter " + source.getParmName() + " must be found on the received event", found);
            if (source.getValue().getContent() == null) source.getValue().setContent("null");
            assertEquals("content must match for parameter " + source.getParmName(), source.getValue().getContent(), found.getValue().getContent());
        }
    }
    
    private void resetAnticipator() {
        m_anticipator.reset();
        m_anticipatedEvents.clear();
    }

    private static SnmpIfData createSnmpIfData(String ipAddress, String ifName, Long ifSpeed, Integer ifIndex, boolean collectionEnabled) {
        OnmsNode node = new OnmsNode();
        node.setId(1);
        node.setLabel("testNode");
        OnmsSnmpInterface snmpIface = new OnmsSnmpInterface(node, ifIndex);
        snmpIface.setIfDescr(ifName);
        snmpIface.setIfName(ifName);
        snmpIface.setIfAlias(ifName);
        snmpIface.setIfSpeed(ifSpeed);
        // If the SNMP interface doesn't have collection enable, threshold processing will be ignored for the interface
        snmpIface.setCollectionEnabled(collectionEnabled);
        return new SnmpIfData(snmpIface);
    }
    
    private static void setupSnmpInterfaceDatabase(String ipAddress, String ifName) throws Exception {
        MockNetwork network = new MockNetwork();
        network.setCriticalService("ICMP");
        network.addNode(1, "testNode");
        network.addInterface(ipAddress);
        if (ifName != null)
            network.setIfAlias(ifName);
        network.addService("ICMP");
        network.addService("SNMP");
        network.addService("HTTP");
        MockDatabase db = new MockDatabase();
        db.populate(network);
        if (ifName != null)
            db.update("update snmpinterface set snmpifname=?, snmpifdescr=? where id=?", ifName, ifName, 1);
        DataSourceFactory.setInstance(db);
<<<<<<< HEAD
        XADataSourceFactory.setInstance(db);
        Vault.setDataSource(db);
=======
>>>>>>> 5c6a4ffb
    }

    private boolean deleteDirectory(File path) {
        if (path.exists()) {
            File[] files = path.listFiles();
            for(int i=0; i<files.length; i++) {
                if(files[i].isDirectory()) {
                    deleteDirectory(files[i]);
                }
                else {
                    files[i].delete();
                }
            }
        }
        return path.delete();
    }
    
    private static CollectionSet createAnonymousCollectionSet(long timestamp) {
    	final Date internalTimestamp = new Date(timestamp);
    	return new CollectionSet() {
			@Override
			public void visit(CollectionSetVisitor visitor) {
				//Nothing to do
			}
			
			@Override
			public boolean ignorePersist() {
				return true;
			}
			
			@Override
			public int getStatus() {
				return ServiceCollector.COLLECTION_SUCCEEDED;
			}
			
			@Override
			public Date getCollectionTimestamp() {
				return internalTimestamp;
			}
		};
    }

}<|MERGE_RESOLUTION|>--- conflicted
+++ resolved
@@ -1905,11 +1905,7 @@
         if (ifName != null)
             db.update("update snmpinterface set snmpifname=?, snmpifdescr=? where id=?", ifName, ifName, 1);
         DataSourceFactory.setInstance(db);
-<<<<<<< HEAD
         XADataSourceFactory.setInstance(db);
-        Vault.setDataSource(db);
-=======
->>>>>>> 5c6a4ffb
     }
 
     private boolean deleteDirectory(File path) {
