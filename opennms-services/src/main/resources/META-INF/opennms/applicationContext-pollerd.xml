<?xml version="1.0" encoding="UTF-8"?>
<beans xmlns="http://www.springframework.org/schema/beans"
  xmlns:xsi="http://www.w3.org/2001/XMLSchema-instance"
  xmlns:tx="http://www.springframework.org/schema/tx"
  xmlns:context="http://www.springframework.org/schema/context"
  xmlns:util="http://www.springframework.org/schema/util"
  xmlns:aop="http://www.springframework.org/schema/aop"
  xmlns:jdbc="http://www.springframework.org/schema/jdbc" 
  xmlns:onmsgi="http://xmlns.opennms.org/xsd/spring/onms-osgi"
  xsi:schemaLocation="
  http://www.springframework.org/schema/beans http://www.springframework.org/schema/beans/spring-beans-4.0.xsd
  http://www.springframework.org/schema/context http://www.springframework.org/schema/context/spring-context-4.0.xsd
  http://www.springframework.org/schema/tx http://www.springframework.org/schema/tx/spring-tx-4.0.xsd
  http://www.springframework.org/schema/util http://www.springframework.org/schema/util/spring-util-4.0.xsd
  http://www.springframework.org/schema/aop http://www.springframework.org/schema/aop/spring-aop-4.0.xsd
  http://xmlns.opennms.org/xsd/spring/onms-osgi http://xmlns.opennms.org/xsd/spring/onms-osgi.xsd
">

    <aop:aspectj-autoproxy proxy-target-class="true"/>
    <context:annotation-config />

    <bean name="pollerQueryManager" class="org.opennms.netmgt.poller.QueryManagerDaoImpl"/>

    <bean name="pollContext" class="org.opennms.netmgt.poller.DefaultPollContext">
      <property name="eventManager" ref="eventIpcManager" />
      <property name="localHostName" ref="localHostName" />
      <property name="name" value="OpenNMS.Poller.DefaultPollContext" />
      <property name="pollerConfig" ref="pollerConfig" />
      <property name="queryManager" ref="pollerQueryManager" />
    </bean> 
    
    <bean name="pollableNetwork" class="org.opennms.netmgt.poller.pollables.PollableNetwork">
        <constructor-arg ref="pollContext" />
    </bean>
    
    <bean name="daemon" class="org.opennms.netmgt.poller.Poller">
      <property name="network" ref="pollableNetwork" />
      <property name="pollerConfig" ref="pollerConfig" />
      <property name="pollOutagesConfig" ref="pollOutagesConfig" />
      <property name="eventIpcManager" ref="eventIpcManager"/>
    </bean>
    
<<<<<<< HEAD
    <bean name="pathOutageManager" class="org.opennms.netmgt.poller.PathOutageManagerDaoImpl"/>
    
    
=======
>>>>>>> b33389fe
</beans><|MERGE_RESOLUTION|>--- conflicted
+++ resolved
@@ -40,10 +40,4 @@
       <property name="eventIpcManager" ref="eventIpcManager"/>
     </bean>
     
-<<<<<<< HEAD
-    <bean name="pathOutageManager" class="org.opennms.netmgt.poller.PathOutageManagerDaoImpl"/>
-    
-    
-=======
->>>>>>> b33389fe
 </beans>