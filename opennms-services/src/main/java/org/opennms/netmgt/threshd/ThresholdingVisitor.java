--- conflicted
+++ resolved
@@ -96,12 +96,7 @@
      * @param svcParams a {@link org.opennms.netmgt.config.collector.ServiceParameters} object.
      * @return a {@link org.opennms.netmgt.threshd.ThresholdingVisitor} object.
      */
-<<<<<<< HEAD
-    public static ThresholdingVisitor create(int nodeId, String hostAddress, String serviceName, RrdRepository repo, Map<String, Object> roProps) {
-=======
     public static ThresholdingVisitor create(int nodeId, String hostAddress, String serviceName, RrdRepository repo, ServiceParameters svcParams) {
-        ThreadCategory log = ThreadCategory.getInstance(ThresholdingVisitor.class);
->>>>>>> 402ad95a
 
         String enabled = ParameterMap.getKeyedString(svcParams.getParameters(), "thresholding-enabled", null);
         if (enabled != null && !"true".equals(enabled)) {
