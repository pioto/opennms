/*******************************************************************************
 * This file is part of OpenNMS(R).
 *
 * Copyright (C) 2009-2012 The OpenNMS Group, Inc.
 * OpenNMS(R) is Copyright (C) 1999-2012 The OpenNMS Group, Inc.
 *
 * OpenNMS(R) is a registered trademark of The OpenNMS Group, Inc.
 *
 * OpenNMS(R) is free software: you can redistribute it and/or modify
 * it under the terms of the GNU General Public License as published
 * by the Free Software Foundation, either version 3 of the License,
 * or (at your option) any later version.
 *
 * OpenNMS(R) is distributed in the hope that it will be useful,
 * but WITHOUT ANY WARRANTY; without even the implied warranty of
 * MERCHANTABILITY or FITNESS FOR A PARTICULAR PURPOSE.  See the
 * GNU General Public License for more details.
 *
 * You should have received a copy of the GNU General Public License
 * along with OpenNMS(R).  If not, see:
 *      http://www.gnu.org/licenses/
 *
 * For more information contact:
 *     OpenNMS(R) Licensing <license@opennms.org>
 *     http://www.opennms.org/
 *     http://www.opennms.com/
 *******************************************************************************/

package org.opennms.netmgt.threshd;

import java.io.File;
import java.util.Date;
import java.util.HashMap;
import java.util.Map;
import java.util.concurrent.ConcurrentHashMap;

import org.opennms.core.utils.ThreadCategory;
import org.opennms.netmgt.collectd.AliasedResource;
import org.opennms.netmgt.collectd.IfInfo;
import org.opennms.netmgt.config.collector.CollectionAttribute;
import org.opennms.netmgt.config.collector.CollectionResource;
import org.opennms.netmgt.dao.support.ResourceTypeUtils;
import org.opennms.netmgt.model.RrdRepository;
import org.opennms.netmgt.poller.LatencyCollectionResource;

/**
 * <p>CollectionResourceWrapper class.</p>
 * 
 * Wraps a CollectionResource with some methods and caching for the efficient application of thresholds (without
 * pulling thresholding code into CollectionResource itself)
 * 
 * A fresh instance should be created for each collection cycle (assumptions are made based on that premise)
 *
 * @author ranger
 * @version $Id: $
 */
public class CollectionResourceWrapper {
    
    private final int m_nodeId;
    private final String m_hostAddress;
    private final String m_serviceName;
    private String m_label;
    private String m_iflabel;
    private String m_ifindex;
    private final RrdRepository m_repository;
    private final CollectionResource m_resource;
    private final Map<String, CollectionAttribute> m_attributes;
    
    /**
     * Keeps track of both the Double value, and when it was collected, for the static cache of attributes
     * 
     * This is necessary for the *correct* calculation of Counter rates, across variable collection times and possible
     * collection failures (see NMS-4244)
     * 
     * Just a holder class for two associated values; no need for the formality of accessors
     */
    static class CacheEntry {
        final Date timestamp;
        final Double value;
        public CacheEntry(final Date timestamp, final Double value) {
            if (timestamp == null) {
                throw new IllegalArgumentException("Illegal null timestamp in cache value");
            } else if (value == null) {
                throw new IllegalArgumentException("Illegal null value in cache value");
            }
            this.timestamp = timestamp;
            this.value = value;
        }
    }

    /*
     * Holds last values for counter attributes (in order to calculate delta)
     */
    static final ConcurrentHashMap<String, CacheEntry> s_cache = new ConcurrentHashMap<String,CacheEntry>();
    
    /*
     * To avoid update static cache on every call of getAttributeValue.
     * In some cases, the same DS could be needed in many thresholds definitions for same resource.
     * See Bug 3193
     */
    private final Map<String, Double> m_localCache = new HashMap<String,Double>();
    
    /*
     * Holds interface ifInfo data for interface resource only. This avoid multiple calls to database for same resource.
     */
    private Map<String, String> m_ifInfo;
    
    /*
	 * Holds the timestamp of the collection being thresholded, for the calculation of counter rates
     */
    private final Date m_collectionTimestamp;
        
    /**
     * <p>Constructor for CollectionResourceWrapper.</p>
     *
     * @param interval a long.
     * @param nodeId a int.
     * @param hostAddress a {@link java.lang.String} object.
     * @param serviceName a {@link java.lang.String} object.
     * @param repository a {@link org.opennms.netmgt.model.RrdRepository} object.
     * @param resource a {@link org.opennms.netmgt.config.collector.CollectionResource} object.
     * @param attributes a {@link java.util.Map} object.
     */
    public CollectionResourceWrapper(Date collectionTimestamp, int nodeId, String hostAddress, String serviceName, RrdRepository repository, CollectionResource resource, Map<String, CollectionAttribute> attributes) {
        if (collectionTimestamp == null) {
            throw new IllegalArgumentException(String.format("%s: Null collection timestamp when thresholding service %s on node %d (%s)", this.getClass().getSimpleName(), serviceName, nodeId, hostAddress));
        }

        m_collectionTimestamp = collectionTimestamp;
        m_nodeId = nodeId;
        m_hostAddress = hostAddress;
        m_serviceName = serviceName;
        m_repository = repository;
        m_resource = resource;
        m_attributes = attributes;
        if (isAnInterfaceResource()) {
            if (resource instanceof AliasedResource) { // TODO What about AliasedResource's custom attributes?
                m_iflabel = ((AliasedResource) resource).getLabel();
                m_ifInfo = ((AliasedResource) resource).getIfInfo().getAttributesMap();
                m_ifInfo.put("domain", ((AliasedResource) resource).getDomain());
            }
            if (resource instanceof IfInfo) {
                m_iflabel = ((IfInfo) resource).getLabel();
                m_ifInfo = ((IfInfo) resource).getAttributesMap();
            }
            if (resource instanceof LatencyCollectionResource) {
                JdbcIfInfoGetter ifInfoGetter = new JdbcIfInfoGetter();
                String ipAddress = ((LatencyCollectionResource) resource).getIpAddress();
                m_iflabel = ifInfoGetter.getIfLabel(getNodeId(), ipAddress);
                if (m_iflabel != null) { // See Bug 3488
                    m_ifInfo = ifInfoGetter.getIfInfoForNodeAndLabel(getNodeId(), m_iflabel);
                } else {
                    log().info("Can't find ifLabel for latency resource " + resource.getInstance() + " on node " + getNodeId());                    
                }
            }
            if (m_ifInfo != null) {
                m_ifindex = m_ifInfo.get("snmpifindex");
            } else {
                log().info("Can't find ifInfo for " + resource);
            }
        }
    }    
    
    /**
     * <p>getNodeId</p>
     *
     * @return a int.
     */
    public int getNodeId() {
        return m_nodeId;
    }

    /**
     * <p>getHostAddress</p>
     *
     * @return a {@link java.lang.String} object.
     */
    public String getHostAddress() {
        return m_hostAddress;
    }

    /**
     * <p>getServiceName</p>
     *
     * @return a {@link java.lang.String} object.
     */
    public String getServiceName() {
        return m_serviceName;
    }

    /**
     * <p>getRepository</p>
     *
     * @return a {@link org.opennms.netmgt.model.RrdRepository} object.
     */
    public RrdRepository getRepository() {
        return m_repository;
    }

    /**
     * <p>getLabel</p>
     *
     * @return a {@link java.lang.String} object.
     */
    public String getLabel() {
        return m_label;
    }

    /**
     * <p>setLabel</p>
     *
     * @param label a {@link java.lang.String} object.
     */
    public void setLabel(String label) {
        m_label = label;
    }

    /**
     * <p>getInstance</p>
     *
     * @return a {@link java.lang.String} object.
     */
    public String getInstance() {
        return m_resource != null ? m_resource.getInstance() : null;
    }
    
    /**
     * <p>getResourceTypeName</p>
     *
     * @return a {@link java.lang.String} object.
     */
    public String getResourceTypeName() {
        return m_resource != null ? m_resource.getResourceTypeName() : null;
    }
    
    /**
     * <p>getIfLabel</p>
     *
     * @return a {@link java.lang.String} object.
     */
    public String getIfLabel() {
        return m_iflabel;
    }
    
    /**
     * <p>getIfIndex</p>
     *
     * @return a {@link java.lang.String} object.
     */
    public String getIfIndex() {
        return m_ifindex;
    }
    
    /**
     * <p>getIfInfoValue</p>
     *
     * @param attribute a {@link java.lang.String} object.
     * @return a {@link java.lang.String} object.
     */
    protected String getIfInfoValue(String attribute) {
        if (m_ifInfo != null)
            return m_ifInfo.get(attribute);
        return null;
    }
    
    /**
     * <p>isAnInterfaceResource</p>
     *
     * @return a boolean.
     */
    public boolean isAnInterfaceResource() {
        return getResourceTypeName() != null && getResourceTypeName().equals("if");
    }

    /**
     * <p>isValidInterfaceResource</p>
     *
     * @return a boolean.
     */
    public boolean isValidInterfaceResource() {
        if (m_ifInfo == null) {
            return false;
        }
        try {
            if(null == m_ifindex)
                return false;
            if(Integer.parseInt(m_ifindex) < 0)
                return false;
        } catch(Throwable e) {
            return false;
        }
        return true;
    }

    /*
     * FIXME What happen with numeric fields from strings.properties ?
     */ 
    /**
     * <p>getAttributeValue</p>
     *
     * @param ds a {@link java.lang.String} object.
     * @return a {@link java.lang.Double} object.
     */
    public Double getAttributeValue(String ds) {
        if (m_attributes == null || m_attributes.get(ds) == null) {
            log().warn("getAttributeValue: can't find attribute called " + ds + " on " + m_resource);
            return null;
        }
        String numValue = m_attributes.get(ds).getNumericValue();
        if (numValue == null) {
            log().warn("getAttributeValue: can't find numeric value for " + ds + " on " + m_resource);
            return null;
        }
        // Generating a unique ID for the node/resourceType/resource/metric combination.
        String id =  "node[" + m_nodeId + "].resourceType[" + m_resource.getResourceTypeName() + "].instance[" + m_resource.getLabel() + "].metric[" + ds + "]";
        Double current = null;
        try {
            current = Double.parseDouble(numValue);
        } catch (NumberFormatException e) {
            log().error(id + " does not have a numeric value: " + numValue);
            return null;
        }
        if (m_attributes.get(ds).getType().toLowerCase().startsWith("counter") == false) {
            if (log().isDebugEnabled()) {
                log().debug("getAttributeValue: id=" + id + ", value= " + current);
            }
            return current;
        } else {
            return getCounterValue(id, current);
        }
    }

    /*
     * This will return the rate based on configured collection step
     */
    private Double getCounterValue(String id, Double current) {
        synchronized (m_localCache) {

        if (m_localCache.containsKey(id) == false) {
            // Atomically replace the CacheEntry with the new value
            CacheEntry last = s_cache.put(id, new CacheEntry(m_collectionTimestamp, current));
            if (log().isDebugEnabled()) {
                log().debug("getCounterValue: id=" + id + ", last=" + 
                		(last==null ? last : last.value +"@"+last.timestamp) + 
                		", current=" + current);
            }
            if (last == null) {
<<<<<<< HEAD
                log().info("getCounterValue: unknown last value, ignoring current");
                m_localCache.put(id, Double.NaN);
=======
                m_localCache.put(id, Double.NaN);
                log().info("getCounterValue: unknown last value for " + id + ", ignoring current");
>>>>>>> 82789645
            } else {                
                Double delta = current.doubleValue() - last.value.doubleValue();
                // wrapped counter handling(negative delta), rrd style
                if (delta < 0) {
                    double newDelta = delta.doubleValue();
                    // 2-phase adjustment method
                    // try 32-bit adjustment
                    newDelta += Math.pow(2, 32);
                    if (newDelta < 0) {
                        // try 64-bit adjustment
                        newDelta += Math.pow(2, 64) - Math.pow(2, 32);
                    }
                    log().info("getCounterValue: " + id + 
                    		"(counter) wrapped counter adjusted last=" + 
                    		last.value +"@"+last.timestamp +
                    		", current=" + current + 
                    		", olddelta=" + delta + 
                    		", newdelta=" + newDelta);
                    delta = newDelta;
                }
                // Get the interval between when this current collection was taken, and the last time this
                // value was collected (and had a counter rate calculated for it).
                // If the interval is zero, than the current rate must returned as 0.0 since there can be 
                // no delta across a time interval of zero.
                long interval = ( m_collectionTimestamp.getTime() - last.timestamp.getTime() ) / 1000;
                if (interval > 0) {
                    log().debug("getCounterValue: id=" + id + ", value=" + delta/interval + ", delta=" + delta + ", interval=" + interval);
                    m_localCache.put(id, delta / interval);
                } else {
                    log().info("getCounterValue: invalid zero-length rate interval for " + id + ", returning rate of zero");
                    m_localCache.put(id, 0.0);
                    // Restore the original value inside the static cache
                    s_cache.put(id, last);
                }
            }
        }
        Double value = m_localCache.get(id);
        // This is just a sanity check, we should never have a value of null for the value at this point
        if (value == null) {
            log().error("getCounterValue: value was not calculated correctly for " + id + ", using NaN");
            m_localCache.put(id, Double.NaN);
            return Double.NaN;
        } else {
            return value;
        }

        }
    }

    /**
     * <p>getLabelValue</p>
     *
     * @param ds a {@link java.lang.String} object.
     * @return a {@link java.lang.String} object.
     */
    public String getLabelValue(String ds) {
        if (ds == null || ds.equals(""))
            return null;
        if (log().isDebugEnabled()) {
            log().debug("getLabelValue: Getting Value for " + m_resource.getResourceTypeName() + "::" + ds);
        }
        if ("nodeid".equals(ds))
            return Integer.toString(m_nodeId);
        if ("ipaddress".equals(ds))
            return m_hostAddress;
        if ("iflabel".equals(ds))
            return getIfLabel();
        String value = null;
        File resourceDirectory = m_resource.getResourceDir(m_repository);
        if ("ID".equals(ds)) {
            return resourceDirectory.getName();
        }
        try {
            if (isAnInterfaceResource()) { // Get Value from ifInfo only for Interface Resource
                value = getIfInfoValue(ds);
            }
            if (value == null) { // Find value on saved string attributes                
                value = ResourceTypeUtils.getStringProperty(resourceDirectory, ds);
            }
        } catch (Throwable e) {
            log().info("getLabelValue: Can't get value for attribute " + ds + " for resource " + m_resource + ". " + e, e);
        }
        if (value == null) {
            log().debug("getLabelValue: The field " + ds + " is not a string property. Trying to parse it as numeric metric.");
            Double d = getAttributeValue(ds);
            if (d != null)
                value = d.toString();
        }
        return value;
    }
    
    /** {@inheritDoc} */
    @Override
    public String toString() {
        return m_resource.toString();
    }

    private ThreadCategory log() {
        return ThreadCategory.getInstance(getClass());
    }

}<|MERGE_RESOLUTION|>--- conflicted
+++ resolved
@@ -345,13 +345,8 @@
                 		", current=" + current);
             }
             if (last == null) {
-<<<<<<< HEAD
-                log().info("getCounterValue: unknown last value, ignoring current");
-                m_localCache.put(id, Double.NaN);
-=======
                 m_localCache.put(id, Double.NaN);
                 log().info("getCounterValue: unknown last value for " + id + ", ignoring current");
->>>>>>> 82789645
             } else {                
                 Double delta = current.doubleValue() - last.value.doubleValue();
                 // wrapped counter handling(negative delta), rrd style
