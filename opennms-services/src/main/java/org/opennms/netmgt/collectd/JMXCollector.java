/*******************************************************************************
 * This file is part of OpenNMS(R).
 *
 * Copyright (C) 2006-2012 The OpenNMS Group, Inc.
 * OpenNMS(R) is Copyright (C) 1999-2012 The OpenNMS Group, Inc.
 *
 * OpenNMS(R) is a registered trademark of The OpenNMS Group, Inc.
 *
 * OpenNMS(R) is free software: you can redistribute it and/or modify
 * it under the terms of the GNU General Public License as published
 * by the Free Software Foundation, either version 3 of the License,
 * or (at your option) any later version.
 *
 * OpenNMS(R) is distributed in the hope that it will be useful,
 * but WITHOUT ANY WARRANTY; without even the implied warranty of
 * MERCHANTABILITY or FITNESS FOR A PARTICULAR PURPOSE.  See the
 * GNU General Public License for more details.
 *
 * You should have received a copy of the GNU General Public License
 * along with OpenNMS(R).  If not, see:
 *      http://www.gnu.org/licenses/
 *
 * For more information contact:
 *     OpenNMS(R) Licensing <license@opennms.org>
 *     http://www.opennms.org/
 *     http://www.opennms.com/
 *******************************************************************************/

package org.opennms.netmgt.collectd;

import java.io.File;
import java.io.IOException;
import java.lang.reflect.UndeclaredThrowableException;
import java.net.InetAddress;
import java.util.ArrayList;
import java.util.Date;
import java.util.HashMap;
import java.util.Iterator;
import java.util.List;
import java.util.Map;
import java.util.Set;
import java.util.StringTokenizer;

import javax.management.Attribute;
import javax.management.AttributeList;
import javax.management.InstanceNotFoundException;
import javax.management.MBeanServerConnection;
import javax.management.MalformedObjectNameException;
import javax.management.ObjectName;
import javax.management.openmbean.CompositeData;

import org.opennms.core.db.DataSourceFactory;
import org.opennms.core.utils.AlphaNumeric;
import org.opennms.core.utils.InetAddressUtils;
import org.slf4j.Logger;
import org.slf4j.LoggerFactory;
import org.opennms.core.utils.ParameterMap;
import org.opennms.netmgt.config.BeanInfo;
import org.opennms.netmgt.config.JMXDataCollectionConfigFactory;
import org.opennms.netmgt.config.collectd.jmx.Attrib;
import org.opennms.netmgt.config.collector.AttributeGroupType;
import org.opennms.netmgt.config.collector.CollectionAttribute;
import org.opennms.netmgt.config.collector.CollectionAttributeType;
import org.opennms.netmgt.config.collector.CollectionResource;
import org.opennms.netmgt.config.collector.CollectionSet;
import org.opennms.netmgt.config.collector.CollectionSetVisitor;
import org.opennms.netmgt.config.collector.Persister;
import org.opennms.netmgt.config.collector.ServiceParameters;
import org.opennms.netmgt.model.RrdRepository;
import org.opennms.netmgt.model.events.EventProxy;
import org.opennms.protocols.jmx.connectors.ConnectionWrapper;

/**
 * This class performs the collection and storage of data. The derived class
 * manages the connection and configuration. The SNMPCollector class was used
 * as the starting point for this class so anyone familiar with it should be
 * able to easily understand it.
 * <p>
 * The jmx-datacollection-config.xml defines a list of MBeans and attributes
 * that may be monitored. This class retrieves the list of MBeans for the
 * specified service name (currently jboss and jsr160) and queries the remote
 * server for the attributes. The values are then stored in RRD files.
 * </p>
 * <p>
 * Two types of MBeans may be specified in the jmx-datacollection-config.xml
 * file. Standard MBeans which consist of and ObjectName and their attributes,
 * and WildCard MBeans which performs a query to retrieve MBeans based on a
 * criteria. The current implementation looks like: jboss:a=b,c=d,* Future
 * versions may permit enhanced queries. In either case multiple MBeans may be
 * returned and these MBeans would then be queried to obtain their attributes.
 * There are some important issues then using the wild card approach:
 * </p>
 * <p>
 * <ol>
 * <li>Since multiple MBeans will have the same attribute name there needs to
 * be a way to differentiate them. To handle this situation you need to
 * specify which field in the ObjectName should be used. This is defined as
 * the key-field.</li>
 * <li>The version of RRD that is used is limited to 19 characters. If this
 * limit is exceeded then the data will not be saved. The name is defined as:
 * keyField_attributeName.rrd Since the keyfield is defined in the Object Name
 * and may be too long, you may define an alias for it. The key-alias
 * parameter permit you to define a list of names to be substituted. Only
 * exact matches are handled. An example is:
 * <code>key-alias="this-name-is-long|thisIsNot,name-way-2-long,goodName"</code></li>
 * <li>If there are keyfields that you want to exclude (exact matches) you
 * may use a comma separated list like:
 * <code>exclude="name1,name2,name3"</code></li>
 * <li>Unlike the Standard MBeans there is no way (currently) to pre-define
 * graphs for them in the snmp-graph.properties file. The only way you can
 * create graphs is to create a custom graph in the Report section. The wild
 * card approach needs to be carefully considered before using it but it can
 * cut down on the amount of work necessary to define what to save.</li>
 * </ol>
 * </p>
 *
 * @author <a href="mailto:mike@opennms.org">Mike Jamison</a>
 * @author <a href="http://www.opennms.org/">OpenNMS</a>
 */
public abstract class JMXCollector implements ServiceCollector {
    private static final Logger LOG = LoggerFactory.getLogger(JMXCollector.class);

    /**
     * Interface attribute key used to store the map of IfInfo objects which
     * hold data about each interface on a particular node.
     */
    static String IF_MAP_KEY = "org.opennms.netmgt.collectd.JBossCollector.ifMap";

    /**
     * RRD data source name max length.
     */
    private static final int MAX_DS_NAME_LENGTH = 19;

    /**
     * In some circumstances there may be many instances of a given service
     * but running on different ports. Rather than using the port as the
     * identifier users may define a more meaningful name.
     */
    private boolean useFriendlyName = false;

    /**
     * Interface attribute key used to store a JMXNodeInfo object which holds
     * data about the node being polled.
     */
    static String NODE_INFO_KEY =
        "org.opennms.netmgt.collectd.JMXCollector.nodeInfo";

    /**
     * The service name is provided by the derived class
     */
    private String serviceName = null;

    /**
     * <p>
     * Returns the name of the service that the plug-in collects ("JMX").
     * </p>
     *
     * @return The service that the plug-in collects.
     */
    public String serviceName() {
        return serviceName.toUpperCase();
    }

    /**
     * <p>Setter for the field <code>serviceName</code>.</p>
     *
     * @param name a {@link java.lang.String} object.
     */
    public void setServiceName(String name) {
        serviceName = name;
    }

    /**
     * {@inheritDoc}
     *
     * <p>
     * Initialize the service collector.
     * </p>
     * <p>
     * During initialization the JMX collector: - Initializes various
     * configuration factories. - Verifies access to the database - Verifies
     * access to RRD file repository - Verifies access to JNI RRD shared
     * library - Determines if JMX to be stored for only the node's primary
     * interface or for all interfaces.
     * </p>
     * @exception RuntimeException
     *                Thrown if an unrecoverable error occurs that prevents
     *                the plug-in from functioning.
     */
    @Override
    public void initialize(Map<String, String> parameters) {
        // Initialize the JMXDataCollectionConfigFactory
        try {
        	// XXX was reload(), which isn't test-friendly
            JMXDataCollectionConfigFactory.init();
        } catch (Throwable e) {
            LOG.error("initialize: Failed to load data collection configuration", e);
            throw new UndeclaredThrowableException(e);
        }

        // Make sure we can connect to the database
        java.sql.Connection ctest = null;
        try {
            DataSourceFactory.init();
            ctest = DataSourceFactory.getInstance().getConnection();
        } catch (final Exception e) {
            LOG.error("initialize: failed to get a database connection", e);
            throw new UndeclaredThrowableException(e);
        } finally {
            if (ctest != null) {
                try {
                    ctest.close();
                } catch (final Throwable t) {
                    LOG.debug("initialize: an exception occured while closing the JDBC connection");
                }
            }
        }

        // Save local reference to singleton instance

        LOG.debug("initialize: successfully instantiated JNI interface to RRD.");
    }

    /**
     * Responsible for freeing up any resources held by the collector.
     */
    @Override
    public void release() {
        // Nothing to release...
    }

    /**
     * {@inheritDoc}
     *
     * Responsible for performing all necessary initialization for the
     * specified interface in preparation for data collection.
     */
    @Override
    public void initialize(CollectionAgent agent, Map<String, Object> parameters) {
        InetAddress ipAddr = agent.getAddress();
        int nodeID = agent.getNodeId();

        // Retrieve the name of the JMX data collector
        String collectionName = ParameterMap.getKeyedString(parameters, "collection", serviceName);

        final String hostAddress = InetAddressUtils.str(ipAddr);
        LOG.debug("initialize: InetAddress={}, collectionName={}", hostAddress, collectionName);

        JMXNodeInfo nodeInfo = new JMXNodeInfo(nodeID);
        LOG.debug("nodeInfo: {} {} {}", hostAddress, nodeID, agent);

        /*
         * Retrieve list of MBean objects to be collected from the
         * remote agent which are to be stored in the node-level RRD file.
         * These objects pertain to the node itself not any individual
         * interfaces.
         */
        Map<String, List<Attrib>> attrMap = JMXDataCollectionConfigFactory.getInstance().getAttributeMap(collectionName, serviceName, hostAddress);
        nodeInfo.setAttributeMap(attrMap);

        Map<String, JMXDataSource> dsList = buildDataSourceList(collectionName, attrMap);
        nodeInfo.setDsMap(dsList);
        nodeInfo.setMBeans(JMXDataCollectionConfigFactory.getInstance().getMBeanInfo(collectionName));

        // Add the JMXNodeInfo object as an attribute of the interface
        agent.setAttribute(NODE_INFO_KEY, nodeInfo);
        agent.setAttribute("collectionName", collectionName);

    }

    /**
     * {@inheritDoc}
     *
     * Responsible for releasing any resources associated with the specified
     * interface.
     */
    @Override
    public void release(CollectionAgent agent) {
        // Nothing to release...
    }

    /**
     * <p>getMBeanServerConnection</p>
     *
     * @param map a {@link java.util.Map} object.
     * @param address a {@link java.net.InetAddress} object.
     * @return a {@link org.opennms.protocols.jmx.connectors.ConnectionWrapper} object.
     */
    public abstract ConnectionWrapper getMBeanServerConnection(Map<String, Object> map, InetAddress address);

    /**
     * {@inheritDoc}
     *
     * Perform data collection.
     */
    @Override
    public CollectionSet collect(CollectionAgent agent, EventProxy eproxy, Map<String, Object> map) {
        InetAddress ipaddr = agent.getAddress();
        JMXNodeInfo nodeInfo = agent.getAttribute(NODE_INFO_KEY);
        Map<String, BeanInfo> mbeans = nodeInfo.getMBeans();
        String collDir = serviceName;

        boolean useMbeanForRrds = ParameterMap.getKeyedBoolean(map, "use-mbean-name-for-rrds", false);
        String port = ParameterMap.getKeyedString(map, "port", null);
        String friendlyName = ParameterMap.getKeyedString(map,"friendly-name", port);
        if (useFriendlyName) {
            collDir = friendlyName;
        }
        
        JMXCollectionSet collectionSet=new JMXCollectionSet(agent,collDir);
        collectionSet.setCollectionTimestamp(new Date());
        JMXCollectionResource collectionResource=collectionSet.getResource();
        
        ConnectionWrapper connection = null;

        LOG.debug("collecting {} on node ID {}", InetAddressUtils.str(ipaddr), nodeInfo.getNodeId());

        try {
            connection = getMBeanServerConnection(map, ipaddr);

            if (connection == null) {
                return collectionSet;
            }

            MBeanServerConnection mbeanServer = connection.getMBeanServer();

            int retry = ParameterMap.getKeyedInteger(map, "retry", 3);
            for (int attempts = 0; attempts <= retry; attempts++) {
                try {
                    /*
                     * Iterate over the mbeans, for each object name perform a
                     * getAttributes, the update the RRD.
                     */

                    for (Iterator<BeanInfo> iter = mbeans.values().iterator(); iter.hasNext();) {
                        BeanInfo beanInfo = iter.next();
                        String mbeanName = beanInfo.getMbeanName();
                        String objectName = beanInfo.getObjectName();
                        String excludeList = beanInfo.getExcludes();
                        //All JMX collected values are per node
                        String obj = useMbeanForRrds ? mbeanName : objectName;
                        AttributeGroupType attribGroupType=new AttributeGroupType(fixGroupName(obj),"all");
                        
                        List<String> attribNames = beanInfo.getAttributeNames();
                        List<String> compAttribNames = beanInfo.getCompositeAttributeNames();
                        
                        for (String compAttribName : compAttribNames) {
                            if (attribNames.contains(compAttribName) ) {
                                attribNames.remove(compAttribName);
                                String[] ac = compAttribName.split("\\|", -1);       
                                String attrName = ac[0];
                                if (!attribNames.contains(attrName)) {
                                    attribNames.add(attrName);
                                }
                            }
                        }                        
                        //LOG.debug(" JMXCollector: processed the following attributes: {}", attribNames);
                        //LOG.debug(" JMXCollector: processed the following Composite Attributes: {}", compAttribNames);
                        
                        String[] attrNames = attribNames.toArray(new String[attribNames.size()]);

                        if (objectName.indexOf('*') == -1) {      
                            LOG.debug("{} Collector - getAttributes: {}, # attributes: {}, # composite attribute members: {}", serviceName, objectName, attrNames.length, compAttribNames.size());
                            try {
                                ObjectName oName = new ObjectName(objectName);
                                if (mbeanServer.isRegistered(oName)) {
                                    AttributeList attrList = mbeanServer.getAttributes(oName, attrNames);
                                    Map<String, JMXDataSource> dsMap = nodeInfo.getDsMap();
                                    for(Object attribute : attrList) {
                                        List<String> compositeMemberKeys = new ArrayList<String>();
                                        Boolean isComposite = false;
                                        Attribute attrib=(Attribute)attribute;
                                        for (String compAttrName : compAttribNames ) {
                                            String[] attribKeys = compAttrName.split("\\|", -1);
                                            if (attrib.getName().equals(attribKeys[0])) {
                                                compositeMemberKeys.add(attribKeys[1]);
                                                isComposite = true;
                                            }
                                        }
                                        if (isComposite) {
                                            try {
                                                CompositeData cd = (CompositeData)attrib.getValue();
                                                 for (String key : compositeMemberKeys) {
                                                     /*
                                                     value = cd.get(key);
                                                     
                                                     log.debug(" JMXCollector - got CompositeData: " + 
                                                               objectName + "|" + attrib.getName() + "|" + key + " |-> " + cd.get(key).toString());
                                                     */
                                                     JMXDataSource ds = dsMap.get(objectName + "|" + attrib.getName() + "|" + key);
                                                     JMXCollectionAttributeType attribType=new JMXCollectionAttributeType(ds, null, null, attribGroupType);
                                                     collectionResource.setAttributeValue(attribType, cd.get(key).toString());
                                                 }
                                            } catch (final ClassCastException cce) {
                                                LOG.debug("{} Collection - getAttributes (try CompositeData) - ERROR: Failed to cast attribute value to type CompositeData!", serviceName, cce);
                                            }
                                        }
                                        else {
                                            // this is a normal attribute, so fallback to default handler
                                            JMXDataSource ds = dsMap.get(objectName + "|" + attrib.getName());
                                            JMXCollectionAttributeType attribType=new JMXCollectionAttributeType(ds, null, null, attribGroupType);
                                            collectionResource.setAttributeValue(attribType, attrib.getValue().toString());
                                        }
                                    }  
                                }
                            } catch (final InstanceNotFoundException e) {
                                LOG.error("Unable to retrieve attributes from {}", objectName, e);
                            }
                        } else {
                            /*
                             * This section is for ObjectNames that use the
                             * '*' wildcard
                             */
                            Set<ObjectName> mbeanSet = getObjectNames(mbeanServer, objectName);
                            for (Iterator<ObjectName> objectNameIter = mbeanSet.iterator(); objectNameIter.hasNext(); ) {
                                ObjectName oName = objectNameIter.next();
                                LOG.debug("{} Collector - getAttributesWC: {}, # attributes: {}, alias: {}", serviceName, oName, attrNames.length, beanInfo.getKeyAlias());

                                try {
                                    if (excludeList == null) {
                                        // the exclude list doesn't apply
                                        if (mbeanServer.isRegistered(oName)) {
                                            AttributeList attrList = mbeanServer.getAttributes(oName,
                                                                          attrNames);
                                            Map<String, JMXDataSource> dsMap = nodeInfo.getDsMap();

                                            for(Object attribute : attrList) {
                                                Attribute attrib=(Attribute)attribute;
                                                JMXDataSource ds = dsMap.get(objectName + "|"
                                                             + attrib.getName());
                                                JMXCollectionAttributeType attribType=
                                                    new JMXCollectionAttributeType(ds, 
                                                                                   oName.getKeyProperty(beanInfo.getKeyField()),  
                                                                                   beanInfo.getKeyAlias(), 
                                                                                   attribGroupType);
                                                
                                                collectionResource.setAttributeValue(attribType, attrib.getValue().toString());
                                            }

                                        }
                                    } else {
                                        /*
                                         * filter out calls if the key field
                                         * matches an entry in the exclude
                                         * list
                                         */
                                        String keyName = oName.getKeyProperty(beanInfo.getKeyField());
                                        boolean found = false;
                                        StringTokenizer st = new StringTokenizer(
                                                                                 excludeList,
                                                                                 ",");
                                        while (st.hasMoreTokens()) {
                                            if (keyName.equals(st.nextToken())) {
                                                found = true;
                                                break;
                                            }
                                        }
                                        if (!found) {
                                            if (mbeanServer.isRegistered(oName)) {
                                                AttributeList attrList = mbeanServer.getAttributes(oName, attrNames);
                                                Map<String, JMXDataSource> dsMap = nodeInfo.getDsMap();

                                                for(Object attribute : attrList) {
                                                    Attribute attrib=(Attribute)attribute;
                                                    JMXDataSource ds = dsMap.get(objectName + "|" + attrib.getName());
                                                    JMXCollectionAttributeType attribType = new JMXCollectionAttributeType(ds, 
                                                                                       oName.getKeyProperty(beanInfo.getKeyField()),  
                                                                                       beanInfo.getKeyAlias(), 
                                                                                       attribGroupType);
                                                    
                                                    collectionResource.setAttributeValue(attribType, attrib.getValue().toString());
                                                }
                                            }
                                        }
                                    }
                                } catch (final InstanceNotFoundException e) {
                                    LOG.error("Error retrieving attributes for {}", oName, e);
                                }
                            }
                        }
                    }
                    break;
                } catch (final Exception e) {
                    LOG.debug("{} Collector.collect: IOException while collecting address: {}", serviceName, agent.getAddress(), e);
                }
            }
        } catch (final Exception e) {
            LOG.error("Error getting MBeanServer", e);
        } finally {
            if (connection != null) {
                connection.close();
            }
        }
        
        collectionSet.setStatus(ServiceCollector.COLLECTION_SUCCEEDED);
        return collectionSet;
    }

    private Set<ObjectName> getObjectNames(MBeanServerConnection mbeanServer, String objectName) throws IOException,
            MalformedObjectNameException {
        return mbeanServer.queryNames(new ObjectName(objectName), null);
    }

    /**
     * This method removes characters from an object name that are
     * potentially illegal in a file or directory name, returning a
     * name that is appropriate for use with the storeByGroup persistence
     * method.
     *  
     * @param objectName
     * @return
     */
    private String fixGroupName(String objectName) {
        if (objectName == null) {
            return "NULL";
        }
<<<<<<< HEAD
        return objectName.replaceAll("[.:=,\\s]", "_");
=======
        return AlphaNumeric.parseAndReplace(objectName, '_');
>>>>>>> c7cb8b8e
    }
    
    /*
     * This method strips out the illegal character '/' and attempts to keep
     * the length of the key plus ds name to 19 or less characters. The slash
     * character cannot be in the name since it is an illegal character in
     * file names.
     */
    private String fixKey(String key, String attrName, String substitutions) {
        String newKey = key;
        if (key.startsWith(File.separator)) {
            newKey = key.substring(1);
        }
        if (substitutions != null && substitutions.length() > 0) {
            StringTokenizer st = new StringTokenizer(substitutions, ",");
            while (st.hasMoreTokens()) {
                String token = st.nextToken();
                int index = token.indexOf('|');
                if (newKey.equals(token.substring(0, index))) {
                    newKey = token.substring(index + 1);
                }
            }
        }
        return newKey;
    }

    /**
     * <p>getRRDValue_isthis_used_</p>
     *
     * @param ds
     * @param collectorEntry a {@link org.opennms.netmgt.collectd.JMXCollectorEntry} object.
     * @throws java.lang.IllegalArgumentException if any.
     * @return a {@link java.lang.String} object.
     */
    public String getRRDValue_isthis_used_(JMXDataSource ds,
            JMXCollectorEntry collectorEntry) throws IllegalArgumentException {

        LOG.debug("getRRDValue: {}", ds.getName());

        // Make sure we have an actual object id value.
        if (ds.getOid() == null) {
            return null;
        }

        return collectorEntry.get(collectorEntry + "|" + ds.getOid());
    }
    /**
     * This method is responsible for building a list of RRDDataSource objects
     * from the provided list of MBeanObject objects.
     *
     * @param collectionName
     *            Collection name
     * @param oidList
     *            List of MBeanObject objects defining the oid's to be
     *            collected via JMX.
     * @return list of RRDDataSource objects
     */
    protected Map<String, JMXDataSource> buildDataSourceList(String collectionName, Map<String, List<Attrib>> attributeMap) {
        LOG.debug("buildDataSourceList - ***");

        /*
         * Retrieve the RRD expansion data source list which contains all
         * the expansion data source's. Use this list as a basis
         * for building a data source list for the current interface.
         */
        HashMap<String, JMXDataSource> dsList = new HashMap<String, JMXDataSource>();

        /*
         * Loop through the MBean object list to be collected for this
         * interface and add a corresponding RRD data source object. In this
         * manner each interface will have RRD files create which reflect only
         * the data sources pertinent to it.
         */

        LOG.debug("attributeMap size: {}", attributeMap.size());
        Iterator<String> objNameIter = attributeMap.keySet().iterator();
        while (objNameIter.hasNext()) {
            String objectName = objNameIter.next().toString();
            List<Attrib> list = attributeMap.get(objectName);

            LOG.debug("ObjectName: {}, Attributes: {}", objectName, list.size());

            Iterator<Attrib> iter = list.iterator();
            while (iter.hasNext()) {
                Attrib attr = iter.next();
                JMXDataSource ds = null;

                /*
                 * Verify that this object has an appropriate "integer" data
                 * type which can be stored in an RRD database file (must map to
                 * one of the supported RRD data source types: COUNTER or GAUGE).
                 * */
                String ds_type = JMXDataSource.mapType(attr.getType());
                if (ds_type != null) {
                    /*
                     * Passed!! Create new data source instance for this MBean
                     * object.
                     * Assign heartbeat using formula (2 * step) and hard code
                     * min & max values to "U" ("unknown").
                     */
                    ds = new JMXDataSource();
                    ds.setHeartbeat(2 * JMXDataCollectionConfigFactory.getInstance().getStep(
                                                                                             collectionName));
                    // For completeness, adding a minval option to the variable.
                    String ds_minval = attr.getMinval();
                    if (ds_minval == null) {
                        ds_minval = "U";
                    }
                    ds.setMax(ds_minval);

                    /*
                     * In order to handle counter wraps, we need to set a max
                     * value for the variable.
                     */
                    String ds_maxval = attr.getMaxval();
                    if (ds_maxval == null) {
                        ds_maxval = "U";
                    }

                    ds.setMax(ds_maxval);
                    ds.setInstance(collectionName);

                    /*
                     * Truncate MBean object name/alias if it exceeds 19 char
                     * max for RRD data source names.
                     */
                    String ds_name = attr.getAlias();
                    if (ds_name.length() > MAX_DS_NAME_LENGTH) {
                        LOG.warn("buildDataSourceList: alias '{}' exceeds 19 char maximum for RRD data source names, truncating.", attr.getAlias());
                        char[] temp = ds_name.toCharArray();
                        ds_name = String.copyValueOf(temp, 0,
                                                     MAX_DS_NAME_LENGTH);
                    }
                    ds.setName(ds_name);

                    // Map MBean object data type to RRD data type
                    ds.setType(ds_type);

                    /*
                     * Assign the data source object identifier and instance
                     * ds.setName(attr.getName());
                     */
                    ds.setOid(attr.getName());

                    LOG.debug("buildDataSourceList: ds_name: {} ds_oid: {}.{} ds_max: {} ds_min: {}", ds.getName(), ds.getOid(), ds.getInstance(), ds.getMax(), ds.getMin());

                    // Add the new data source to the list
                    dsList.put(objectName + "|" + attr.getName(), ds);
                } else {
                    LOG.warn("buildDataSourceList: Data type '{}' not supported.  Only integer-type data may be stored in RRD.  MBean object '{}' will not be mapped to RRD data source.", attr.getType(), attr.getAlias());
                 }
             }
         }

         return dsList;
     }

    /**
     * <p>Setter for the field <code>useFriendlyName</code>.</p>
     *
     * @param useFriendlyName a boolean.
     */
    public void setUseFriendlyName(boolean useFriendlyName) {
        this.useFriendlyName = useFriendlyName;
    }
    
    class JMXCollectionAttributeType implements CollectionAttributeType {
        JMXDataSource m_dataSource;
        AttributeGroupType m_groupType;
        String m_name;

        protected JMXCollectionAttributeType(JMXDataSource dataSource, String key, String substitutions,  AttributeGroupType groupType) {
            m_groupType=groupType;
            m_dataSource=dataSource;
            m_name=createName(key,substitutions);
        }

        private String createName(String key, String substitutions) {
            String name=m_dataSource.getName();
            if(key!=null && !key.equals("")) {
                name=fixKey(key, m_dataSource.getName(),substitutions)+"_"+name;
            }
            return name;
        }

        @Override
        public AttributeGroupType getGroupType() {
            return m_groupType;
        }

        @Override
        public void storeAttribute(CollectionAttribute attribute, Persister persister) {
            //Only numeric data comes back from JMX in data collection
            persister.persistNumericAttribute(attribute);
        }

        @Override
        public String getName() {
            return m_name;
        }

        @Override
        public String getType() {
            return m_dataSource.getType();
        }

    }
    
    class JMXCollectionAttribute extends AbstractCollectionAttribute implements CollectionAttribute {

        String m_alias;
        String m_value;
        JMXCollectionResource m_resource;
        CollectionAttributeType m_attribType;
        
        JMXCollectionAttribute(JMXCollectionResource resource, CollectionAttributeType attribType, String alias, String value) {
            super();
            m_resource=resource;
            m_attribType=attribType;
            m_alias = alias;
            m_value = value;
        }

        @Override
        public CollectionAttributeType getAttributeType() {
            return m_attribType;
        }

        @Override
        public String getName() {
            return m_alias;
        }

        @Override
        public String getNumericValue() {
            return m_value;
        }

        @Override
        public CollectionResource getResource() {
            return m_resource;
        }

        @Override
        public String getStringValue() {
            return m_value;
        }

        @Override
        public boolean shouldPersist(ServiceParameters params) {
            return true;
        }

        @Override
        public String getType() {
            return m_attribType.getType();
        }

        @Override
        public String toString() {
             return "alias " + m_alias + ", value " + m_value + ", resource "
                 + m_resource + ", attributeType " + m_attribType;
        }

        @Override
        public String getMetricIdentifier() {
            String metricId = m_attribType.getGroupType().getName();
            metricId = metricId.replace("_type_", ":type=");
            metricId = metricId.replace("_", ".");
            metricId = metricId.concat(".");
            metricId = metricId.concat(getName());
            return "JMX_".concat(metricId);

        }
        
    }
 
    
    class JMXCollectionResource extends AbstractCollectionResource {
        String m_resourceName;
        private int m_nodeId;
        
        JMXCollectionResource(CollectionAgent agent, String resourceName) { 
            super(agent);
            m_resourceName=resourceName;
            m_nodeId = agent.getNodeId();
        }
        
        @Override
        public String toString() {
            return "node["+m_nodeId+']';
        }
        
        @Override
        public int getType() {
            return -1; //Is this correct?
        }

        @Override
        public boolean rescanNeeded() {
            return false;
        }

        @Override
        public boolean shouldPersist(ServiceParameters params) {
            return true;
        }

        public void setAttributeValue(CollectionAttributeType type, String value) {
            JMXCollectionAttribute attr = new JMXCollectionAttribute(this, type, type.getName(), value);
            addAttribute(attr);
        }

        @Override
        public File getResourceDir(RrdRepository repository) {
            return new File(repository.getRrdBaseDir(), getParent() + File.separator + m_resourceName);
        }
        
        @Override
        public String getResourceTypeName() {
            return "node"; //All node resources for JMX; nothing of interface or "indexed resource" type
        }
        
        @Override
        public String getInstance() {
            return null; //For node type resources, use the default instance
        }

        @Override
        public String getParent() {
            return m_agent.getStorageDir().toString();
        }
    }
    
    class JMXCollectionSet implements CollectionSet {
        private int m_status;
        private Date m_timestamp;
        private JMXCollectionResource m_collectionResource;
        
        JMXCollectionSet(CollectionAgent agent, String resourceName) {
            m_status=ServiceCollector.COLLECTION_FAILED;
            m_collectionResource=new JMXCollectionResource(agent, resourceName);
        }
        
        public JMXCollectionResource getResource() {
            return m_collectionResource;
        }

        public void setStatus(int status) {
            m_status=status;
        }
        
        @Override
        public int getStatus() {
            return m_status;
        }

        @Override
        public void visit(CollectionSetVisitor visitor) {
            visitor.visitCollectionSet(this);
            m_collectionResource.visit(visitor);
            visitor.completeCollectionSet(this);
        }

        @Override
		public boolean ignorePersist() {
			return false;
		}        
		
		@Override
		public Date getCollectionTimestamp() {
			return m_timestamp;
		}
        public void setCollectionTimestamp(Date timestamp) {
        	this.m_timestamp = timestamp;
		}

    }
    
    /** {@inheritDoc} */
    @Override
    public RrdRepository getRrdRepository(String collectionName) {
        return JMXDataCollectionConfigFactory.getInstance().getRrdRepository(collectionName);
    }

}<|MERGE_RESOLUTION|>--- conflicted
+++ resolved
@@ -514,11 +514,7 @@
         if (objectName == null) {
             return "NULL";
         }
-<<<<<<< HEAD
-        return objectName.replaceAll("[.:=,\\s]", "_");
-=======
         return AlphaNumeric.parseAndReplace(objectName, '_');
->>>>>>> c7cb8b8e
     }
     
     /*
