
/*******************************************************************************
 * This file is part of OpenNMS(R).
 *
 * Copyright (C) 2007-2012 The OpenNMS Group, Inc.
 * OpenNMS(R) is Copyright (C) 1999-2012 The OpenNMS Group, Inc.
 *
 * OpenNMS(R) is a registered trademark of The OpenNMS Group, Inc.
 *
 * OpenNMS(R) is free software: you can redistribute it and/or modify
 * it under the terms of the GNU General Public License as published
 * by the Free Software Foundation, either version 3 of the License,
 * or (at your option) any later version.
 *
 * OpenNMS(R) is distributed in the hope that it will be useful,
 * but WITHOUT ANY WARRANTY; without even the implied warranty of
 * MERCHANTABILITY or FITNESS FOR A PARTICULAR PURPOSE.  See the
 * GNU General Public License for more details.
 *
 * You should have received a copy of the GNU General Public License
 * along with OpenNMS(R).  If not, see:
 *      http://www.gnu.org/licenses/
 *
 * For more information contact:
 *     OpenNMS(R) Licensing <license@opennms.org>
 *     http://www.opennms.org/
 *     http://www.opennms.com/
 *******************************************************************************/

package org.opennms.netmgt.collectd;

import java.io.File;
import java.net.InetAddress;
import java.util.LinkedHashSet;
import java.util.Set;

import org.opennms.core.utils.InetAddressUtils;
<<<<<<< HEAD
=======
import org.opennms.netmgt.collection.api.CollectionInitializationException;
>>>>>>> ba17cda5
import org.opennms.netmgt.config.SnmpPeerFactory;
import org.opennms.netmgt.dao.api.IpInterfaceDao;
import org.opennms.netmgt.model.PrimaryType;
import org.opennms.netmgt.model.ResourceTypeUtils;
import org.opennms.netmgt.poller.InetNetworkInterface;
import org.opennms.netmgt.snmp.SnmpAgentConfig;
import org.slf4j.Logger;
import org.slf4j.LoggerFactory;
<<<<<<< HEAD
=======
import org.springframework.transaction.PlatformTransactionManager;
>>>>>>> ba17cda5

/**
 * Represents a remote SNMP agent on a specific IPv4 interface.
 *
 * @author ranger
 * @version $Id: $
 */
public class DefaultCollectionAgent extends InetNetworkInterface implements SnmpCollectionAgent {
    private static final Logger LOG = LoggerFactory.getLogger(DefaultCollectionAgent.class);

    /**
     * 
     */
    private static final long serialVersionUID = 6694654071513990997L;

    /**
     * <p>create</p>
     *
     * @param ifaceId a {@link java.lang.Integer} object.
     * @param ifaceDao a {@link org.opennms.netmgt.dao.api.IpInterfaceDao} object.
<<<<<<< HEAD
     * @return a {@link org.opennms.netmgt.collectd.CollectionAgent} object.
     */
    public static CollectionAgent create(final Integer ifaceId, final IpInterfaceDao ifaceDao) {
        return new DefaultCollectionAgent(DefaultCollectionAgentService.create(ifaceId, ifaceDao));
=======
     * @param transMgr a {@link org.springframework.transaction.PlatformTransactionManager} object.
     * @return a {@link org.opennms.netmgt.collection.api.CollectionAgent} object.
     */
    public static SnmpCollectionAgent create(final Integer ifaceId, final IpInterfaceDao ifaceDao, final PlatformTransactionManager transMgr) {
        return new DefaultCollectionAgent(DefaultCollectionAgentService.create(ifaceId, ifaceDao, transMgr));
>>>>>>> ba17cda5
    }

    // miscellaneous junk?
    private int m_ifCount = -1;
    private long m_sysUpTime = -1;

        // cached attributes
    private int m_nodeId = -1;
    private InetAddress m_inetAddress = null;
    private int m_ifIndex = -1;
    private PrimaryType m_isSnmpPrimary = null;
    private String m_sysObjId = null;
    private String m_foreignSource = null;
    private String m_foreignId = null;
    
    private CollectionAgentService m_agentService;
    private Set<SnmpIfData> m_snmpIfData;

    private DefaultCollectionAgent(final CollectionAgentService agentService) {
        super(null);
        m_agentService = agentService;
        
        if (Boolean.getBoolean("org.opennms.netmgt.collectd.DefaultCollectionAgent.loadSnmpDataOnInit")) {
            getSnmpInterfaceData();
        }
    }

    /** {@inheritDoc} */
    @Override
    public InetAddress getAddress() {
        if (m_inetAddress == null) {
            m_inetAddress = m_agentService.getInetAddress();
        }
        return m_inetAddress;
    }

    /* (non-Javadoc)
     * @see org.opennms.netmgt.collectd.CollectionAgent#isStoreByForeignSource()
     */
    /**
     * <p>isStoreByForeignSource</p>
     *
     * @return a {@link java.lang.Boolean} object.
     */
    @Override
    public Boolean isStoreByForeignSource() {
        return ResourceTypeUtils.isStoreByForeignSource();
    }
    
    /* (non-Javadoc)
     * @see org.opennms.netmgt.collectd.CollectionAgent#getHostAddress()
     */
    /**
     * <p>getHostAddress</p>
     *
     * @return a {@link java.lang.String} object.
     */
    @Override
    public String getHostAddress() {
        return InetAddressUtils.str(getAddress());
    }

    /* (non-Javadoc)
     * @see org.opennms.netmgt.collectd.CollectionAgent#setSavedIfCount(int)
     */
    /** {@inheritDoc} */
    @Override
    public void setSavedIfCount(final int ifCount) {
        m_ifCount = ifCount;
    }

    /* (non-Javadoc)
     * @see org.opennms.netmgt.collectd.CollectionAgent#getSavedIfCount()
     */
    /**
     * <p>getSavedIfCount</p>
     *
     * @return a int.
     */
    @Override
    public int getSavedIfCount() {
        return m_ifCount;
    }

    /* (non-Javadoc)
     * @see org.opennms.netmgt.collectd.CollectionAgent#getNodeId()
     */
    /**
     * <p>getNodeId</p>
     *
     * @return a int.
     */
    @Override
    public int getNodeId() {
        if (m_nodeId == -1) {
            m_nodeId = m_agentService.getNodeId();
        }
        return m_nodeId; 
    }

    /* (non-Javadoc)
     * @see org.opennms.netmgt.collectd.CollectionAgent#getForeignSource()
     */
    /**
     * <p>getForeignSource</p>
     *
     * @return a {@link java.lang.String} object.
     */
    @Override
    public String getForeignSource() {
        if (m_foreignSource == null) {
            m_foreignSource = m_agentService.getForeignSource();
        }
        return m_foreignSource;
    }
 
    /* (non-Javadoc)
     * @see org.opennms.netmgt.collectd.CollectionAgent#getForeignId()
     */
    /**
     * <p>getForeignId</p>
     *
     * @return a {@link java.lang.String} object.
     */
    @Override
    public String getForeignId() {
        if (m_foreignId == null) {
            m_foreignId = m_agentService.getForeignId();
        }
        return m_foreignId;
    }
    
    /* (non-Javadoc)
     * @see org.opennms.netmgt.collectd.CollectionAgent#getStorageDir()
     */
    /**
     * <p>getStorageDir</p>
     *
     * @return a {@link java.io.File} object.
     */
    @Override
    public File getStorageDir() {
       File dir = new File(String.valueOf(getNodeId()));
       if(isStoreByForeignSource() && !(getForeignSource() == null) && !(getForeignId() == null)) {
               File fsDir = new File(ResourceTypeUtils.FOREIGN_SOURCE_DIRECTORY, m_foreignSource);
               dir = new File(fsDir, m_foreignId);
       }
        LOG.debug("getStorageDir: isStoreByForeignSource = {}, foreignSource = {}, foreignId = {}, dir = {}", isStoreByForeignSource(), m_foreignSource, m_foreignId, dir);
       return dir;
    }
    
    private int getIfIndex() {
        if (m_ifIndex == -1) {
            m_ifIndex = m_agentService.getIfIndex();
        }
        return m_ifIndex;
        
    }

    /* (non-Javadoc)
     * @see org.opennms.netmgt.collectd.CollectionAgent#getSysObjectId()
     */
    /**
     * <p>getSysObjectId</p>
     *
     * @return a {@link java.lang.String} object.
     */
    @Override
    public String getSysObjectId() {
        if (m_sysObjId == null) {
            m_sysObjId = m_agentService.getSysObjectId();
            // Intern the string value to save RAM
            m_sysObjId = (m_sysObjId == null ? null : m_sysObjId.intern());
        }
        return m_sysObjId;
    }

    private PrimaryType getIsSnmpPrimary() {
        if (m_isSnmpPrimary == null) {
            m_isSnmpPrimary = m_agentService.getIsSnmpPrimary();
        }
        return m_isSnmpPrimary;
        
    }

    private void logCompletion() {
        LOG.debug("initialize: initialization completed: nodeid = {}, address = {}, primaryIfIndex = {}, isSnmpPrimary = {}, sysoid = {}", getNodeId(), getHostAddress(), getIfIndex(), getIsSnmpPrimary(), getSysObjectId());
    }

    private void validateSysObjId() throws CollectionInitializationException {
        if (getSysObjectId() == null) {
            throw new CollectionInitializationException("System Object ID for interface "
                                       + getHostAddress()
                                       + " does not exist in the database.");
        }
    }

    private void logCollectionParms() {
        LOG.debug("initialize: db retrieval info: nodeid = {}, address = {}, primaryIfIndex = {}, isSnmpPrimary = {}, sysoid = {}", getNodeId(), getHostAddress(), getIfIndex(), getIsSnmpPrimary(), getSysObjectId());
    }

    private void validateIsSnmpPrimary() throws CollectionInitializationException {
        if (!PrimaryType.PRIMARY.equals(getIsSnmpPrimary())) {
            throw new CollectionInitializationException("Interface "
                                       + getHostAddress()
                                       + " is not the primary SNMP interface for nodeid "
                                       + getNodeId());
        }
    }

    private void validatePrimaryIfIndex() {
        if (getIfIndex() < 0) {
            // allow this for nodes without ipAddrTables
            // throw new RuntimeException("Unable to retrieve ifIndex for
            // interface " + ipAddr.getHostAddress());
            LOG.debug("initialize: db retrieval info: node {} does not have a legitimate primaryIfIndex.  Assume node does not supply ipAddrTable and continue...", getNodeId());
        }
    }

    /* (non-Javadoc)
     * @see org.opennms.netmgt.collectd.CollectionAgent#validateAgent()
     */
    /**
     * <p>validateAgent</p>
     * @throws CollectionInitializationException 
     */
    @Override
    public void validateAgent() throws CollectionInitializationException {
        logCollectionParms();
        validateIsSnmpPrimary();
        validatePrimaryIfIndex();
        validateSysObjId();
        logCompletion();
    }

    /* (non-Javadoc)
     * @see org.opennms.netmgt.collectd.CollectionAgent#toString()
     */
    /**
     * <p>toString</p>
     *
     * @return a {@link java.lang.String} object.
     */
    @Override
    public String toString() {
        return "Agent[nodeid = "+getNodeId()+" ipaddr= "+getHostAddress()+']';
    }

    /* (non-Javadoc)
     * @see org.opennms.netmgt.collectd.CollectionAgent#getAgentConfig()
     */
    /**
     * <p>getAgentConfig</p>
     *
     * @return a {@link org.opennms.netmgt.snmp.SnmpAgentConfig} object.
     */
    @Override
    public SnmpAgentConfig getAgentConfig() {
        return SnmpPeerFactory.getInstance().getAgentConfig(getAddress());
    }
    
    private Set<SnmpIfData> getSnmpInterfaceData() {
        if (m_snmpIfData == null) {
            m_snmpIfData = m_agentService.getSnmpInterfaceData();
        }
        return m_snmpIfData;
        
    }

    /* (non-Javadoc)
     * @see org.opennms.netmgt.collectd.CollectionAgent#getSnmpInterfaceInfo(org.opennms.netmgt.collectd.IfResourceType)
     */
    /** {@inheritDoc} */
    @Override
    public Set<IfInfo> getSnmpInterfaceInfo(final IfResourceType type) {
        final Set<SnmpIfData> snmpIfData = getSnmpInterfaceData();
        final Set<IfInfo> ifInfos = new LinkedHashSet<IfInfo>(snmpIfData.size());
        
        for (final SnmpIfData ifData : snmpIfData) {
            ifInfos.add(new IfInfo(type, this, ifData));
        }
        
        return ifInfos;
    }

    /** {@inheritDoc} */
    @Override
    public String getSnmpInterfaceLabel(final int ifIndex) {
        for (final SnmpIfData ifData : getSnmpInterfaceData()) {
            if (ifData.getIfIndex() == ifIndex)
                return ifData.getLabelForRRD();
        }
        return null;
    }

    /**
     * <p>getSavedSysUpTime</p>
     *
     * @return a long.
     */
    @Override
    public long getSavedSysUpTime() {
        return m_sysUpTime;
    }

    /** {@inheritDoc} */
    @Override
    public void setSavedSysUpTime(final long sysUpTime) {
        m_sysUpTime = sysUpTime;
    }
    

}<|MERGE_RESOLUTION|>--- conflicted
+++ resolved
@@ -35,10 +35,7 @@
 import java.util.Set;
 
 import org.opennms.core.utils.InetAddressUtils;
-<<<<<<< HEAD
-=======
 import org.opennms.netmgt.collection.api.CollectionInitializationException;
->>>>>>> ba17cda5
 import org.opennms.netmgt.config.SnmpPeerFactory;
 import org.opennms.netmgt.dao.api.IpInterfaceDao;
 import org.opennms.netmgt.model.PrimaryType;
@@ -47,10 +44,6 @@
 import org.opennms.netmgt.snmp.SnmpAgentConfig;
 import org.slf4j.Logger;
 import org.slf4j.LoggerFactory;
-<<<<<<< HEAD
-=======
-import org.springframework.transaction.PlatformTransactionManager;
->>>>>>> ba17cda5
 
 /**
  * Represents a remote SNMP agent on a specific IPv4 interface.
@@ -71,18 +64,11 @@
      *
      * @param ifaceId a {@link java.lang.Integer} object.
      * @param ifaceDao a {@link org.opennms.netmgt.dao.api.IpInterfaceDao} object.
-<<<<<<< HEAD
-     * @return a {@link org.opennms.netmgt.collectd.CollectionAgent} object.
-     */
-    public static CollectionAgent create(final Integer ifaceId, final IpInterfaceDao ifaceDao) {
-        return new DefaultCollectionAgent(DefaultCollectionAgentService.create(ifaceId, ifaceDao));
-=======
      * @param transMgr a {@link org.springframework.transaction.PlatformTransactionManager} object.
      * @return a {@link org.opennms.netmgt.collection.api.CollectionAgent} object.
      */
-    public static SnmpCollectionAgent create(final Integer ifaceId, final IpInterfaceDao ifaceDao, final PlatformTransactionManager transMgr) {
-        return new DefaultCollectionAgent(DefaultCollectionAgentService.create(ifaceId, ifaceDao, transMgr));
->>>>>>> ba17cda5
+    public static SnmpCollectionAgent create(final Integer ifaceId, final IpInterfaceDao ifaceDao) {
+        return new DefaultCollectionAgent(DefaultCollectionAgentService.create(ifaceId, ifaceDao));
     }
 
     // miscellaneous junk?
