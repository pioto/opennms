--- conflicted
+++ resolved
@@ -197,11 +197,8 @@
             try {
                 return Double.valueOf(getValue().toString()).toString();
             } catch(NumberFormatException e) {
-<<<<<<< HEAD
                 LOG.trace("Unable to process data received for attribute " + this + " maybe this is not a number? See bug 1473 for more information. Skipping.");
                 return null;
-=======
->>>>>>> 4f019bbf
             }
             if (getValue().getType() == SnmpValue.SNMP_OCTET_STRING) {
                 try {
