/*******************************************************************************
 * This file is part of OpenNMS(R).
 *
 * Copyright (C) 2006-2011 The OpenNMS Group, Inc.
 * OpenNMS(R) is Copyright (C) 1999-2011 The OpenNMS Group, Inc.
 *
 * OpenNMS(R) is a registered trademark of The OpenNMS Group, Inc.
 *
 * OpenNMS(R) is free software: you can redistribute it and/or modify
 * it under the terms of the GNU General Public License as published
 * by the Free Software Foundation, either version 3 of the License,
 * or (at your option) any later version.
 *
 * OpenNMS(R) is distributed in the hope that it will be useful,
 * but WITHOUT ANY WARRANTY; without even the implied warranty of
 * MERCHANTABILITY or FITNESS FOR A PARTICULAR PURPOSE.  See the
 * GNU General Public License for more details.
 *
 * You should have received a copy of the GNU General Public License
 * along with OpenNMS(R).  If not, see:
 *      http://www.gnu.org/licenses/
 *
 * For more information contact:
 *     OpenNMS(R) Licensing <license@opennms.org>
 *     http://www.opennms.org/
 *     http://www.opennms.com/
 *******************************************************************************/

package org.opennms.netmgt.collectd;

import static org.opennms.core.utils.InetAddressUtils.str;

import java.net.InetAddress;
import java.sql.SQLException;
import java.util.ArrayList;
import java.util.Collection;
import java.util.Collections;
import java.util.HashMap;
import java.util.Iterator;
import java.util.LinkedList;
import java.util.List;
import java.util.ListIterator;
import java.util.Map;
import java.util.Set;

import org.apache.commons.lang.StringUtils;
import org.opennms.core.utils.ConfigFileConstants;
import org.opennms.core.utils.LogUtils;
import org.opennms.core.utils.ThreadCategory;
import org.opennms.netmgt.EventConstants;
import org.opennms.netmgt.capsd.EventUtils;
import org.opennms.netmgt.capsd.InsufficientInformationException;
import org.opennms.netmgt.config.CollectdConfigFactory;
import org.opennms.netmgt.config.CollectdPackage;
import org.opennms.netmgt.config.SnmpEventInfo;
import org.opennms.netmgt.config.SnmpPeerFactory;
import org.opennms.netmgt.config.ThreshdConfigFactory;
import org.opennms.netmgt.config.ThresholdingConfigFactory;
import org.opennms.netmgt.config.collectd.Collector;
import org.opennms.netmgt.daemon.AbstractServiceDaemon;
import org.opennms.netmgt.dao.CollectorConfigDao;
import org.opennms.netmgt.dao.IpInterfaceDao;
import org.opennms.netmgt.dao.NodeDao;
import org.opennms.netmgt.eventd.EventIpcManager;
import org.opennms.netmgt.model.AbstractEntityVisitor;
import org.opennms.netmgt.model.OnmsIpInterface;
import org.opennms.netmgt.model.OnmsMonitoredService;
import org.opennms.netmgt.model.OnmsNode;
import org.opennms.netmgt.model.events.EventBuilder;
import org.opennms.netmgt.model.events.EventListener;
import org.opennms.netmgt.scheduler.LegacyScheduler;
import org.opennms.netmgt.scheduler.ReadyRunnable;
import org.opennms.netmgt.scheduler.Scheduler;
import org.opennms.netmgt.xml.event.Event;
import org.opennms.netmgt.xml.event.Parm;
import org.opennms.netmgt.xml.event.Value;
import org.springframework.transaction.TransactionStatus;
import org.springframework.transaction.support.TransactionCallback;
import org.springframework.transaction.support.TransactionTemplate;
import org.springframework.util.Assert;
import org.springframework.util.ClassUtils;

/**
 * <p>Collectd class.</p>
 *
 * @author ranger
 * @version $Id: $
 */
public class Collectd extends AbstractServiceDaemon implements
        EventListener {
    
    private static CollectdInstrumentation s_instrumentation = null;
    
    /**
     * <p>instrumentation</p>
     *
     * @return a {@link org.opennms.netmgt.collectd.CollectdInstrumentation} object.
     */
    public static CollectdInstrumentation instrumentation() {
        if (s_instrumentation == null) {
            String className = System.getProperty("org.opennms.collectd.instrumentationClass", DefaultCollectdInstrumentation.class.getName());
            try { 
                s_instrumentation = (CollectdInstrumentation) ClassUtils.forName(className, Thread.currentThread().getContextClassLoader()).newInstance();
            } catch (Throwable e) {
                s_instrumentation = new DefaultCollectdInstrumentation();
            }
        }

        return s_instrumentation;
    }
    
    /**
     * Log4j category
     */
    private final static String LOG4J_CATEGORY = "OpenNMS.Collectd";
    
    /**
     * Instantiated service collectors specified in config file
     */
    private final Map<String,ServiceCollector> m_collectors = new HashMap<String,ServiceCollector>(4);

    /**
     * List of all CollectableService objects.
     */
    private final List<CollectableService> m_collectableServices;

    /**
     * Reference to the collection scheduler
     */
    private volatile Scheduler m_scheduler;

    /**
     * Indicates if scheduling of existing interfaces has been completed
     */
    private volatile CollectorConfigDao m_collectorConfigDao;

    private volatile IpInterfaceDao m_ifaceDao;

    static class SchedulingCompletedFlag {
        volatile boolean m_schedulingCompleted = false;

        public synchronized void setSchedulingCompleted(
                boolean schedulingCompleted) {
            m_schedulingCompleted = schedulingCompleted;
        }

        public synchronized boolean isSchedulingCompleted() {
            return m_schedulingCompleted;
        }

    }

    private final SchedulingCompletedFlag m_schedulingCompletedFlag = new SchedulingCompletedFlag();

    private volatile EventIpcManager m_eventIpcManager;

    private volatile TransactionTemplate m_transTemplate;

    private volatile NodeDao m_nodeDao;

    /**
     * Constructor.
     */
    public Collectd() {
        super(LOG4J_CATEGORY);

        m_collectableServices = Collections.synchronizedList(new LinkedList<CollectableService>());
    }

    /**
     * <p>onInit</p>
     */
    protected void onInit() {
        Assert.notNull(m_collectorConfigDao, "collectorConfigDao must not be null");
        Assert.notNull(m_eventIpcManager, "eventIpcManager must not be null");
        Assert.notNull(m_transTemplate, "transTemplate must not be null");
        Assert.notNull(m_ifaceDao, "ifaceDao must not be null");
        Assert.notNull(m_nodeDao, "nodeDao must not be null");
        
        
        log().debug("init: Initializing collection daemon");
        
        // make sure the instrumentation gets initialized
        instrumentation();
        
        instantiateCollectors();

        getScheduler().schedule(0, ifScheduler());

        installMessageSelectors();
    }

    private void installMessageSelectors() {
        // Add the EventListeners for the UEIs in which this service is
        // interested
        List<String> ueiList = new ArrayList<String>();

        // nodeGainedService
        ueiList.add(EventConstants.NODE_GAINED_SERVICE_EVENT_UEI);

        // primarySnmpInterfaceChanged
        ueiList.add(EventConstants.PRIMARY_SNMP_INTERFACE_CHANGED_EVENT_UEI);

        // reinitializePrimarySnmpInterface
        ueiList.add(EventConstants.REINITIALIZE_PRIMARY_SNMP_INTERFACE_EVENT_UEI);
        
        // interfaceReparented
        ueiList.add(EventConstants.INTERFACE_REPARENTED_EVENT_UEI);

        // nodeDeleted
        ueiList.add(EventConstants.NODE_DELETED_EVENT_UEI);

        // duplicateNodeDeleted
        ueiList.add(EventConstants.DUP_NODE_DELETED_EVENT_UEI);

        // interfaceDeleted
        ueiList.add(EventConstants.INTERFACE_DELETED_EVENT_UEI);

        // serviceDeleted
        ueiList.add(EventConstants.SERVICE_DELETED_EVENT_UEI);

        // outageConfigurationChanged
        ueiList.add(EventConstants.SCHEDOUTAGES_CHANGED_EVENT_UEI);

        // configureSNMP
        ueiList.add(EventConstants.CONFIGURE_SNMP_EVENT_UEI);
        
        // thresholds configuration change
        ueiList.add(EventConstants.THRESHOLDCONFIG_CHANGED_EVENT_UEI);

        // daemon configuration change
        ueiList.add(EventConstants.RELOAD_DAEMON_CONFIG_UEI);
        
        // node category membership changes
        ueiList.add(EventConstants.NODE_CATEGORY_MEMBERSHIP_CHANGED_EVENT_UEI);
        
        getEventIpcManager().addEventListener(this, ueiList);
    }

    /**
     * <p>setEventIpcManager</p>
     *
     * @param eventIpcManager a {@link org.opennms.netmgt.eventd.EventIpcManager} object.
     */
    public void setEventIpcManager(EventIpcManager eventIpcManager) {
        m_eventIpcManager = eventIpcManager;
    }

    /**
     * <p>getEventIpcManager</p>
     *
     * @return a {@link org.opennms.netmgt.eventd.EventIpcManager} object.
     */
    public EventIpcManager getEventIpcManager() {
        return m_eventIpcManager;
    }

    private ReadyRunnable ifScheduler() {
        // Schedule existing interfaces for data collection

        ReadyRunnable interfaceScheduler = new ReadyRunnable() {

            public boolean isReady() {
                return true;
            }

            public void run() {
                final String prefix = ThreadCategory.getPrefix();
                try {
                    ThreadCategory.setPrefix(LOG4J_CATEGORY);
                    scheduleExistingInterfaces();
                } catch (SQLException e) {
                    log().error(
                                "start: Failed to schedule existing interfaces",
                                e);
                } finally {
                    setSchedulingCompleted(true);
                    ThreadCategory.setPrefix(prefix);
                }

            }
        };
        return interfaceScheduler;
    }

    private void createScheduler() {

        // Create a scheduler
        try {
            log().debug("init: Creating collectd scheduler");

            setScheduler(new LegacyScheduler(
                                             "Collectd",
                                             getCollectorConfigDao().getSchedulerThreads()));
        } catch (RuntimeException e) {
            log().fatal("init: Failed to create collectd scheduler", e);
            throw e;
        }
    }

    /** {@inheritDoc} */
    @Override
    protected void onStart() {
        // start the scheduler
        try {
            log().debug("start: Starting collectd scheduler");

            getScheduler().start();
        } catch (RuntimeException e) {
            log().fatal("start: Failed to start scheduler", e);
            throw e;
        }
    }

    /** {@inheritDoc} */
    @Override
    protected void onStop() {
        getScheduler().stop();
        deinstallMessageSelectors();

        setScheduler(null);
    }

    /** {@inheritDoc} */
    @Override
    protected void onPause() {
        getScheduler().pause();
    }

    /** {@inheritDoc} */
    @Override
    protected void onResume() {
        getScheduler().resume();
    }

    /**
     * Schedule existing interfaces for data collection.
     * 
     * @throws SQLException
     *             if database errors encountered.
     */
    private void scheduleExistingInterfaces() throws SQLException {
        
        instrumentation().beginScheduleExistingInterfaces();
        try {

            m_transTemplate.execute(new TransactionCallback<Object>() {

                public Object doInTransaction(TransactionStatus status) {
                    
                    // Loop through collectors and schedule for each one present
                    for(String name : getCollectorNames()) {
                        scheduleInterfacesWithService(name);
                    }
                    return null;
                }

            });
        
        } finally {
            instrumentation().endScheduleExistingInterfaces();
        }
    }

    private void scheduleInterfacesWithService(String svcName) {
        instrumentation().beginScheduleInterfacesWithService(svcName);
        try {
        log().info("scheduleInterfacesWithService: svcName = " + svcName);

        Collection<OnmsIpInterface> ifsWithServices = findInterfacesWithService(svcName);
        for (OnmsIpInterface iface : ifsWithServices) {
            scheduleInterface(iface, svcName, true);
        }
        } finally {
            instrumentation().endScheduleInterfacesWithService(svcName);
        }
    }

    private Collection<OnmsIpInterface> findInterfacesWithService(String svcName) {
        instrumentation().beginFindInterfacesWithService(svcName);
        int count = -1;
        try {
           Collection<OnmsIpInterface> ifaces = getIpInterfaceDao().findByServiceType(svcName);
           count = ifaces.size();
           return ifaces;
        } finally {
            instrumentation().endFindInterfacesWithService(svcName, count);
        }
        	
    }

    /**
     * This method is responsible for scheduling the specified
     * node/address/svcname tuple for data collection.
     * 
     * @param nodeId
     *            Node id
     * @param ipAddress
     *            IP address
     * @param svcName
     *            Service name
     * @param existing
     *            True if called by scheduleExistingInterfaces(), false
     *            otheriwse
     */
    private void scheduleInterface(int nodeId, String ipAddress,
            String svcName, boolean existing) {
        
        OnmsIpInterface iface = getIpInterface(nodeId, ipAddress);
        if (iface == null) {
            log().error("Unable to find interface with address "+ipAddress+" on node "+nodeId);
            return;
        }
        
        OnmsMonitoredService svc = iface.getMonitoredServiceByServiceType(svcName);
        if (svc == null) {
            log().error("Unable to find service "+svcName+" on interface with address "+ipAddress+" on node "+nodeId);
            return;
        }
        
        scheduleInterface(iface, svc.getServiceType().getName(),
                          existing);
    }
    
	private void scheduleNode(final int nodeId, final boolean existing) {
		
        getCollectorConfigDao().rebuildPackageIpListMap();
		
		OnmsNode node = m_nodeDao.getHierarchy(nodeId);
		node.visit(new AbstractEntityVisitor() {

			@Override
			public void visitMonitoredService(OnmsMonitoredService monSvc) {
				scheduleInterface(monSvc.getIpInterface(), monSvc.getServiceName(), existing);
			}
			
		});
	}

	private OnmsIpInterface getIpInterface(int nodeId, String ipAddress) {
		OnmsNode node = m_nodeDao.load(nodeId);
        OnmsIpInterface iface = node.getIpInterfaceByIpAddress(ipAddress);
		return iface;
	}

    private void scheduleInterface(OnmsIpInterface iface, String svcName, boolean existing) {
        
        final String ipAddress = str(iface.getIpAddress());
        if (ipAddress == null) {
        	LogUtils.warnf(this, "Unable to schedule interface %s, could not determine IP address.", iface);
        	return;
        }

		instrumentation().beginScheduleInterface(iface.getNode().getId(), ipAddress, svcName);
        try {
        
        Collection<CollectionSpecification> matchingSpecs = getSpecificationsForInterface(iface, svcName);
        StringBuffer sb;
        
        if (log().isDebugEnabled()) {
            sb = new StringBuffer();
            sb.append("scheduleInterface: found ");
            sb.append(Integer.toString(matchingSpecs.size()));
            sb.append(" matching specs for interface: ");
            sb.append(iface);
            log().debug(sb.toString());
        }

        for (CollectionSpecification spec : matchingSpecs) {

            if (existing == false) {
                /*
                 * It is possible that both a nodeGainedService and a
                 * primarySnmpInterfaceChanged event are generated for an
                 * interface during a rescan. To handle this scenario we must
                 * verify that the ipAddress/pkg pair identified by this event
                 * does not already exist in the collectable services list.
                 */
                if (alreadyScheduled(iface, spec)) {
                    if (log().isDebugEnabled()) {
                        sb = new StringBuffer();
                        sb.append("scheduleInterface: svc/pkgName ");
                        sb.append(iface);
                        sb.append('/');
                        sb.append(spec);
                        sb.append(" already in collectable service list, skipping.");
                        log().debug(sb.toString());
                    }
                    continue;
                }
            }

            try {
                /*
                 * Criteria checks have all passed. The interface/service pair
                 * can be scheduled.
                 */
                if (log().isDebugEnabled()) {
                    sb = new StringBuffer();
                    sb.append("scheduleInterface: now scheduling interface: ");
                    sb.append(iface);
                    sb.append('/');
                    sb.append(svcName);
                    log().debug(sb.toString());
                }
                CollectableService cSvc = null;

                /*
                 * Create a new SnmpCollector object representing this node,
                 * interface, service and package pairing
                 */

                cSvc = new CollectableService(iface, m_ifaceDao, spec, getScheduler(),
                                              m_schedulingCompletedFlag,
                                              m_transTemplate.getTransactionManager());

                // Add new collectable service to the collectable service list.
                m_collectableServices.add(cSvc);

                // Schedule the collectable service for immediate collection
                getScheduler().schedule(0, cSvc.getReadyRunnable());

                if (log().isDebugEnabled()) {
                    sb = new StringBuffer();
                    sb.append("scheduleInterface: ");
                    sb.append(iface);
                    sb.append('/');
                    sb.append(svcName);
                    sb.append(" collection, scheduled");
                    log().debug(sb.toString());
                }
            } catch (CollectionInitializationException e) {
                sb = new StringBuffer();
                sb.append("scheduleInterface: Unable to schedule ");
                sb.append(iface);
                sb.append('/');
                sb.append(svcName);
                sb.append(", reason: ");
                sb.append(e.getMessage());

                // Only log the stack trace if TRACE level logging is enabled.
                // Fixes bug NMS-3324.
                // http://issues.opennms.org/browse/NMS-3324
                if (log().isTraceEnabled()) {
                    log().trace(sb.toString(), e);
                } else {
                    log().info(sb.toString());
                }
            } catch (Throwable t) {
                sb = new StringBuffer();
                sb.append("scheduleInterface: Uncaught exception, failed to schedule interface ");
                sb.append(iface);
                sb.append('/');
                sb.append(svcName);
                sb.append(". ");
                sb.append(t);
                log().error(sb.toString(), t);
            }
        } // end while more specifications exist
        
        } finally {
            instrumentation().endScheduleInterface(iface.getNode().getId(), ipAddress, svcName);
        }
    }

    /**
     * <p>getSpecificationsForInterface</p>
     *
     * @param iface a {@link org.opennms.netmgt.model.OnmsIpInterface} object.
     * @param svcName a {@link java.lang.String} object.
     * @return a {@link java.util.Collection} object.
     */
    public Collection<CollectionSpecification> getSpecificationsForInterface(OnmsIpInterface iface, String svcName) {
        Collection<CollectionSpecification> matchingPkgs = new LinkedList<CollectionSpecification>();


        /*
         * Compare interface/service pair against each collectd package
         * For each match, create new SnmpCollector object and
         * schedule it for collection
         */
        for(CollectdPackage wpkg : getCollectorConfigDao().getPackages()) {
            /*
             * Make certain the the current service is in the package
             * and enabled!
             */
            if (!wpkg.serviceInPackageAndEnabled(svcName)) {
                if (log().isDebugEnabled()) {
                    StringBuffer sb = new StringBuffer();
                    sb.append("getSpecificationsForInterface: address/service: ");
                    sb.append(iface);
                    sb.append("/");
                    sb.append(svcName);
                    sb.append(" not scheduled, service is not enabled or does not exist in package: ");
                    sb.append(wpkg.getName());
                    log().debug(sb.toString());
                }
                continue;
            }

            // Is the interface in the package?
            final String ipAddress = str(iface.getIpAddress());
			if (!wpkg.interfaceInPackage(ipAddress)) {
                if (log().isDebugEnabled()) {
                    StringBuffer sb = new StringBuffer();
                    sb.append("getSpecificationsForInterface: address/service: ");
                    sb.append(iface);
                    sb.append("/");
                    sb.append(svcName);
                    sb.append(" not scheduled, interface does not belong to package: ");
                    sb.append(wpkg.getName());
                    log().debug(sb.toString());
                }
                continue;
            }

            if (log().isDebugEnabled()) {
                StringBuffer sb = new StringBuffer();
                sb.append("getSpecificationsForInterface: address/service: ");
                sb.append(iface);
                sb.append("/");
                sb.append(svcName);
                sb.append(" scheduled, interface does belong to package: ");
                sb.append(wpkg.getName());
                log().debug(sb.toString());
            }
            
            matchingPkgs.add(new CollectionSpecification(wpkg, svcName, getServiceCollector(svcName)));
        }
        return matchingPkgs;
    }

    /**
     * Returns true if specified address/pkg pair is already represented in
     * the collectable services list. False otherwise.
     * 
     * @param iface
     *            TODO
     * @param spec
     *            TODO
     * @param svcName
     *            TODO
     */
    private boolean alreadyScheduled(OnmsIpInterface iface, CollectionSpecification spec) {
        String ipAddress = str(iface.getIpAddress());
        
        if (ipAddress == null) {
        	LogUtils.warnf(this, "Cannot determine if interface %s is already scheduled.  Unable to look up IP address.", iface);
        	return false;
        }

        String svcName = spec.getServiceName();
        String pkgName = spec.getPackageName();
        StringBuffer sb;
        boolean isScheduled = false;
        
        if (log().isDebugEnabled()) {
            sb = new StringBuffer();
            sb.append("alreadyScheduled: determining if interface: ");
            sb.append(iface);
            sb.append(" is already scheduled.");
        }
        
        synchronized (m_collectableServices) {
        	for (CollectableService cSvc : m_collectableServices) {
                InetAddress addr = (InetAddress) cSvc.getAddress();
                if (str(addr).equals(ipAddress)
                        && cSvc.getPackageName().equals(pkgName)
                        && cSvc.getServiceName().equals(svcName)) {
                    isScheduled = true;
                    break;
                }
            }
        }

        if (log().isDebugEnabled()) {
            sb = new StringBuffer();
            sb.append("alreadyScheduled: interface ");
            sb.append(iface);
            sb.append("already scheduled check: ");
            sb.append(isScheduled);
        }
        return isScheduled;
    }

    /**
     * @param schedulingCompleted
     *            The schedulingCompleted to set.
     */
    private void setSchedulingCompleted(boolean schedulingCompleted) {
        m_schedulingCompletedFlag.setSchedulingCompleted(schedulingCompleted);
    }

    private void refreshServicePackages() {
    	for (CollectableService thisService : m_collectableServices) {
            thisService.refreshPackage(getCollectorConfigDao());
        }
    }

    private List<CollectableService> getCollectableServices() {
        return m_collectableServices;
    }

    /**
     * {@inheritDoc}
     *
     * This method is invoked by the JMS topic session when a new event is
     * available for processing. Currently only text based messages are
     * processed by this callback. Each message is examined for its Universal
     * Event Identifier and the appropriate action is taking based on each
     * UEI.
     */
    public void onEvent(final Event event) {
    	
    	String prefix = ThreadCategory.getPrefix();
    	try {
    		ThreadCategory.setPrefix(getName());
    		m_transTemplate.execute(new TransactionCallback<Object>() {

    			public Object doInTransaction(TransactionStatus status) {
    				onEventInTransaction(event);
    				return null;
    			}

    		});
    	} finally {
    		ThreadCategory.setPrefix(prefix);
    	}

    }

    private void onEventInTransaction(Event event) {
        // print out the uei
        //
        log().debug("received event, uei = " + event.getUei());

        try {
            if (event.getUei().equals(EventConstants.SCHEDOUTAGES_CHANGED_EVENT_UEI)) {
                handleScheduledOutagesChanged(event);
            } else if (event.getUei().equals(EventConstants.CONFIGURE_SNMP_EVENT_UEI)) {
                handleConfigureSNMP(event);
            } else if (event.getUei().equals(EventConstants.NODE_GAINED_SERVICE_EVENT_UEI)) {
                handleNodeGainedService(event);
            } else if (event.getUei().equals(EventConstants.PRIMARY_SNMP_INTERFACE_CHANGED_EVENT_UEI)) {
                handlePrimarySnmpInterfaceChanged(event);
            } else if (event.getUei().equals(EventConstants.REINITIALIZE_PRIMARY_SNMP_INTERFACE_EVENT_UEI)) {
                handleReinitializePrimarySnmpInterface(event);
            } else if (event.getUei().equals(EventConstants.INTERFACE_REPARENTED_EVENT_UEI)) {
                handleInterfaceReparented(event);
            } else if (event.getUei().equals(EventConstants.NODE_DELETED_EVENT_UEI)) {
                handleNodeDeleted(event);
            } else if (event.getUei().equals(EventConstants.DUP_NODE_DELETED_EVENT_UEI)) {
                handleDupNodeDeleted(event);
            } else if (event.getUei().equals(EventConstants.INTERFACE_DELETED_EVENT_UEI)) {
                handleInterfaceDeleted(event);
            } else if (event.getUei().equals(EventConstants.SERVICE_DELETED_EVENT_UEI)) {
                handleServiceDeleted(event);
            } else if (event.getUei().equals(EventConstants.RELOAD_DAEMON_CONFIG_UEI)) {
                handleReloadDaemonConfig(event);
            } else if (event.getUei().equals(EventConstants.NODE_CATEGORY_MEMBERSHIP_CHANGED_EVENT_UEI)) {
<<<<<<< HEAD
            	handleNodeCategoryMembershipChanged(event);
=======
                handleNodeCategoryMembershipChanged(event);
>>>>>>> 58870af2
            }
        } catch (InsufficientInformationException e) {
            handleInsufficientInfo(e);
        }
    }

    /**
     * <p>handleInsufficientInfo</p>
     *
     * @param e a {@link org.opennms.netmgt.capsd.InsufficientInformationException} object.
     */
    protected void handleInsufficientInfo(InsufficientInformationException e) {
        log().info(e.getMessage());
    }

    private void handleDupNodeDeleted(Event event)
            throws InsufficientInformationException {
        handleNodeDeleted(event);
    }

    private void handleScheduledOutagesChanged(Event event) {
        try {
            log().info("Reloading Collectd config factory");
            CollectdConfigFactory.reload();
            refreshServicePackages();
        } catch (Throwable e) {
            log().error(
                        "Failed to reload CollectdConfigFactory because "
                                + e.getMessage(), e);
        }
    }

    /**
     * </p>
     * Closes the current connections to the Java Message Queue if they are
     * still active. This call may be invoked more than once safely and may be
     * invoked during object finalization.
     * </p>
     */
    private void deinstallMessageSelectors() {
        getEventIpcManager().removeEventListener(this);
    }

    /**
     * This method is responsible for handling configureSNMP events.
     * 
     * @param event
     *            The event to process.
     */
    private void handleConfigureSNMP(final Event event) {
        if (log().isDebugEnabled()) {
            log().debug("configureSNMPHandler: processing configure SNMP event..."+event);
        }
        
        SnmpEventInfo info = null;
        try {
            info = new SnmpEventInfo(event);
            
            if (StringUtils.isBlank(info.getFirstIPAddress())) {				
                log().error("configureSNMPHandler: event contained invalid firstIpAddress.  "+event);
                return;
            }
            
            log().debug("configureSNMPHandler: processing configure SNMP event: "+info);
            SnmpPeerFactory.getInstance().define(info);
            SnmpPeerFactory.saveCurrent();
            log().debug("configureSNMPHandler: process complete. "+info);
            
        } catch (Throwable e) {
            log().error("configureSNMPHandler: ",e);
        }
    }

    /**
     * This method is responsible for handling interfaceDeleted events.
     * 
     * @param event
     *            The event to process.
     * @throws InsufficientInformationException
     */
    private void handleInterfaceDeleted(Event event)
            throws InsufficientInformationException {
        EventUtils.checkNodeId(event);

        ThreadCategory log = log();
        
        String ipAddr = event.getInterface();
        if(EventUtils.isNonIpInterface(ipAddr) ) {
            log().debug("handleInterfaceDeleted: the deleted interface was a non-ip interface. Nothing to do here.");
            return;
        }

        Long nodeId = event.getNodeid();

        // Iterate over the collectable services list and mark any entries
        // which match the deleted nodeId/IP address pair for deletion
        synchronized (getCollectableServices()) {
            CollectableService cSvc = null;
            ListIterator<CollectableService> liter = getCollectableServices().listIterator();
            while (liter.hasNext()) {
                cSvc = liter.next();

                // Only interested in entries with matching nodeId and IP
                // address
                InetAddress addr = (InetAddress) cSvc.getAddress();
                if (!(cSvc.getNodeId() == nodeId && addr.getHostName().equals(ipAddr)))
                    continue;

                synchronized (cSvc) {
                    // Retrieve the CollectorUpdates object associated with
                    // this CollectableService if one exists.
                    CollectorUpdates updates = cSvc.getCollectorUpdates();

                    // Now set the update's deletion flag so the next
                    // time it is selected for execution by the scheduler
                    // the collection will be skipped and the service will not
                    // be rescheduled.
                    log().debug("Marking CollectableService for deletion because an interface was deleted:  Service nodeid="+cSvc.getNodeId()+
                                ", deleted node:"+nodeId+
                                "service address:"+addr.getHostName()+
                                "deleted interface:"+ipAddr);

                    updates.markForDeletion();
                }

                // Now safe to remove the collectable service from
                // the collectable services list
                liter.remove();
            }
        }

        if (log.isDebugEnabled())
            log.debug("interfaceDeletedHandler: processing of interfaceDeleted event for "
                    + nodeId + "/" + ipAddr + " completed.");
    }

    /**
     * This method is responsible for processing 'interfacReparented' events.
     * An 'interfaceReparented' event will have old and new nodeId parms
     * associated with it. All CollectableService objects in the service
     * updates map which match the event's interface address and the SNMP
     * service have a reparenting update associated with them. When the
     * scheduler next pops one of these services from an interval queue for
     * collection all of the RRDs associated with the old nodeId are moved
     * under the new nodeId and the nodeId of the collectable service is
     * updated to reflect the interface's new parent nodeId.
     * 
     * @param event
     *            The event to process.
     * @throws InsufficientInformationException
     */
    private void handleInterfaceReparented(Event event)
            throws InsufficientInformationException {
        EventUtils.checkNodeId(event);
        EventUtils.checkInterface(event);

        ThreadCategory log = log();
        if (log.isDebugEnabled())
            log.debug("interfaceReparentedHandler:  processing interfaceReparented event for "
                    + event.getInterface());

        // Verify that the event has an interface associated with it
        if (event.getInterface() == null)
            return;

        // Extract the old and new nodeId's from the event parms
        String oldNodeIdStr = null;
        String newNodeIdStr = null;
        String parmName = null;
        Value parmValue = null;
        String parmContent = null;

        for (Parm parm : event.getParmCollection()) {
            parmName = parm.getParmName();
            parmValue = parm.getValue();
            if (parmValue == null)
                continue;
            else
                parmContent = parmValue.getContent();

            // old nodeid
            if (parmName.equals(EventConstants.PARM_OLD_NODEID)) {
                oldNodeIdStr = parmContent;
            }

            // new nodeid
            else if (parmName.equals(EventConstants.PARM_NEW_NODEID)) {
                newNodeIdStr = parmContent;
            }
        }

        // Only proceed provided we have both an old and a new nodeId
        //
        if (oldNodeIdStr == null || newNodeIdStr == null) {
            log.warn("interfaceReparentedHandler: old and new nodeId parms are required, unable to process.");
            return;
        }

        // Iterate over the CollectableService objects in the services
        // list looking for entries which share the same interface
        // address as the reparented interface. Mark any matching objects
        // for reparenting.
        //
        // The next time the service is scheduled for execution it
        // will move all of the RRDs associated
        // with the old nodeId under the new nodeId and update the service's
        // SnmpMonitor.NodeInfo attribute to reflect the new nodeId. All
        // subsequent collections will then be updating the appropriate RRDs.
        //
        OnmsIpInterface iface = null;
        synchronized (getCollectableServices()) {
            CollectableService cSvc = null;
            Iterator<CollectableService> iter = getCollectableServices().iterator();
            while (iter.hasNext()) {
                cSvc = iter.next();

                InetAddress addr = (InetAddress) cSvc.getAddress();
				if (addr.equals(event.getInterfaceAddress())) {
                    synchronized (cSvc) {
                        // Got a match!
                        if (log.isDebugEnabled())
                            log.debug("interfaceReparentedHandler: got a CollectableService match for "
                                    + event.getInterface());

                        // Retrieve the CollectorUpdates object associated
                        // with
                        // this CollectableService.
                        CollectorUpdates updates = cSvc.getCollectorUpdates();
                        if (iface == null) {
                        	iface = getIpInterface(event.getNodeid().intValue(), event.getInterface());
                        }

                        // Now set the reparenting flag
                        updates.markForReparenting(oldNodeIdStr, newNodeIdStr, iface);
                        if (log.isDebugEnabled())
                            log.debug("interfaceReparentedHandler: marking "
                                    + event.getInterface()
                                    + " for reparenting for service SNMP.");
                    }
                }
            }
        }

        if (log.isDebugEnabled())
            log.debug("interfaceReparentedHandler: processing of interfaceReparented event for interface "
                    + event.getInterface() + " completed.");
    }

    /**
     * This method is responsible for handling nodeDeleted events.
     * 
     * @param event
     *            The event to process.
     * @throws InsufficientInformationException
     */
    private void handleNodeDeleted(Event event)
            throws InsufficientInformationException {
        EventUtils.checkNodeId(event);
        EventUtils.checkInterface(event);

        ThreadCategory log = log();

        Long nodeId = event.getNodeid();

<<<<<<< HEAD
        unscheduleNodeAndMarkForDeletion(nodeId);
=======
        unscheduleNode(nodeId);
>>>>>>> 58870af2

        if (log.isDebugEnabled())
            log.debug("nodeDeletedHandler: processing of nodeDeleted event for nodeid "
                    + nodeId + " completed.");
    }

    /**
     * This method is responsible for handling nodeDeleted events.
     * 
     * @param event
     *            The event to process.
     * @throws InsufficientInformationException
     */
<<<<<<< HEAD
    private void handleNodeCategoryMembershipChanged(Event event) throws InsufficientInformationException {
        EventUtils.checkNodeId(event);
        
=======
    private void handleNodeCategoryMembershipChanged(Event event)
            throws InsufficientInformationException {
        EventUtils.checkNodeId(event);
        EventUtils.checkInterface(event);

>>>>>>> 58870af2
        ThreadCategory log = log();

        Long nodeId = event.getNodeid();

<<<<<<< HEAD
        unscheduleNodeAndMarkForDeletion(nodeId);
=======
        unscheduleNode(nodeId);
>>>>>>> 58870af2

        if (log.isDebugEnabled()) {
            log.debug("nodeCategoryMembershipChanged: unscheduling nodeid " + nodeId + " completed.");
        }
        
<<<<<<< HEAD
        scheduleNode(nodeId.intValue(), true);
        
    }
    
	private void unscheduleNodeAndMarkForDeletion(Long nodeId) {
=======
        scheduleNode(nodeId.intValue(), false);
        
    }
    
    
	private void unscheduleNode(Long nodeId) {
>>>>>>> 58870af2
		// Iterate over the collectable service list and mark any entries
        // which match the deleted nodeId for deletion.
        synchronized (getCollectableServices()) {
            CollectableService cSvc = null;
            final ListIterator<CollectableService> liter = getCollectableServices().listIterator();
            while (liter.hasNext()) {
                cSvc = liter.next();

                // Only interested in entries with matching nodeId
                if (!(cSvc.getNodeId() == nodeId))
                    continue;

                synchronized (cSvc) {
                    // Retrieve the CollectorUpdates object associated
                    // with this CollectableService.
                    CollectorUpdates updates = cSvc.getCollectorUpdates();

                    // Now set the update's deletion flag so the next
                    // time it is selected for execution by the scheduler
                    // the collection will be skipped and the service will not
                    // be rescheduled.
                    log().debug("Marking CollectableService for deletion because a node was deleted:  Service nodeid="+cSvc.getNodeId()+
                                ", deleted node:"+nodeId);
                    updates.markForDeletion();
                }

                // Now safe to remove the collectable service from
                // the collectable services list
                liter.remove();
            }
        }
	}

    /**
     * Process the event, construct a new CollectableService object
     * representing the node/interface combination, and schedule the interface
     * for collection. If any errors occur scheduling the interface no error
     * is returned.
     * 
     * @param event
     *            The event to process.
     * @throws InsufficientInformationException
     */
    private void handleNodeGainedService(Event event)
            throws InsufficientInformationException {
        EventUtils.checkNodeId(event);
        EventUtils.checkInterface(event);
        EventUtils.checkService(event);
        // Schedule the interface
        //
        scheduleForCollection(event);
    }
    
    private void handleReloadDaemonConfig(Event event) {
        final String daemonName = "Threshd";
        boolean isTarget = false;
        for (Parm parm : event.getParmCollection()) {
            if (EventConstants.PARM_DAEMON_NAME.equals(parm.getParmName()) && daemonName.equalsIgnoreCase(parm.getValue().getContent())) {
                isTarget = true;
                break;
            }
        }
        if (isTarget) {
            String thresholdsFile = ConfigFileConstants.getFileName(ConfigFileConstants.THRESHOLDING_CONF_FILE_NAME);
            String threshdFile = ConfigFileConstants.getFileName(ConfigFileConstants.THRESHD_CONFIG_FILE_NAME);
            String targetFile = thresholdsFile; // Default
            for (Parm parm : event.getParmCollection()) {
                if (EventConstants.PARM_CONFIG_FILE_NAME.equals(parm.getParmName()) && threshdFile.equalsIgnoreCase(parm.getValue().getContent())) {
                    targetFile = threshdFile;
                }
            }
            EventBuilder ebldr = null;
            try {
                // Reloading Factories
                if (targetFile.equals(thresholdsFile)) {
                    ThresholdingConfigFactory.reload();
                }
                if (targetFile.equals(threshdFile)) {
                    ThreshdConfigFactory.reload();
                    ThresholdingConfigFactory.reload(); // This is required if the threshold packages has been changed.
                }
                // Sending the threshold configuration change event
                ebldr = new EventBuilder(EventConstants.THRESHOLDCONFIG_CHANGED_EVENT_UEI, "Collectd");
                getEventIpcManager().sendNow(ebldr.getEvent());
                // Updating thresholding visitors to use the new configuration
                log().debug("handleReloadDaemonConfig: Reloading thresholding configuration in collectd");
                synchronized (m_collectableServices) {
                    for(CollectableService service: m_collectableServices) {
                        service.reinitializeThresholding();
                    }
                }
                // Preparing successful event
                ebldr = new EventBuilder(EventConstants.RELOAD_DAEMON_CONFIG_SUCCESSFUL_UEI, "Collectd");
                ebldr.addParam(EventConstants.PARM_DAEMON_NAME, daemonName);
                ebldr.addParam(EventConstants.PARM_CONFIG_FILE_NAME, targetFile);
            } catch (Throwable e) {
                // Preparing failed event
                log().error("handleReloadDaemonConfig: Error reloading/processing thresholds configuration: " + e.getMessage(), e);
                ebldr = new EventBuilder(EventConstants.RELOAD_DAEMON_CONFIG_FAILED_UEI, "Collectd");
                ebldr.addParam(EventConstants.PARM_DAEMON_NAME, daemonName);
                ebldr.addParam(EventConstants.PARM_CONFIG_FILE_NAME, targetFile);
                ebldr.addParam(EventConstants.PARM_REASON, e.getMessage());
            }
            finally {
                if (ebldr != null) {
                    getEventIpcManager().sendNow(ebldr.getEvent());
                }
            }
        }
    }
    
    private void scheduleForCollection(Event event) {
        // This moved to here from the scheduleInterface() for better behavior
        // during initialization
        
        getCollectorConfigDao().rebuildPackageIpListMap();

        scheduleInterface(event.getNodeid().intValue(), event.getInterface(),
                          event.getService(), false);
    }

    /**
     * Process the 'primarySnmpInterfaceChanged' event. Extract the old and
     * new primary SNMP interface addresses from the event parms. Any
     * CollectableService objects located in the collectable services list
     * which match the IP address of the old primary interface and have a
     * service name of "SNMP" are flagged for deletion. This will ensure that
     * the old primary interface is no longer collected against. Finally the
     * new primary SNMP interface is scheduled. The packages are examined and
     * new CollectableService objects are created, initialized and scheduled
     * for collection.
     * 
     * @param event
     *            The event to process.
     * @throws InsufficientInformationException
     */
    private void handlePrimarySnmpInterfaceChanged(Event event)
            throws InsufficientInformationException {
        EventUtils.checkNodeId(event);
        EventUtils.checkInterface(event);

        ThreadCategory log = log();

        if (log.isDebugEnabled())
            log.debug("primarySnmpInterfaceChangedHandler:  processing primary SNMP interface changed event...");

        // Currently only support SNMP data collection.
        //
        if (!event.getService().equals("SNMP"))
            return;

        // Extract the old and new primary SNMP interface addresses from the
        // event parms.
        //
        String oldPrimaryIfAddr = null;
        String parmName = null;
        Value parmValue = null;
        String parmContent = null;

        for (Parm parm : event.getParmCollection()) {
            parmName = parm.getParmName();
            parmValue = parm.getValue();
            if (parmValue == null)
                continue;
            else
                parmContent = parmValue.getContent();

            // old primary SNMP interface (optional parameter)
            if (parmName.equals(EventConstants.PARM_OLD_PRIMARY_SNMP_ADDRESS)) {
                oldPrimaryIfAddr = parmContent;
            }
        }

        if (oldPrimaryIfAddr != null) {
            // Mark the service for deletion so that it will not be
            // rescheduled
            // for
            // collection.
            //
            // Iterate over the CollectableService objects in the service
            // updates map
            // and mark any which have the same interface address as the old
            // primary SNMP interface and a service name of "SNMP" for
            // deletion.
            //
            synchronized (getCollectableServices()) {
                CollectableService cSvc = null;
                ListIterator<CollectableService> liter = getCollectableServices().listIterator();
                while (liter.hasNext()) {
                    cSvc = liter.next();

                    final InetAddress addr = (InetAddress) cSvc.getAddress();
                    final String addrString = str(addr);
					if (addrString != null && addrString.equals(oldPrimaryIfAddr)) {
                        synchronized (cSvc) {
                            // Got a match! Retrieve the CollectorUpdates
                            // object
                            // associated
                            // with this CollectableService.
                            CollectorUpdates updates = cSvc.getCollectorUpdates();

                            // Now set the deleted flag
                            updates.markForDeletion();
                            if (log.isDebugEnabled())
                                log.debug("primarySnmpInterfaceChangedHandler: marking "
                                        + oldPrimaryIfAddr
                                        + " as deleted for service SNMP.");
                        }

                        // Now safe to remove the collectable service from
                        // the collectable services list
                        liter.remove();
                    }
                }
            }
        }

        // Now we can schedule the new service...
        //
        scheduleForCollection(event);

        if (log.isDebugEnabled())
            log.debug("primarySnmpInterfaceChangedHandler: processing of primarySnmpInterfaceChanged event for nodeid "
                    + event.getNodeid() + " completed.");
    }

    /**
     * Process the event. This event is generated when a managed node which
     * supports SNMP gains a new interface. In this situation the
     * CollectableService object representing the primary SNMP interface of
     * the node must be reinitialized. The CollectableService object
     * associated with the primary SNMP interface for the node will be marked
     * for reinitialization. Reinitializing the CollectableService object
     * consists of calling the ServiceCollector.release() method followed by
     * the ServiceCollector.initialize() method which will refresh attributes
     * such as the interface key list and number of interfaces (both of which
     * most likely have changed). Reinitialization will take place the next
     * time the CollectableService is popped from an interval queue for
     * collection. If any errors occur scheduling the service no error is
     * returned.
     * 
     * @param event
     *            The event to process.
     * @throws InsufficientInformationException
     */
    private void handleReinitializePrimarySnmpInterface(Event event)
            throws InsufficientInformationException {
        EventUtils.checkNodeId(event);
        EventUtils.checkInterface(event);

        Long nodeid = event.getNodeid();
        String ipAddress = event.getInterface();

        // Mark the primary SNMP interface for reinitialization in
        // order to update any modified attributes associated with
        // the collectable service..
        //
        // Iterate over the CollectableService objects in the
        // updates map and mark any which have the same interface
        // address for reinitialization
        //
        ThreadCategory log = log();
        
        OnmsIpInterface iface = null;
        synchronized (getCollectableServices()) {
            Iterator<CollectableService> iter = getCollectableServices().iterator();
            while (iter.hasNext()) {
                CollectableService cSvc = iter.next();
        
                final InetAddress addr = (InetAddress) cSvc.getAddress();
                final String addrString = str(addr);
				if (log.isDebugEnabled())
                    log.debug("Comparing CollectableService ip address = "
                            + addrString
                            + " and event ip interface = "
                            + ipAddress);
                if (addrString != null && addrString.equals(ipAddress)) {
                    synchronized (cSvc) {
                    	if (iface == null) {
                            iface = getIpInterface(nodeid.intValue(), ipAddress);
                    	}
                        // Got a match! Retrieve the CollectorUpdates object
                        // associated
                        // with this CollectableService.
                        CollectorUpdates updates = cSvc.getCollectorUpdates();
        
                        // Now set the reinitialization flag
                        updates.markForReinitialization(iface);
                        if (log.isDebugEnabled())
                            log.debug("reinitializePrimarySnmpInterfaceHandler: marking "
                                    + ipAddress
                                    + " for reinitialization for service SNMP.");
                    }
                }
            }
        }
    }
    
    /**
     * This method is responsible for handling serviceDeleted events.
     * 
     * @param event
     *            The event to process.
     * @throws InsufficientInformationException 
     * 
     */
    private void handleServiceDeleted(Event event)
            throws InsufficientInformationException {
        EventUtils.checkNodeId(event);
        EventUtils.checkInterface(event);
        EventUtils.checkService(event);

        ThreadCategory log = log();

        //INCORRECT; we now support all *sorts* of data collection.  This is *way* out of date
        // Currently only support SNMP data collection.
        //
        //if (!event.getService().equals("SNMP"))
        //    return;

        Long nodeId = event.getNodeid();
        String ipAddr = event.getInterface();
        String svcName = event.getService();

        // Iterate over the collectable services list and mark any entries
        // which match the nodeId/ipAddr of the deleted service
        // for deletion.
        synchronized (getCollectableServices()) {
            CollectableService cSvc = null;
            ListIterator<CollectableService> liter = getCollectableServices().listIterator();
            while (liter.hasNext()) {
                cSvc = liter.next();

                // Only interested in entries with matching nodeId, IP address
                // and service
                InetAddress addr = (InetAddress) cSvc.getAddress();
                
                //WATCH the brackets; there used to be an extra close bracket after the ipAddr comparison which borked this whole expression
                if (!(cSvc.getNodeId() == nodeId && 
                        addr.getHostName().equals(ipAddr) && 
                        cSvc.getServiceName().equals(svcName))) 
                    continue;

                synchronized (cSvc) {
                    // Retrieve the CollectorUpdates object associated with
                    // this CollectableService if one exists.
                    CollectorUpdates updates = cSvc.getCollectorUpdates();

                    // Now set the update's deletion flag so the next
                    // time it is selected for execution by the scheduler
                    // the collection will be skipped and the service will not
                    // be rescheduled.
                    log().debug("Marking CollectableService for deletion because a service was deleted:  Service nodeid="+cSvc.getNodeId()+
                                ", deleted node:"+nodeId+
                                ", service address:"+addr.getHostName()+
                                ", deleted interface:"+ipAddr+
                                ", service servicename:"+cSvc.getServiceName()+
                                ", deleted service name:"+svcName+
                                ", event source "+event.getSource());
                    updates.markForDeletion();
                }

                // Now safe to remove the collectable service from
                // the collectable services list
                liter.remove();
            }
        }

        if (log.isDebugEnabled())
            log.debug("serviceDeletedHandler: processing of serviceDeleted event for "
                    + nodeId + "/" + ipAddr + "/" + svcName + " completed.");
    }

    /**
     * <p>setScheduler</p>
     *
     * @param scheduler a {@link org.opennms.netmgt.scheduler.Scheduler} object.
     */
    public void setScheduler(Scheduler scheduler) {
        m_scheduler = scheduler;
    }

    private Scheduler getScheduler() {
        if (m_scheduler == null) {
            createScheduler();
        }
        return m_scheduler;
    }

    /**
     * <p>setCollectorConfigDao</p>
     *
     * @param collectorConfigDao a {@link org.opennms.netmgt.dao.CollectorConfigDao} object.
     */
    public void setCollectorConfigDao(CollectorConfigDao collectorConfigDao) {
        m_collectorConfigDao = collectorConfigDao;
    }

    private CollectorConfigDao getCollectorConfigDao() {
        return m_collectorConfigDao;
    }

    /**
     * <p>setIpInterfaceDao</p>
     *
     * @param ifSvcDao a {@link org.opennms.netmgt.dao.IpInterfaceDao} object.
     */
    public void setIpInterfaceDao(IpInterfaceDao ifSvcDao) {
        m_ifaceDao = ifSvcDao;
    }

    private IpInterfaceDao getIpInterfaceDao() {
        return m_ifaceDao;
    }

    /**
     * <p>setTransactionTemplate</p>
     *
     * @param transTemplate a {@link org.springframework.transaction.support.TransactionTemplate} object.
     */
    public void setTransactionTemplate(TransactionTemplate transTemplate) {
        m_transTemplate = transTemplate;
    }

    /**
     * <p>setNodeDao</p>
     *
     * @param nodeDao a {@link org.opennms.netmgt.dao.NodeDao} object.
     */
    public void setNodeDao(NodeDao nodeDao) {
        m_nodeDao = nodeDao;
    }
    

    /**
     * <p>setServiceCollector</p>
     *
     * @param svcName a {@link java.lang.String} object.
     * @param collector a {@link org.opennms.netmgt.collectd.ServiceCollector} object.
     */
    public void setServiceCollector(String svcName, ServiceCollector collector) {
        m_collectors.put(svcName, collector);
    }

    /**
     * <p>getServiceCollector</p>
     *
     * @param svcName a {@link java.lang.String} object.
     * @return a {@link org.opennms.netmgt.collectd.ServiceCollector} object.
     */
    public ServiceCollector getServiceCollector(String svcName) {
        return m_collectors.get(svcName);
    }

    /**
     * <p>getCollectorNames</p>
     *
     * @return a {@link java.util.Set} object.
     */
    public Set<String> getCollectorNames() {
        return m_collectors.keySet();
    }

    private void instantiateCollectors() {
        log().debug("instantiateCollectors: Loading collectors");

        /*
         * Load up an instance of each collector from the config
         * so that the event processor will have them for
         * new incoming events to create collectable service objects.
         */
        Collection<Collector> collectors = getCollectorConfigDao().getCollectors();
        for (Collector collector : collectors) {
            String svcName = collector.getService();
            try {
                if (log().isDebugEnabled()) {
                    log().debug("instantiateCollectors: Loading collector " 
                                + svcName + ", classname "
                                + collector.getClassName());
                }
                Class<?> cc = Class.forName(collector.getClassName());
                ServiceCollector sc = (ServiceCollector) cc.newInstance();

                sc.initialize(Collections.<String, String>emptyMap());

                setServiceCollector(svcName, sc);
            } catch (Throwable t) {
                log().warn("instantiateCollectors: Failed to load collector "
                           + collector.getClassName() + " for service "
                           + svcName + ": " + t, t);
            }
        }
    }

}<|MERGE_RESOLUTION|>--- conflicted
+++ resolved
@@ -758,11 +758,7 @@
             } else if (event.getUei().equals(EventConstants.RELOAD_DAEMON_CONFIG_UEI)) {
                 handleReloadDaemonConfig(event);
             } else if (event.getUei().equals(EventConstants.NODE_CATEGORY_MEMBERSHIP_CHANGED_EVENT_UEI)) {
-<<<<<<< HEAD
-            	handleNodeCategoryMembershipChanged(event);
-=======
                 handleNodeCategoryMembershipChanged(event);
->>>>>>> 58870af2
             }
         } catch (InsufficientInformationException e) {
             handleInsufficientInfo(e);
@@ -1027,11 +1023,7 @@
 
         Long nodeId = event.getNodeid();
 
-<<<<<<< HEAD
         unscheduleNodeAndMarkForDeletion(nodeId);
-=======
-        unscheduleNode(nodeId);
->>>>>>> 58870af2
 
         if (log.isDebugEnabled())
             log.debug("nodeDeletedHandler: processing of nodeDeleted event for nodeid "
@@ -1045,45 +1037,24 @@
      *            The event to process.
      * @throws InsufficientInformationException
      */
-<<<<<<< HEAD
     private void handleNodeCategoryMembershipChanged(Event event) throws InsufficientInformationException {
         EventUtils.checkNodeId(event);
         
-=======
-    private void handleNodeCategoryMembershipChanged(Event event)
-            throws InsufficientInformationException {
-        EventUtils.checkNodeId(event);
-        EventUtils.checkInterface(event);
-
->>>>>>> 58870af2
         ThreadCategory log = log();
 
         Long nodeId = event.getNodeid();
 
-<<<<<<< HEAD
         unscheduleNodeAndMarkForDeletion(nodeId);
-=======
-        unscheduleNode(nodeId);
->>>>>>> 58870af2
 
         if (log.isDebugEnabled()) {
             log.debug("nodeCategoryMembershipChanged: unscheduling nodeid " + nodeId + " completed.");
         }
         
-<<<<<<< HEAD
         scheduleNode(nodeId.intValue(), true);
         
     }
     
 	private void unscheduleNodeAndMarkForDeletion(Long nodeId) {
-=======
-        scheduleNode(nodeId.intValue(), false);
-        
-    }
-    
-    
-	private void unscheduleNode(Long nodeId) {
->>>>>>> 58870af2
 		// Iterate over the collectable service list and mark any entries
         // which match the deleted nodeId for deletion.
         synchronized (getCollectableServices()) {
