/*******************************************************************************
 * This file is part of OpenNMS(R).
 *
 * Copyright (C) 2002-2014 The OpenNMS Group, Inc.
 * OpenNMS(R) is Copyright (C) 1999-2014 The OpenNMS Group, Inc.
 *
 * OpenNMS(R) is a registered trademark of The OpenNMS Group, Inc.
 *
 * OpenNMS(R) is free software: you can redistribute it and/or modify
 * it under the terms of the GNU Affero General Public License as published
 * by the Free Software Foundation, either version 3 of the License,
 * or (at your option) any later version.
 *
 * OpenNMS(R) is distributed in the hope that it will be useful,
 * but WITHOUT ANY WARRANTY; without even the implied warranty of
 * MERCHANTABILITY or FITNESS FOR A PARTICULAR PURPOSE.  See the
 * GNU Affero General Public License for more details.
 *
 * You should have received a copy of the GNU Affero General Public License
 * along with OpenNMS(R).  If not, see:
 *      http://www.gnu.org/licenses/
 *
 * For more information contact:
 *     OpenNMS(R) Licensing <license@opennms.org>
 *     http://www.opennms.org/
 *     http://www.opennms.com/
 *******************************************************************************/

package org.opennms.netmgt.eventd;

import java.util.ArrayList;
import java.util.Collection;
import java.util.Collections;
import java.util.HashMap;
import java.util.HashSet;
import java.util.List;
import java.util.Map;
import java.util.Set;
import java.util.concurrent.ExecutorService;
import java.util.concurrent.LinkedBlockingQueue;
import java.util.concurrent.RejectedExecutionException;
import java.util.concurrent.RejectedExecutionHandler;
import java.util.concurrent.ThreadPoolExecutor;
import java.util.concurrent.TimeUnit;

import org.opennms.core.logging.Logging;
import org.opennms.core.concurrent.LogPreservingThreadFactory;
import org.opennms.netmgt.model.events.EventIpcBroadcaster;
import org.opennms.netmgt.model.events.EventIpcManager;
import org.opennms.netmgt.model.events.EventIpcManagerProxy;
import org.opennms.netmgt.model.events.EventListener;
import org.opennms.netmgt.model.events.EventProxyException;
import org.opennms.netmgt.xml.event.Event;
import org.opennms.netmgt.xml.event.Events;
import org.opennms.netmgt.xml.event.Log;
import org.slf4j.Logger;
import org.slf4j.LoggerFactory;
import org.springframework.beans.factory.InitializingBean;
import org.springframework.util.Assert;
import org.springframework.util.StringUtils;

/**
 * An implementation of the EventIpcManager interface that can be used to
 * communicate between services in the same JVM
 *
 * @author <A HREF="mailto:sowmya@opennms.org">Sowmya Nataraj </A>
 * @author <A HREF="http://www.opennms.org">OpenNMS.org </A>
 */
public class EventIpcManagerDefaultImpl implements EventIpcManager, EventIpcBroadcaster, InitializingBean {
    
    
    private static final Logger LOG = LoggerFactory.getLogger(EventIpcManagerDefaultImpl.class);

    public static class DiscardTrapsAndSyslogEvents implements RejectedExecutionHandler {
        /**
         * Creates a <tt>DiscardOldestPolicy</tt> for the given executor.
         */
        public DiscardTrapsAndSyslogEvents() { }

        /**
         * Obtains and ignores the next task that the executor
         * would otherwise execute, if one is immediately available,
         * and then retries execution of task r, unless the executor
         * is shut down, in which case task r is instead discarded.
         * @param r the runnable task requested to be executed
         * @param e the executor attempting to execute this task
         */
        @Override
        public void rejectedExecution(Runnable r, ThreadPoolExecutor e) {
            if (!e.isShutdown()) {
                e.getQueue().poll();
                e.execute(r);
            }
        }
    }

    /**
     * Hash table of list of event listeners keyed by event UEI
     */
    private Map<String, List<EventListener>> m_ueiListeners = new HashMap<String, List<EventListener>>();

    /**
     * The list of event listeners interested in all events
     */
    private List<EventListener> m_listeners = new ArrayList<EventListener>();

    /**
     * Hash table of event listener threads keyed by the listener's id
     */
    private Map<String, EventListenerExecutor> m_listenerThreads = new HashMap<String, EventListenerExecutor>();

    /**
     * The thread pool handling the events
     */
    private ExecutorService m_eventHandlerPool;

    private EventHandler m_eventHandler;

    private Integer m_handlerPoolSize;
    
    private Integer m_handlerQueueLength;

    private EventIpcManagerProxy m_eventIpcManagerProxy;

    /**
     * A thread dedicated to each listener. The events meant for each listener
     * is added to an execution queue when the 'sendNow()' is called. The
     * ListenerThread reads events off of this queue and sends them to the
     * appropriate listener.
     */
    private static class EventListenerExecutor {
        /**
         * Listener to which this thread is dedicated
         */
        private final EventListener m_listener;

        /**
         * The thread that is running this runnable.
         */
        private final ExecutorService m_delegateThread;

        /**
         * Constructor
         */
        EventListenerExecutor(EventListener listener, Integer handlerQueueLength) {
            m_listener = listener;
            // You could also do Executors.newSingleThreadExecutor() here
            m_delegateThread = new ThreadPoolExecutor(
                    1,
                    1,
                    0L,
                    TimeUnit.MILLISECONDS,
                    handlerQueueLength == null ? new LinkedBlockingQueue<Runnable>() : new LinkedBlockingQueue<Runnable>(handlerQueueLength),
                    // This ThreadFactory will ensure that the log prefix of the calling thread
                    // is used for all events that this listener handles. Therefore, if Notifd
                    // registers for an event then all logs for handling that event will end up
                    // inside notifd.log.
                    new LogPreservingThreadFactory(m_listener.getName(), 1),
                    new RejectedExecutionHandler() {
                        @Override
                        public void rejectedExecution(Runnable r, ThreadPoolExecutor executor) {
                            LOG.warn("Listener {}'s event queue is full, discarding event", m_listener.getName());
                        }
                    }
            );
        }

        public void addEvent(final Event event) {
            m_delegateThread.execute(new Runnable() {
                @Override
                public void run() {
                    try {
<<<<<<< HEAD
                        LOG.info("run: calling onEvent on {} for event {} dbid {} with time {}", m_listener.getName(), event.getUei(), event.getDbid(), event.getTime());
=======
                        LOG.debug("run: calling onEvent on {} for event {} dbid {} with time {}", m_listener.getName(), event.getUei(), event.getDbid(), event.getTime());
>>>>>>> 0a8e2076

                        // Make sure we restore our log4j logging prefix after onEvent is called
                        Map<String,String> mdc = Logging.getCopyOfContextMap();
                        try {
                            m_listener.onEvent(event);
                        } finally {
                            Logging.setContextMap(mdc);
                        }
                    } catch (Throwable t) {
                        LOG.warn("run: an unexpected error occured during ListenerThread {}", m_listener.getName(), t);
                    }
                }
            });
        }

        /**
         * Stops the execution of this listener.
         */
        public void stop() {
            m_delegateThread.shutdown();
        }
    }

    /**
     * <p>Constructor for EventIpcManagerDefaultImpl.</p>
     */
    public EventIpcManagerDefaultImpl() {
    }

    /** {@inheritDoc} */
    @Override
    public void send(Event event) throws EventProxyException {
        sendNow(event);
    }

    /**
     * <p>send</p>
     *
     * @param eventLog a {@link org.opennms.netmgt.xml.event.Log} object.
     * @throws org.opennms.netmgt.model.events.EventProxyException if any.
     */
    @Override
    public void send(Log eventLog) throws EventProxyException {
        sendNow(eventLog);
    }

    /**
     * {@inheritDoc}
     *
     * Called by a service to send an event to other listeners.
     */
    @Override
    public void sendNow(Event event) {
        Assert.notNull(event, "event argument cannot be null");

        Events events = new Events();
        events.addEvent(event);

        Log eventLog = new Log();
        eventLog.setEvents(events);

        sendNow(eventLog);
    }

    /**
     * Called by a service to send a set of events to other listeners.
     * Creates a new event handler for the event log and queues it to the
     * event handler thread pool.
     *
     * @param eventLog a {@link org.opennms.netmgt.xml.event.Log} object.
     */
    @Override
    public void sendNow(Log eventLog) {
        Assert.notNull(eventLog, "eventLog argument cannot be null");

        LOG.debug("sending: {}", eventLog);

        try {
            m_eventHandlerPool.execute(m_eventHandler.createRunnable(eventLog));
        } catch (RejectedExecutionException e) {
            LOG.warn("Unable to queue event log to the event handler pool queue", e);
            throw new UndeclaredEventException(e);
        }
    }

    /* (non-Javadoc)
     * @see org.opennms.netmgt.eventd.EventIpcBroadcaster#broadcastNow(org.opennms.netmgt.xml.event.Event)
     */
    /** {@inheritDoc} */
    @Override
    public void broadcastNow(Event event) {
        LOG.debug("Event ID {} to be broadcasted: {}", event.getDbid(), event.getUei());

        if (m_listeners.isEmpty()) {
            LOG.debug("No listeners interested in all events");
        }

        // Send to listeners interested in receiving all events
        for (EventListener listener : m_listeners) {
            queueEventToListener(event, listener);
        }

        if (event.getUei() == null) {
            LOG.debug("Event ID {} does not have a UEI, so skipping UEI matching", event.getDbid());
            return;
        }

        /*
         * Send to listeners who are interested in this event UEI.
         * Loop to attempt partial wild card "directory" matches.
         */
        Set<EventListener> sentToListeners = new HashSet<EventListener>();
        for (String uei = event.getUei(); uei.length() > 0; ) {
            if (m_ueiListeners.containsKey(uei)) {
                for (EventListener listener : m_ueiListeners.get(uei)) {
                    if (!sentToListeners.contains(listener)) {
                        queueEventToListener(event, listener);
                        sentToListeners.add(listener);
                    }
                }
            }
            
            // Try wild cards: Find / before last character
            int i = uei.lastIndexOf("/", uei.length() - 2);
            if (i > 0) {
                // Split at "/", including the /
                uei = uei.substring (0, i + 1);
            } else {
                // No more wild cards to match
                break;
            }
        }
        
        if (sentToListeners.isEmpty()) {
            LOG.debug("No listener interested in event ID {}: {}", event.getDbid(), event.getUei());
        }
    }

    private void queueEventToListener(Event event, EventListener listener) {
        m_listenerThreads.get(listener.getName()).addEvent(event);
    }

    /**
     * {@inheritDoc}
     *
     * Register an event listener that is interested in all events.
     * Removes this listener from any UEI-specific matches.
     */
    @Override
    public synchronized void addEventListener(EventListener listener) {
        Assert.notNull(listener, "listener argument cannot be null");

        createListenerThread(listener);

        addMatchAllForListener(listener);

        // Since we have a match-all listener, remove any specific UEIs
        for (String uei : m_ueiListeners.keySet()) {
            removeUeiForListener(uei, listener);
        }
    }

    /**
     * {@inheritDoc}
     *
     * Register an event listener interested in the UEIs in the passed list.
     */
    @Override
    public synchronized void addEventListener(EventListener listener, Collection<String> ueis) {
        Assert.notNull(listener, "listener argument cannot be null");
        Assert.notNull(ueis, "ueilist argument cannot be null");

        if (ueis.isEmpty()) {
            LOG.warn("Not adding event listener {} because the ueilist argument contains no entries", listener.getName());
            return;
        }

        LOG.debug("Adding event listener {} for UEIs: {}", listener.getName(), StringUtils.collectionToCommaDelimitedString(ueis));

        createListenerThread(listener);

        for (String uei : ueis) {
            addUeiForListener(uei, listener);
        }

        // Since we have a UEI-specific listener, remove the match-all listener
        removeMatchAllForListener(listener);
    }

    /**
     * Register an event listener interested in the passed UEI.
     *
     * @param listener a {@link org.opennms.netmgt.model.events.EventListener} object.
     * @param uei a {@link java.lang.String} object.
     */
    @Override
    public synchronized void addEventListener(EventListener listener, String uei) {
        Assert.notNull(listener, "listener argument cannot be null");
        Assert.notNull(uei, "uei argument cannot be null");
        
        addEventListener(listener, Collections.singletonList(uei));
    }

    /**
     * {@inheritDoc}
     *
     * Removes a registered event listener. The UEI list indicates the list of
     * events the listener is no more interested in.
     *
     * <strong>Note: </strong>The listener thread for this listener is not
     * stopped until the 'removeEventListener(EventListener listener)' method is
     * called.
     */
    @Override
    public synchronized void removeEventListener(EventListener listener, Collection<String> ueis) {
        Assert.notNull(listener, "listener argument cannot be null");
        Assert.notNull(ueis, "ueilist argument cannot be null");

        for (String uei : ueis) {
            removeUeiForListener(uei, listener);
        }
    }

    /**
     * Removes a registered event listener. The UEI indicates one the listener
     * is no more interested in.
     *
     * <strong>Note: </strong>The listener thread for this listener is not
     * stopped until the 'removeEventListener(EventListener listener)' method is
     * called.
     *
     * @param listener a {@link org.opennms.netmgt.model.events.EventListener} object.
     * @param uei a {@link java.lang.String} object.
     */
    @Override
    public synchronized void removeEventListener(EventListener listener, String uei) {
        Assert.notNull(listener, "listener argument cannot be null");
        Assert.notNull(uei, "uei argument cannot be null");

        removeUeiForListener(uei, listener);
    }

    /**
     * {@inheritDoc}
     *
     * Removes a registered event listener.
     *
     * <strong>Note: </strong>Only this method stops the listener thread for the
     * listener passed.
     */
    @Override
    public synchronized void removeEventListener(EventListener listener) {
        Assert.notNull(listener, "listener argument cannot be null");
        
        removeMatchAllForListener(listener);

        for (String uei : m_ueiListeners.keySet()) {
            removeUeiForListener(uei, listener);
        }

        // stop and remove the listener thread for this listener
        if (m_listenerThreads.containsKey(listener.getName())) {
            m_listenerThreads.get(listener.getName()).stop();

            m_listenerThreads.remove(listener.getName());
        }
    }

    /**
     * Create a new queue and listener thread for this listener if one does not
     * already exist.
     */
    private void createListenerThread(EventListener listener) {
        if (m_listenerThreads.containsKey(listener.getName())) {
            return;
        }
        
        EventListenerExecutor listenerThread = new EventListenerExecutor(listener, m_handlerQueueLength);
        m_listenerThreads.put(listener.getName(), listenerThread);
    }

    /**
     * Add to uei listeners.
     */
    private void addUeiForListener(String uei, EventListener listener) {
        // Ensure there is a list for this UEI
        if (!m_ueiListeners.containsKey(uei)) {
            m_ueiListeners.put(uei, new ArrayList<EventListener>());
        }
        
        List<EventListener> listenersList = m_ueiListeners.get(uei);
        if (!listenersList.contains(listener)) {
            listenersList.add(listener);
        }
    }

    /**
     * Remove UEI for this listener.
     */
    private void removeUeiForListener(String uei, EventListener listener) {
        if (m_ueiListeners.containsKey(uei)) {
            m_ueiListeners.get(uei).remove(listener);
        }
    }

    /**
     * Add listener to list of listeners listening for all events.
     */
    private boolean addMatchAllForListener(EventListener listener) {
        return m_listeners.add(listener);
    }

    /**
     * Remove from list of listeners listening for all events.
     */
    private boolean removeMatchAllForListener(EventListener listener) {
        return m_listeners.remove(listener);
    }

    /**
     * <p>afterPropertiesSet</p>
     */
    @Override
    public void afterPropertiesSet() {
        Assert.state(m_eventHandlerPool == null, "afterPropertiesSet() has already been called");

        Assert.state(m_eventHandler != null, "eventHandler not set");
        Assert.state(m_handlerPoolSize != null, "handlerPoolSize not set");
        
        Logging.withPrefix(Eventd.LOG4J_CATEGORY, new Runnable() {

            @Override
            public void run() {
                /**
                 * Create a fixed-size thread pool. The number of threads can be configured by using
                 * the "receivers" attribute in the config. The queue length for the pool can be configured
                 * with the "queueLength" attribute in the config.
                 */
                m_eventHandlerPool = new ThreadPoolExecutor(
                    m_handlerPoolSize,
                    m_handlerPoolSize,
                    0L,
                    TimeUnit.MILLISECONDS,
                    m_handlerQueueLength == null ? new LinkedBlockingQueue<Runnable>() : new LinkedBlockingQueue<Runnable>(m_handlerQueueLength),
                    new LogPreservingThreadFactory(EventIpcManagerDefaultImpl.class.getSimpleName(), m_handlerPoolSize)
                );
            }
            
        });

        // If the proxy is set, make this class its delegate.
        if (m_eventIpcManagerProxy != null) {
            m_eventIpcManagerProxy.setDelegate(this);
        }
    }

    /**
     * <p>getEventHandler</p>
     *
     * @return a {@link org.opennms.netmgt.eventd.EventHandler} object.
     */
    public EventHandler getEventHandler() {
        return m_eventHandler;
    }

    /**
     * <p>setEventHandler</p>
     *
     * @param eventHandler a {@link org.opennms.netmgt.eventd.EventHandler} object.
     */
    public void setEventHandler(EventHandler eventHandler) {
        m_eventHandler = eventHandler;
    }

    /**
     * <p>getHandlerPoolSize</p>
     *
     * @return a int.
     */
    public int getHandlerPoolSize() {
        return m_handlerPoolSize;
    }

    /**
     * <p>setHandlerPoolSize</p>
     *
     * @param handlerPoolSize a int.
     */
    public void setHandlerPoolSize(int handlerPoolSize) {
        Assert.state(m_eventHandlerPool == null, "handlerPoolSize property cannot be set after afterPropertiesSet() is called");
        
        m_handlerPoolSize = handlerPoolSize;
    }

    /**
     * <p>getHandlerQueueLength</p>
     *
     * @return a int.
     */
    public int getHandlerQueueLength() {
        return m_handlerQueueLength;
    }

    /**
     * <p>setHandlerQueueLength</p>
     *
     * @param size a int.
     */
    public void setHandlerQueueLength(int size) {
        Assert.state(m_eventHandlerPool == null, "handlerQueueLength property cannot be set after afterPropertiesSet() is called");
        m_handlerQueueLength = size;
    }

    /**
     * <p>getEventIpcManagerProxy</p>
     *
     * @return a {@link org.opennms.netmgt.model.events.EventIpcManagerProxy} object.
     */
    public EventIpcManagerProxy getEventIpcManagerProxy() {
        return m_eventIpcManagerProxy;
    }

    /**
     * <p>setEventIpcManagerProxy</p>
     *
     * @param eventIpcManagerProxy a {@link org.opennms.netmgt.model.events.EventIpcManagerProxy} object.
     */
    public void setEventIpcManagerProxy(EventIpcManagerProxy eventIpcManagerProxy) {
        m_eventIpcManagerProxy = eventIpcManagerProxy;
    }
}<|MERGE_RESOLUTION|>--- conflicted
+++ resolved
@@ -170,11 +170,7 @@
                 @Override
                 public void run() {
                     try {
-<<<<<<< HEAD
-                        LOG.info("run: calling onEvent on {} for event {} dbid {} with time {}", m_listener.getName(), event.getUei(), event.getDbid(), event.getTime());
-=======
                         LOG.debug("run: calling onEvent on {} for event {} dbid {} with time {}", m_listener.getName(), event.getUei(), event.getDbid(), event.getTime());
->>>>>>> 0a8e2076
 
                         // Make sure we restore our log4j logging prefix after onEvent is called
                         Map<String,String> mdc = Logging.getCopyOfContextMap();
