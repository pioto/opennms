--- conflicted
+++ resolved
@@ -36,6 +36,8 @@
 import org.opennms.netmgt.enlinkd.scheduler.Scheduler;
 import org.opennms.netmgt.model.events.EventBuilder;
 import org.opennms.netmgt.snmp.SnmpAgentConfig;
+import org.slf4j.Logger;
+import org.slf4j.LoggerFactory;
 
 /**
  * This class is designed to collect the necessary SNMP information from the
@@ -46,6 +48,7 @@
  */
 public abstract class NodeDiscovery implements ReadyRunnable {
 
+    private static final Logger LOG = LoggerFactory.getLogger(NodeDiscovery.class);
     /**
      * The node ID of the system used to collect the SNMP information
      */
@@ -105,7 +108,11 @@
             sendSuspendedEvent(getNodeId());
         } else {
             sendStartEvent(getNodeId());
+            LOG.info( "run: node [{}], start collection.", 
+                      getNodeId());
             runCollection();
+            LOG.info( "run: node [{}], end collection.", 
+                      getNodeId());
             sendCompletedEvent(getNodeId());
         }
         m_runned = true;
@@ -259,6 +266,7 @@
     public String getPrimaryIpAddressString() {
     	return str(m_node.getSnmpPrimaryIpAddr());
     }
+
     /**
      * <p>
      * getPeer
@@ -267,22 +275,7 @@
      * @return a {@link org.opennms.netmgt.snmp.SnmpAgentConfig} object.
      */
     public SnmpAgentConfig getPeer() {
-<<<<<<< HEAD
-        return m_linkd.getSnmpAgentConfig(getTarget(), m_node.getLocation());
-    }
-
-    /**
-     * <p>
-     * getPort
-     * </p>
-     * 
-     * @return a int.
-     */
-    public int getPort() {
-        return getPeer().getPort();
-=======
-        return m_linkd.getSnmpAgentConfig(getPrimaryIpAddress());
->>>>>>> 86ceb401
+        return m_linkd.getSnmpAgentConfig(getPrimaryIpAddress(), m_node.getLocation());
     }
 
     /**
@@ -408,5 +401,6 @@
 		if (m_poll_interval != other.m_poll_interval)
 			return false;
 		return true;
-	}	
+	}
+	
 }