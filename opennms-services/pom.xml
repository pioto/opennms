<?xml version="1.0" encoding="UTF-8"?><project xmlns="http://maven.apache.org/POM/4.0.0" xmlns:xsi="http://www.w3.org/2001/XMLSchema-instance" xsi:schemaLocation="http://maven.apache.org/POM/4.0.0 http://maven.apache.org/maven-v4_0_0.xsd">
  <parent>
    <artifactId>opennms</artifactId>
    <groupId>org.opennms</groupId>
<<<<<<< HEAD
    <version>1.9.9-IPREFACTOR-SNAPSHOT</version>
=======
    <version>1.11.0-SNAPSHOT</version>
>>>>>>> 2ef9789d
  </parent>
  <modelVersion>4.0.0</modelVersion>
  <artifactId>opennms-services</artifactId>
  <name>OpenNMS Services</name>
  <build>
    <plugins>
      <plugin>
        <groupId>org.apache.maven.plugins</groupId>
        <artifactId>maven-jar-plugin</artifactId>
        <executions>
          <execution>
            <goals>
              <goal>test-jar</goal>
            </goals>
          </execution>
        </executions>
      </plugin>
      <plugin>
        <artifactId>maven-surefire-plugin</artifactId>
        <configuration>
          <systemPropertyVariables>
            <opennms.home>${project.build.testOutputDirectory}</opennms.home>
          </systemPropertyVariables>
        </configuration>
      </plugin>
      <plugin>
        <groupId>org.apache.maven.plugins</groupId>
        <artifactId>maven-eclipse-plugin</artifactId>
          <configuration>
          <additionalBuildcommands>
            <buildcommand>org.springframework.ide.eclipse.core.springbuilder</buildcommand>
          </additionalBuildcommands> 
          <additionalProjectnatures>
            <projectnature>org.springframework.ide.eclipse.core.springnature</projectnature>
          </additionalProjectnatures>
        </configuration>
      </plugin>
    </plugins>
  </build>
  <dependencies>
    <dependency>
      <groupId>org.opennms.dependencies</groupId>
      <artifactId>castor-dependencies</artifactId>
      <type>pom</type>
    </dependency>
    <dependency>
      <groupId>org.opennms</groupId>
      <artifactId>opennms-config</artifactId>
      <scope>compile</scope>
    </dependency>
    <dependency>
      <groupId>org.opennms</groupId>
      <artifactId>opennms-config-utils</artifactId>
      <scope>compile</scope>
    </dependency>
    <dependency>
      <groupId>org.opennms</groupId>
      <artifactId>opennms-dao</artifactId>
      <scope>compile</scope>
    </dependency>
    <dependency>
      <groupId>org.opennms</groupId>
      <artifactId>opennms-daemon</artifactId>
      <scope>compile</scope>
    </dependency>
    <dependency>
      <groupId>org.opennms</groupId>
      <artifactId>opennms-icmp-api</artifactId>
      <scope>compile</scope>
    </dependency>
    <dependency>
      <groupId>org.opennms</groupId>
      <artifactId>opennms-dao</artifactId>
      <version>${project.version}</version>
      <type>test-jar</type>
      <scope>test</scope>
    </dependency>
    <dependency>
      <groupId>org.opennms</groupId>
      <artifactId>opennms-javamail-api</artifactId>
      <scope>compile</scope>
    </dependency>
    <dependency>
      <groupId>org.opennms.core.test-api</groupId>
      <artifactId>org.opennms.core.test-api.http</artifactId>
      <scope>test</scope>
    </dependency>
    <dependency>
      <groupId>org.opennms.dependencies</groupId>
      <artifactId>javamail-dependencies</artifactId>
      <scope>test</scope>
      <type>pom</type>
    </dependency>
    <dependency>
      <groupId>org.opennms.dependencies</groupId>
      <artifactId>spring-dependencies</artifactId>
      <type>pom</type>
    </dependency>
    <dependency>
      <groupId>org.opennms.dependencies</groupId>
      <artifactId>spring-web-dependencies</artifactId>
      <type>pom</type>
    </dependency>
    <dependency>
      <groupId>org.opennms.dependencies</groupId>
      <artifactId>spring-security-dependencies</artifactId>
      <type>pom</type>
    </dependency>
    <dependency>
  		<groupId>org.opennms.dependencies</groupId>
  		<artifactId>spring-test-dependencies</artifactId>
      <scope>test</scope>
      <type>pom</type>
    </dependency>
    <dependency>
      <groupId>org.opennms</groupId>
      <artifactId>mock-snmp-agent</artifactId>
      <scope>test</scope>
    </dependency>
    <dependency>
      <groupId>org.opennms</groupId>
      <artifactId>opennms-rrd-api</artifactId>
      <scope>compile</scope>
    </dependency>
    <dependency>
      <groupId>org.opennms</groupId>
      <artifactId>opennms-model</artifactId>
      <scope>compile</scope>
    </dependency>
    <dependency>
      <groupId>org.opennms.dependencies</groupId>
      <artifactId>snmp-dependencies</artifactId>
      <scope>compile</scope>
      <type>pom</type>
    </dependency>
    <dependency>
      <groupId>org.opennms.dependencies</groupId>
      <artifactId>snmp-test-dependencies</artifactId>
      <scope>test</scope>
      <type>pom</type>
    </dependency>
    <dependency>
      <groupId>org.opennms</groupId>
      <artifactId>opennms-test</artifactId>
      <scope>test</scope>
    </dependency>
    <dependency>
      <groupId>org.opennms</groupId>
      <artifactId>opennms-util</artifactId>
      <scope>compile</scope>
    </dependency>
    <dependency>
      <groupId>org.opennms.features</groupId>
      <artifactId>org.opennms.features.phonebook</artifactId>
    </dependency>
    <dependency>
      <groupId>org.opennms.features.poller</groupId>
      <artifactId>org.opennms.features.poller.api</artifactId>
    </dependency>
    <dependency>
      <groupId>org.opennms.features.ticketing</groupId>
      <artifactId>org.opennms.features.ticketing.api</artifactId>
    </dependency>
    <dependency>
      <groupId>org.opennms.tests</groupId>
      <artifactId>org.opennms.tests.mock-elements</artifactId>
      <scope>test</scope>
    </dependency>
    <dependency>
      <groupId>com.jcraft</groupId>
      <artifactId>jsch</artifactId>
      <version>0.1.42</version>
    </dependency>
    <dependency>
      <groupId>org.apache.httpcomponents</groupId>
      <artifactId>httpcore</artifactId>
    </dependency>
    <dependency>
      <groupId>org.apache.httpcomponents</groupId>
      <artifactId>httpclient</artifactId>
    </dependency>
    <dependency>
      <groupId>commons-io</groupId>
      <artifactId>commons-io</artifactId>
    </dependency>
    <dependency>
      <groupId>commons-lang</groupId>
      <artifactId>commons-lang</artifactId>
    </dependency>
    <dependency>
      <groupId>org.opennms.dependencies</groupId>
      <artifactId>jradius-dependencies</artifactId>
      <type>pom</type>
    </dependency>
    <dependency>
      <groupId>org.opennms.dependencies</groupId>
      <artifactId>jdhcp-dependencies</artifactId>
      <type>pom</type>
    </dependency>
    <dependency>
      <groupId>jivesoftware</groupId>
      <artifactId>smack</artifactId>
      <scope>compile</scope>
    </dependency>
    <dependency>
      <groupId>jivesoftware</groupId>
      <artifactId>smackx</artifactId>
      <scope>compile</scope>
    </dependency>
    <dependency>
      <groupId>commons-cli</groupId>
      <artifactId>commons-cli</artifactId>
      <scope>compile</scope>
    </dependency>
    <dependency>
      <groupId>jakarta-regexp</groupId>
      <artifactId>jakarta-regexp</artifactId>
      <scope>compile</scope>
    </dependency>
    <dependency>
      <groupId>org.easymock</groupId>
      <artifactId>easymock</artifactId>
      <scope>test</scope>
    </dependency>
    <dependency>
      <groupId>oro</groupId>
      <artifactId>oro</artifactId>
      <scope>runtime</scope>
    </dependency>
    <dependency>
      <groupId>xerces</groupId>
      <artifactId>xercesImpl</artifactId>
      <scope>runtime</scope>
    </dependency>
    <dependency>
      <groupId>xmlrpc</groupId>
      <artifactId>xmlrpc</artifactId>
      <scope>compile</scope>
    </dependency>
    <dependency>
      <groupId>javax.servlet</groupId>
      <artifactId>servlet-api</artifactId>
      <scope>compile</scope>
    </dependency>
    <dependency>
      <groupId>mx4j</groupId>
      <artifactId>mx4j-tools</artifactId>
      <scope>compile</scope>
    </dependency>
    <dependency>
      <groupId>bsf</groupId>
      <artifactId>bsf</artifactId>
      <scope>compile</scope>
    </dependency>
    <dependency>
      <groupId>bsh</groupId>
      <artifactId>bsh</artifactId>
      <scope>compile</scope>
    </dependency>
    <dependency>
      <groupId>com.caucho</groupId>
      <artifactId>hessian</artifactId>
      <scope>runtime</scope>
    </dependency>
    <dependency>
      <groupId>javax.mail</groupId>
      <artifactId>mail</artifactId>
      <scope>compile</scope>
    </dependency>
    <dependency>
      <groupId>javax.activation</groupId>
      <artifactId>activation</artifactId>
      <scope>compile</scope>
    </dependency>
    <dependency>
      <groupId>org.opennms.dependencies</groupId>
      <artifactId>jfreechart-dependencies</artifactId>
      <type>pom</type>
    </dependency>
    <dependency>
      <groupId>postgresql</groupId>
      <artifactId>postgresql</artifactId>
      <scope>test</scope>
    </dependency>
    <dependency>
      <groupId>org.opennms</groupId>
      <artifactId>opennms-rrd-jrobin</artifactId>
      <scope>test</scope>
    </dependency>
    <dependency>
      <groupId>com.novell.ldap</groupId>
      <artifactId>jldap</artifactId>
      <scope>compile</scope>
    </dependency>
    <dependency>
      <groupId>org.opennms.dependencies</groupId>
      <artifactId>jcifs-dependencies</artifactId>
      <type>pom</type>
    </dependency>
    <dependency>
      <groupId>org.apache.commons</groupId>
      <artifactId>commons-jexl</artifactId>
    </dependency>
    <dependency>
      <groupId>org.opennms.dependencies</groupId>
      <artifactId>quartz-dependencies</artifactId>
      <type>pom</type>
    </dependency>
    <dependency>
      <groupId>org.aspectj</groupId>
      <artifactId>aspectjrt</artifactId>
    </dependency>
    <dependency>
      <groupId>org.aspectj</groupId>
      <artifactId>aspectjweaver</artifactId>
    </dependency>
    <dependency>
      <groupId>org.opennms.dependencies</groupId>
      <artifactId>rancid-dependencies</artifactId>
      <type>pom</type>
    </dependency>
    <dependency>
      <groupId>org.opennms.dependencies</groupId>
      <artifactId>twitter4j-dependencies</artifactId>
      <type>pom</type>
    </dependency>
    <dependency>
      <groupId>org.opennms.dependencies</groupId>
      <artifactId>dnsjava-dependencies</artifactId>
      <type>pom</type>
    </dependency>
    <dependency>
      <groupId>org.opennms.core.test-api</groupId>
      <artifactId>org.opennms.core.test-api.dns</artifactId>
      <scope>test</scope>
    </dependency>
    <dependency>
      <groupId>org.opennms.core</groupId>
      <artifactId>org.opennms.core.jicmpv6</artifactId>
      <scope>test</scope>
    </dependency>
  </dependencies>
</project><|MERGE_RESOLUTION|>--- conflicted
+++ resolved
@@ -2,11 +2,7 @@
   <parent>
     <artifactId>opennms</artifactId>
     <groupId>org.opennms</groupId>
-<<<<<<< HEAD
-    <version>1.9.9-IPREFACTOR-SNAPSHOT</version>
-=======
-    <version>1.11.0-SNAPSHOT</version>
->>>>>>> 2ef9789d
+    <version>1.11.0-IPREFACTOR-SNAPSHOT</version>
   </parent>
   <modelVersion>4.0.0</modelVersion>
   <artifactId>opennms-services</artifactId>
@@ -282,9 +278,14 @@
       <scope>compile</scope>
     </dependency>
     <dependency>
-      <groupId>org.opennms.dependencies</groupId>
-      <artifactId>jfreechart-dependencies</artifactId>
-      <type>pom</type>
+      <groupId>jfree</groupId>
+      <artifactId>jfreechart</artifactId>
+      <scope>compile</scope>
+    </dependency>
+    <dependency>
+      <groupId>jfree</groupId>
+      <artifactId>jcommon</artifactId>
+      <scope>compile</scope>
     </dependency>
     <dependency>
       <groupId>postgresql</groupId>
