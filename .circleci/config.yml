--- conflicted
+++ resolved
@@ -625,15 +625,7 @@
           # technically only requires the RPM/deb builds, but only publish
           # if everything passes
           requires:
-<<<<<<< HEAD
-            - horizon-deb-build
-            - minion-deb-build
-            - smoke-test-minimal
-            - smoke-test-full
-            - integration-test
-=======
             - tarball-assembly
->>>>>>> 1d8692da
           filters:
             branches:
               only: merge-foundation/<< parameters.previous_branch_label >>-to-<< parameters.main_branch_label >>
