--- conflicted
+++ resolved
@@ -24,37 +24,24 @@
     previous_branch:
       description: the previous branch, if any
       type: string
-      default: foundation-2016
+      default: foundation-2017
     previous_branch_label:
       description: the previous branch, if any (escaped, no slashes)
       type: string
-      default: foundation-2016
+      default: foundation-2017
     main_branch:
       description: the auto-merge main branch
       type: string
-<<<<<<< HEAD
       default: foundation-2018
-    from_branch_label:
-      description: the auto-merge source branch (escaped, no slashes)
+    main_branch_label:
+      description: the auto-merge main branch (escaped, no slashes)
       type: string
       default: foundation-2018
-    to_branch:
+    next_branch:
       description: the auto-merge target branch
       type: string
       default: foundation-2019
-    to_branch_label:
-=======
-      default: foundation-2017
-    main_branch_label:
-      description: the auto-merge main branch (escaped, no slashes)
-      type: string
-      default: foundation-2017
-    next_branch:
-      description: the auto-merge target branch
-      type: string
-      default: foundation-2018
     next_branch_label:
->>>>>>> 716d3df1
       description: the auto-merge target branch (escaped, no slashes)
       type: string
       default: foundation-2019
@@ -450,11 +437,8 @@
           # if everything passes
           requires:
             - horizon-deb-build
-<<<<<<< HEAD
             - minion-deb-build
-=======
             - smoke-test-minimal
->>>>>>> 716d3df1
             - smoke-test-full
             - integration-test
           filters:
