version: 2.1


executors:
  centos-build-executor:
    docker:
      - image: opennms/build-env:1.8.0.252.b09-3.6.3-b4168
  debian-build-executor:
    docker:
      - image: opennms/build-env:debian-jdk8-b5084
  docker-executor:
    docker:
      - image: docker:19.03.0-git
  integration-test-executor:
    machine: true
  smoke-test-executor:
    machine:
      image: ubuntu-1604:201903-01

# NOTE: the "_label" versions of these are for the case when your source or target
# branches have slashes in them, that way the merge branch gets created properly
defaults: &defaults
  parameters:
    minimal:
      description: whether to do a minimal (build-and-merge only) build
      type: boolean
      default: false
    previous_branch:
      description: the previous branch, if any
      type: string
      default: foundation-2018
    previous_branch_label:
      description: the previous branch, if any (escaped, no slashes)
      type: string
      default: foundation-2018
    main_branch:
      description: the auto-merge main branch
      type: string
      default: foundation-2019
    main_branch_label:
      description: the auto-merge main branch (escaped, no slashes)
      type: string
      default: foundation-2019
    next_branch:
      description: the auto-merge target branch
      type: string
      default: foundation-2020
    next_branch_label:
      description: the auto-merge target branch (escaped, no slashes)
      type: string
      default: foundation-2020

docker_container_config: &docker_container_config
  executor: docker-executor

orbs:
  cloudsmith: cloudsmith/cloudsmith@1.0.3
  sign-packages: opennms/sign-packages@2.1.3

commands:
  extract-pom-version:
      description: "Extracting Maven POM version"
      steps:
        - run:
            name: Extract Maven POM version
            command: .circleci/scripts/pom2version.sh pom.xml > pom-version-cache.key
  cached-checkout:
      description: "Checkout with caching"
      steps:
        - restore_cache:
            keys:
              - source-v1-{{ .Branch }}-{{ .Revision }}
              - source-v1-{{ .Branch }}-
              - source-v1-
        - checkout
        - run:
            name: git config merge.renameLimit
            command: git config merge.renameLimit 999999
        - run:
            name: git fetch origin
            command: git fetch origin
        - save_cache:
            key: source-v1-{{ .Branch }}-{{ .Revision }}
            paths:
              - ".git"
  cached-checkout-for-pushing:
      description: "Configure a cached checkout that can push upstream"
      steps:
        - add_ssh_keys:
            fingerprints:
              - "5e:70:a4:1a:f3:9f:39:ca:2a:d9:b5:9a:6c:2b:c3:66"
        - cached-checkout
        - run:
            name: Create git identity
            command: |
              git config user.email "cicd-system@opennms.com"
              git config user.name "CI/CD System"
  restore-maven-cache:
      description: "Maven: Calculate cache key and restore cache"
      steps:
        - run:
            name: Calculate cache key from pom files
            command: find . -type f -name "pom.xml" | grep -v /target/ | sort -u | xargs cat > maven-dependency-pom-cache.key
        - restore_cache:
            keys:
              - maven-dependencies-v3-{{ checksum "pom-version-cache.key" }}-{{ checksum "maven-dependency-pom-cache.key" }}
              - maven-dependencies-v3-{{ checksum "pom-version-cache.key" }}-
  update-maven-cache:
      description: "Maven: Refresh local repository from POM files"
      steps:
        - run:
            name: Remove old artifacts to keep workspace size down
            command: .circleci/scripts/clean-m2.sh
        - run:
            name: Collect Maven Dependencies
            command: |
              ./compile.pl -t \
                -Dbuild.skip.tarball=true \
                -DupdatePolicy=never \
                --update-plugins \
                -Daether.connector.resumeDownloads=false \
                -Daether.connector.basic.threads=8 \
                -Dorg.slf4j.simpleLogger.log.org.apache.maven.cli.transfer.Slf4jMavenTransferListener=warn \
                -Pbuild-bamboo \
                -Prun-expensive-tasks \
                -Psmoke \
                --legacy-local-repository \
                --batch-mode \
                dependency:resolve-plugins \
                de.qaware.maven:go-offline-maven-plugin:resolve-dependencies
  save-maven-cache:
    description: "Maven: Save cache"
    steps:
      - save_cache:
          key: maven-dependencies-v3-{{ checksum "pom-version-cache.key" }}-{{ checksum "maven-dependency-pom-cache.key" }}
          paths:
            - ~/.m2
  restore-nodejs-cache:
      description: "NodeJS: Calculate cache key and restore cache"
      steps:
        - run:
            name: Calculate cache key
            command: find core/web-assets -name package\*.json -o -name bower.json | grep -v /target/ | sort -u | xargs cat > nodejs-dependency-json-cache.key
        - restore_cache:
            keys:
              - nodejs-dependencies-v2-{{ checksum "pom-version-cache.key" }}-{{ checksum "nodejs-dependency-json-cache.key" }}
              - nodejs-dependencies-v2-{{ checksum "pom-version-cache.key" }}-
  save-nodejs-cache:
    description: "NodeJS: Save cache"
    steps:
      - save_cache:
          key: nodejs-dependencies-v2-{{ checksum "pom-version-cache.key" }}-{{ checksum "nodejs-dependency-json-cache.key" }}
          paths:
            - core/web-assets/node_modules
  restore-sonar-cache:
      description: "Sonar: Restore sonar cache"
      steps:
        - restore_cache:
            keys:
              - sonar-cache-v2-{{ checksum "pom-version-cache.key" }}
  save-sonar-cache:
      description: "Sonar: Save sonar cache"
      steps:
        - save_cache:
            key: sonar-cache-v2-{{ checksum "pom-version-cache.key" }}
            paths:
              - ~/.sonar
  dockerhub-login:
    description: "Connect to DockerHub"
    steps:
      - run:
          name: Login to DockerHub
          command: |
            if [ -n "${DOCKERHUB_LOGIN}" ]; then
              docker login -u ${DOCKERHUB_LOGIN} -p ${DOCKERHUB_PASS}
            else
              echo "WARNING: dockerhub login not found. Assuming this is a PR or other external branch build."
            fi
  run-smoke-tests:
    description: "Run the smoke tests"
    parameters:
      minimal:
        default: false
        type: boolean
    steps:
      - run:
          name: Enable swap
          command: |
            sudo fallocate -l 8G /swapfile
            sudo chmod 600 /swapfile
            sudo mkswap /swapfile
            sudo swapon /swapfile
            sudo sysctl vm.swappiness=5
            cat /proc/sys/vm/swappiness
      - load-oci:
          key: horizon
      - load-oci:
          key: minion
      - load-oci:
          key: sentinel
      - run:
          name: Load Sentinel OCI image
          command: |
            cd opennms-container/sentinel
            docker image load -i /tmp/oci-sentinel/container.oci
      - run:
          name: Monitor JVM processes
          background: true
          command: |
            .circleci/scripts/jvmprocmon-start.sh
      - run:
          name: Monitor memory usage
          background: true
          command: |
            free -m -c 500 -s 30
      - run:
          name: Smoke Tests
          no_output_timeout: 30m
          command: |
            .circleci/scripts/smoke.sh << parameters.minimal >>
      - run:
          name: Gather system logs
          when: always
          command: |
            mkdir -p ~/test-results/system-logs
            (dmesg || :) > ~/test-results/system-logs/dmesg 2>&1
            (ps auxf || :) > ~/test-results/system-logs/ps 2>&1
            (free -m || :) > ~/test-results/system-logs/free 2>&1
            (docker stats --no-stream || :) > ~/test-results/system-logs/docker_stats 2>&1
            cp -R /tmp/jvmprocmon ~/test-results/system-logs/ || :
            ls -alh ~/project/smoke-test/ || :
      - run:
          name: Gather test artifacts
          when: always
          command: |
            mkdir -p ~/test-results/junit
            find . -type f -regex ".*/target/surefire-reports/.*xml" -exec cp {} ~/test-results/junit/ \;
            find . -type f -regex ".*/target/failsafe-reports/.*xml" -exec cp {} ~/test-results/junit/ \;
            mkdir -p ~/test-artifacts/recordings
            cp -R ~/project/smoke-test/target/*.flv ~/test-artifacts/recordings || true
            cp -R ~/project/smoke-test/target/screenshots ~/test-artifacts/ || true
            cp -R ~/project/smoke-test/target/logs ~/test-artifacts/ || true
      - store_test_results:
          path: ~/test-results
      - store_artifacts:
          when: always
          path: ~/test-results
          destination: test-results
      - store_artifacts:
          when: always
          path: ~/test-artifacts
          destination: test-artifacts
  run-build:
    description: "Run the main build"
    parameters:
      number-vcpu:
        default: 8
        type: integer
      node-memory:
        default: echo "NODE_OPTIONS Not Set"
        type: string
      vaadin-javamaxmem:
        default: 1g
        type: string
    steps:
      - cached-checkout
      - extract-pom-version
      - run:
          name: Check for Releasability
          command: |
            export OPENNMS_VERSION="$(.circleci/scripts/pom2version.sh pom.xml)"
            .circleci/scripts/release-lint.sh "${OPENNMS_VERSION}"
      - restore-maven-cache
      - restore-nodejs-cache
      - run:
          name: Compile OpenNMS
          command: |
            .circleci/scripts/configure-signing.sh
            mvn clean -DskipTests=true
            << parameters.node-memory >>
            ./compile.pl -DskipTests=true -Dbuild.skip.tarball=true \
              -DupdatePolicy=never \
              -Daether.connector.resumeDownloads=false \
              -Daether.connector.basic.threads=1 \
              -Dorg.slf4j.simpleLogger.log.org.apache.maven.cli.transfer.Slf4jMavenTransferListener=warn \
              -DvaadinJavaMaxMemory=<< parameters.vaadin-javamaxmem >> \
              -DmaxCpus=<< parameters.number-vcpu >> \
              -Psmoke \
              install --batch-mode
            pushd opennms-doc
              ../compile.pl \
                -DupdatePolicy=never \
                -Daether.connector.resumeDownloads=false \
                -Daether.connector.basic.threads=1 \
                -Dorg.slf4j.simpleLogger.log.org.apache.maven.cli.transfer.Slf4jMavenTransferListener=warn \
                -DskipPdfGeneration=false \
                -P'!jdk7+' \
                install --batch-mode
            popd
      - update-maven-cache
      - run:
          name: Remove Extra Maven Repository OpenNMS Files
          command: |
            # move these out of the way so they're not stored in the maven pre-cache
            cd ~/.m2/repository/org/opennms
            mkdir /tmp/maven-keep
            mv $(ls -1 | grep -v -E '^(jicmp-api|jicmp6-api|jrrd-api|jrrd2-api|lib|maven)$') /tmp/maven-keep
      - save-maven-cache
      - run:
          name: Restore Extra Maven Repository OpenNMS Files
          command: |
            # now move them back so they end up in the workspace for builds further down the workflow
            mv /tmp/maven-keep/* ~/.m2/repository/org/opennms/
      - save-nodejs-cache
      - persist_to_workspace:
          root: ~/
          paths:
            - project
            - .m2
  run-integration-tests:
    parameters:
      run-code-coverage:
        default: false
        type: boolean
      rerun-failtest-count:
        default: 0
        type: integer
      failure-option:
        default: -fae
        type: string
      changes-only:
        default: true
        type: boolean
    steps:
      - run:
          name: Integration Tests
          no_output_timeout: 1.0h
          command: |
            export CCI_CODE_COVERAGE=<< parameters.run-code-coverage >>
            export CCI_RERUN_FAILTEST=<< parameters.rerun-failtest-count >>
            export CCI_FAILURE_OPTION=<< parameters.failure-option >>
            export CCI_CHANGES_ONLY=<< parameters.changes-only >>
            .circleci/scripts/itest.sh
      - run:
          name: Gather test results
          when: always
          command: |
            mkdir -p ~/test-results/junit
            find . -type f -regex ".*/target/surefire-reports-[0-9]+/.*xml" -exec cp {} ~/test-results/junit/ \;
            find . -type f -regex ".*/target/failsafe-reports-[0-9]+/.*xml" -exec cp {} ~/test-results/junit/ \;
      - run:
          name: Gather tests
          when: always
          command: |
            mkdir -p ~/generated-tests
            cp ./surefire_classname* ~/generated-tests/
            cp ./failsafe_classname* ~/generated-tests/
            cp /tmp/this_node* ~/generated-tests/
      - when:
          condition: << parameters.run-code-coverage >>
          steps:
            - run:
                name: Compress Target Directories (Code Coverage)
                when: always
                command: |
                  .circleci/scripts/codecoverage-save.sh
            - persist_to_workspace:
                root: ~/
                paths:
                  - code-coverage
      - store_test_results:
          path: ~/test-results
      - store_artifacts:
          when: always
          path: ~/test-results
          destination: test-results
      - store_artifacts:
          when: always
          path: ~/generated-tests
          destination: generated-tests
  cache-workflow-assets:
    parameters:
      cache_prefix:
        description: the cache prefix
        type: string
      source_path:
        description: the source directory to cache
        type: string
    steps:
      - run:
          name: Stowing Assets in << parameters.source_path >> to cache prefix << parameters.cache_prefix >>
          command: |
            TARGET_PATH="/tmp/<< parameters.cache_prefix >>"
            rsync -ar "$(echo "<< parameters.source_path >>" | sed -e 's,/*$,,')/" "${TARGET_PATH}/"
            find "${TARGET_PATH}" -type d -print0 | xargs -0 chmod 775
            find "${TARGET_PATH}" ! -type d -print0 | xargs -0 chmod 664
      - save_cache:
          key: << parameters.cache_prefix >>-v2-{{ .Branch }}-{{ .Revision }}-{{ .Environment.CIRCLE_WORKFLOW_ID }}
          paths:
            - "/tmp/<< parameters.cache_prefix >>"
  restore-workflow-assets:
    parameters:
      cache_prefix:
        description: the cache prefix
        type: string
      target_path:
        description: the target directory to restore into
        type: string
        default: ""
    steps:
      - restore_cache:
          keys:
            - << parameters.cache_prefix >>-v2-{{ .Branch }}-{{ .Revision }}-{{ .Environment.CIRCLE_WORKFLOW_ID }}
            - << parameters.cache_prefix >>-v2-{{ .Branch }}-{{ .Revision }}-
      - when:
          condition: << parameters.target_path >>
          steps:
            - run:
                name: Restoring assets to << parameters.target_path >> from cached prefix << parameters.cache_prefix >>
                command: |
                  SOURCE_PATH="/tmp/<< parameters.cache_prefix >>"
                  mkdir -p "<< parameters.target_path >>"
                  rsync -ar "${SOURCE_PATH}/" "$(echo "<< parameters.target_path >>" | sed -e 's,/*$,,')/"
  cache-oci:
    parameters:
      key:
        description: the cache key for storing the OCI
        type: string
      path:
        description: the path to the directory containing the OCI
        type: string
    steps:
      - cache-workflow-assets:
          cache_prefix: oci-<< parameters.key >>
          source_path: << parameters.path >>
  load-oci:
    parameters:
      key:
        description: the OCI cache key to restore
        type: string
    steps:
      - restore-workflow-assets:
          cache_prefix: oci-<< parameters.key >>
      - run:
          name: Load Docker Image(s) in oci-<< parameters.key >>
          command: |
            cd "/tmp/oci-<< parameters.key >>"
            if [ "$(ls -1 *.oci | wc -l)" -eq 0 ]; then
              echo "ERROR: No OCI files to load. Something probably went wrong earlier."
              exit 1
            fi
            for FILE in *.oci; do
              echo "Loading ${FILE} into Docker..."
              docker image load -i "$FILE"
            done

workflows:
  weekly-coverage:
    <<: *defaults
    when:
      equal: [ false, << parameters.minimal >> ]
    triggers:
      - schedule:
          # Saturday at 12:00 AM
          cron: "0 0 * * 6"
          filters:
            branches:
              only:
                - develop
    jobs:
      - build
      - integration-test-with-coverage:
          requires:
            - build
      - code-coverage:
          requires:
            - integration-test-with-coverage
  build-minimal:
    <<: *defaults
    when:
      equal: [ true, << parameters.minimal >> ]
    jobs:
      - build
      - create-merge-foundation-branch:
          requires:
            - build
          filters:
            branches:
              only: << parameters.main_branch >>
      - merge-foundation-branch:
          requires:
            - build
          filters:
            branches:
              only: merge-foundation/<< parameters.previous_branch_label >>-to-<< parameters.main_branch_label >>
      - create-merge-meridian-branch:
          requires:
            - build
          filters:
            branches:
              only: /^foundation.*/
      - merge-poweredby-branch:
          # technically only requires the RPM/deb builds, but only publish
          # if everything passes
          requires:
            - build
          filters:
            branches:
              only:
                - /^foundation.*/
  build-deploy:
    <<: *defaults
    when:
      equal: [ false, << parameters.minimal >> ]
    jobs:
      - build:
          filters:
            branches:
              ignore:
                - /^from-foundation.*/
      - tarball-assembly:
          requires:
            - build
      - horizon-rpm-build:
          requires:
            - build
          filters:
            branches:
              ignore:
                - /^merge-foundation.*/
      - minion-rpm-build:
          requires:
            - build
<<<<<<< HEAD
      - sentinel-rpm-build:
          requires:
            - build
=======
          filters:
            branches:
              ignore:
                - /^merge-foundation.*/
>>>>>>> 4919b27f
      - integration-test:
          requires:
            - build
          filters:
            branches:
              ignore:
                - /^merge-foundation.*/
      - smoke-test-full:
          requires:
            - horizon-rpm-build
            - minion-rpm-build
            - sentinel-rpm-build
          filters:
            branches:
              only:
                - develop
                - /^master-.*/
                - /^release-.*/
                - /^foundation.*/
                - /^features.*/
                - /.*smoke.*/
                - /^dependabot.*/
      - smoke-test-minimal:
          requires:
            - horizon-rpm-build
            - minion-rpm-build
            - sentinel-rpm-build
          filters:
            branches:
              ignore:
                - develop
                - /^master-.*/
                - /^release-.*/
                - /^foundation.*/
                - /^features.*/
                - /.*smoke.*/
                - /^dependabot.*/
      - horizon-publish-oci:
          requires:
            - horizon-rpm-build
          filters:
            branches:
              only:
                - develop
                - /^master-.*/
                - /^release-.*/
      - minion-publish-oci:
          requires:
            - minion-rpm-build
          filters:
            branches:
              only:
                - develop
                - /^master-.*/
                - /^release-.*/
      - sentinel-publish-oci:
          requires:
            - sentinel-rpm-build
          filters:
            branches:
              only:
                - develop
                - /^master-.*/
                - /^release-.*/
      # These don't actually require `integration-test` but we shouldn't bother
      # spending cycles unless everything else passed
      - horizon-deb-build:
          requires:
            - integration-test
          filters:
            branches:
              only:
                - develop
                - /^master-.*/
                - /^release-.*/
                - /^foundation.*/
                - /^features.*/
                - /.*smoke.*/
                - /.*debian.*/
      - minion-deb-build:
          requires:
            - integration-test
          filters:
            branches:
              only:
                - develop
                - /^master-.*/
                - /^release-.*/
                - /^foundation.*/
                - /^features.*/
                - /.*smoke.*/
                - /.*debian.*/
      - sentinel-deb-build:
          requires:
            - integration-test
          filters:
            branches:
              only:
                - develop
                - /^master-.*/
                - /^release-.*/
                - /^foundation.*/
                - /^features.*/
                - /^merge-foundation\/.*/
                - /.*smoke.*/
                - /.*debian.*/
      - create-merge-foundation-branch:
          # technically only requires the RPM/deb builds, but only publish
          # if everything passes
          requires:
            - horizon-deb-build
            - minion-deb-build
            - sentinel-deb-build
            - smoke-test-minimal
            - smoke-test-full
            - integration-test
          filters:
            branches:
              only: << parameters.main_branch >>
      - merge-foundation-branch:
          # technically only requires the RPM/deb builds, but only publish
          # if everything passes
          requires:
<<<<<<< HEAD
            - horizon-deb-build
            - minion-deb-build
            - sentinel-deb-build
            - smoke-test-minimal
            - smoke-test-full
            - integration-test
=======
            - tarball-assembly
>>>>>>> 4919b27f
          filters:
            branches:
              only: merge-foundation/<< parameters.previous_branch_label >>-to-<< parameters.main_branch_label >>
      - create-merge-meridian-branch:
          # technically only requires the RPM/deb builds, but only publish
          # if everything passes
          requires:
            - horizon-deb-build
            - smoke-test-minimal
            - smoke-test-full
            - integration-test
          filters:
            branches:
              only: /^foundation.*/
      - merge-poweredby-branch:
          # technically only requires the RPM/deb builds, but only publish
          # if everything passes
          requires:
            - horizon-deb-build
            - smoke-test-minimal
            - smoke-test-full
            - integration-test
          filters:
            branches:
              only:
                - /^foundation.*/
      - publish-cloudsmith:
          # technically only requires the RPM/deb builds, but only publish
          # if everything passes
          requires:
            - horizon-deb-build
            - minion-deb-build
            - sentinel-deb-build
            - smoke-test-minimal
            - smoke-test-full
          filters:
            branches:
              only:
                - develop
                - /^master-.*/
                - /^release-.*/
                - /^foundation.*/

jobs:
  build:
    executor: centos-build-executor
    # Building currently requires the xlarge containers in order for the webpack compilation
    # in the core/web-assets module to complete reliably
    resource_class: xlarge
    steps:
      - run-build:
          number-vcpu: 8

  tarball-assembly:
    machine:
      image: ubuntu-1604:201903-01
    parameters:
      number-vcpu:
        default: 2
        type: integer
      vaadin-javamaxmem:
        default: 1g
        type: string
    steps:
      - attach_workspace:
          at: ~/
      - run:
          name: Assemble tarballs and related artifacts
          command: |
            # install fake makensis to satisfy the assemble dependency
            sudo cp .circleci/scripts/makensis.py /usr/local/bin/makensis
            export MAVEN_OPTS="-Xmx4g -Xms4g"
            # general assembly
            ./compile.pl -DskipTests=true -Dbuild.skip.tarball=false \
              -DupdatePolicy=never \
              -Daether.connector.resumeDownloads=false \
              -Daether.connector.basic.threads=1 \
              -Dorg.slf4j.simpleLogger.log.org.apache.maven.cli.transfer.Slf4jMavenTransferListener=warn \
              -DvaadinJavaMaxMemory=<< parameters.vaadin-javamaxmem >> \
              -DmaxCpus=<< parameters.number-vcpu >> \
              -Pbuild-bamboo \
              -Prun-expensive-tasks \
              -Dopennms.home=/opt/opennms \
              install --batch-mode
            # javadoc
            ./compile.pl -DskipTests=true -Dbuild.skip.tarball=false \
              -DupdatePolicy=never \
              -Daether.connector.resumeDownloads=false \
              -Daether.connector.basic.threads=1 \
              -Dorg.slf4j.simpleLogger.log.org.apache.maven.cli.transfer.Slf4jMavenTransferListener=warn \
              -DvaadinJavaMaxMemory=<< parameters.vaadin-javamaxmem >> \
              -DmaxCpus=<< parameters.number-vcpu >> \
              -Pbuild-bamboo \
              -Prun-expensive-tasks \
              -Dopennms.home=/opt/opennms \
              javadoc:aggregate --batch-mode
      - run:
          name: Collect Artifacts
          command: |
            mkdir -p target/{artifacts,tarballs}
            OPENNMS_VERSION="$(.circleci/scripts/pom2version.sh pom.xml)"
            find ./target -name "*.tar.gz" -type f -not -iname '*source*' -exec cp {} "./target/tarballs/opennms-${OPENNMS_VERSION}.tar.gz" \;
            find ./opennms-assemblies/minion/target -name "*.tar.gz" -type f -not -iname '*source*' -exec cp {} "./target/tarballs/minion-${OPENNMS_VERSION}.tar.gz" \;
            find ./opennms-assemblies/sentinel/target -name "*.tar.gz" -type f -not -iname '*source*' -exec cp {} "./target/tarballs/sentinel-${OPENNMS_VERSION}.tar.gz" \;
            find ./opennms-assemblies/remote-poller-standalone -name "*.tar.gz" -type f -exec cp {} "./target/artifacts/remote-poller-client-${OPENNMS_VERSION}.tar.gz" \;
            pushd target/site/apidocs
              tar -czf "../../artifacts/opennms-${OPENNMS_VERSION}-javadoc.tar.gz" *
            popd
            cp ./opennms-assemblies/xsds/target/*-xsds.tar.gz "./target/artifacts/opennms-${OPENNMS_VERSION}-xsds.tar.gz"
            cp opennms-doc/guide-all/target/*.tar.gz "./target/artifacts/opennms-${OPENNMS_VERSION}-docs.tar.gz"
            cp target/*-source.tar.gz ./target/artifacts/
      - store_artifacts:
          when: always
          path: ~/project/target/artifacts
          destination: artifacts
      - store_artifacts:
          when: always
          path: ~/project/target/tarballs
          destination: tarballs

  horizon-rpm-build:
    executor: centos-build-executor
    # Larger memory footprint required to speed up builds using Takari smartbuilder
    resource_class: large
    steps:
      - attach_workspace:
          at: ~/
      - sign-packages/install-rpm-dependencies:
          skip_if_forked_pr: true
      - sign-packages/setup-env:
          skip_if_forked_pr: true
          gnupg_home: ~/tmp/gpg
      - run:
          name: Build RPMs
          command: |
            export NODE_OPTIONS=--max_old_space_size=1024
            export CCI_MAXCPU=4
            .circleci/scripts/makerpm.sh tools/packages/opennms/opennms.spec
      - sign-packages/sign-rpms:
          skip_if_forked_pr: true
          gnupg_home: ~/tmp/gpg
          gnupg_key: opennms@opennms.org
          packages: target/rpm/RPMS/noarch/*.rpm
      - setup_remote_docker:
          docker_layer_caching: true
      - run:
          name: Fetch RPM artifacts and build Horizon container image
          command: |
            cd opennms-container/horizon
            ./build_container_image.sh
      - store_artifacts:
          path: ~/project/opennms-container/horizon/images/container.oci
          destination: horizon.oci
      - store_artifacts:
          path: ~/project/target/rpm/RPMS/noarch
          destination: rpms
      - cache-workflow-assets:
          cache_prefix: rpm-horizon
          source_path: target/rpm/RPMS/noarch
      - cache-oci:
          key: horizon
          path: opennms-container/horizon/images/
  minion-rpm-build:
    executor: centos-build-executor
    # Larger memory footprint required to speed up builds using Takari smartbuilder
    # Will need to increase resource class if horizon-rpm-build is under 15 min
    resource_class: large
    steps:
      - attach_workspace:
          at: ~/
      - sign-packages/install-rpm-dependencies:
          skip_if_forked_pr: true
      - sign-packages/setup-env:
          skip_if_forked_pr: true
          gnupg_home: ~/tmp/gpg
      - run:
          name: Build RPMs
          command: |
            export NODE_OPTIONS=--max_old_space_size=1024
            export CCI_MAXCPU=4
            export CCI_VAADINJAVAMAXMEM=768m
            .circleci/scripts/makerpm.sh tools/packages/minion/minion.spec
      - sign-packages/sign-rpms:
          skip_if_forked_pr: true
          gnupg_home: ~/tmp/gpg
          gnupg_key: opennms@opennms.org
          packages: target/rpm/RPMS/noarch/*.rpm
      - setup_remote_docker:
          docker_layer_caching: true
      - run:
          name: Fetch RPM artifacts and build Minion container image
          command: |
            cd opennms-container/minion
            ./build_container_image.sh
      - store_artifacts:
          path: ~/project/opennms-container/minion/images/container.oci
          destination: minion.oci
      - store_artifacts:
          path: ~/project/target/rpm/RPMS/noarch
          destination: rpms
      - cache-workflow-assets:
          cache_prefix: rpm-minion
          source_path: target/rpm/RPMS/noarch
      - cache-oci:
          key: minion
          path: opennms-container/minion/images/
  sentinel-rpm-build:
    executor: centos-build-executor
    # Larger memory footprint required to speed up builds using Takari smartbuilder
    # Will need to increase resource class if horizon-rpm-build is under 19 min
    resource_class: large
    steps:
      - attach_workspace:
          at: ~/
      - sign-packages/install-rpm-dependencies:
          skip_if_forked_pr: true
      - sign-packages/setup-env:
          skip_if_forked_pr: true
          gnupg_home: ~/tmp/gpg
      - run:
          name: Build RPMs
          command: |
            export NODE_OPTIONS=--max_old_space_size=1024
            export CCI_MAXCPU=4
            export CCI_VAADINJAVAMAXMEM=768m
            .circleci/scripts/makerpm.sh tools/packages/sentinel/sentinel.spec
      - sign-packages/sign-rpms:
          skip_if_forked_pr: true
          gnupg_home: ~/tmp/gpg
          gnupg_key: opennms@opennms.org
          packages: target/rpm/RPMS/noarch/*.rpm
      - setup_remote_docker:
          docker_layer_caching: true
      - run:
          name: Fetch RPM artifacts and build Sentinel container image
          command: |
            cd opennms-container/sentinel
            ./build_container_image.sh
      - store_artifacts:
          path: ~/project/opennms-container/sentinel/images/container.oci
          destination: sentinel.oci
      - store_artifacts:
          path: ~/project/target/rpm/RPMS/noarch
          destination: rpms
      - cache-workflow-assets:
          cache_prefix: rpm-sentinel
          source_path: target/rpm/RPMS/noarch
      - cache-oci:
          key: sentinel
          path: opennms-container/sentinel/images/
  horizon-deb-build:
    executor: debian-build-executor
    resource_class: xlarge
    steps:
      - attach_workspace:
          at: ~/
      - sign-packages/setup-env:
          skip_if_forked_pr: true
          gnupg_home: ~/tmp/gpg
      - run:
          name: Monitor memory usage
          background: true
          command: |
            free -m -c 500 -s 30
      - run:
          name: Build Debian Packages
          command: |
            export NODE_OPTIONS=--max_old_space_size=1024
            export CCI_MAXCPU=2
            .circleci/scripts/makedeb.sh opennms
      - sign-packages/sign-debs:
          skip_if_forked_pr: true
          gnupg_home: ~/tmp/gpg
          gnupg_key: opennms@opennms.org
          packages: target/debs/*.deb
      - run:
          name: Gather system logs
          when: always
          command: |
            mkdir -p ~/build-results/system-logs
            (dmesg || :) > ~/build-results/system-logs/dmesg 2>&1
            (ps auxf || :) > ~/build-results/system-logs/ps 2>&1
            (free -m || :) > ~/build-results/system-logs/free 2>&1
            (docker stats --no-stream || :) > ~/build-results/system-logs/docker_stats 2>&1
            cp -R /tmp/jvmprocmon ~/build-results/system-logs/ || :
      - store_artifacts:
          when: always
          path: ~/build-results
          destination: build-results
      - store_artifacts:
          path: ~/project/target/debs
          destination: debs
      - cache-workflow-assets:
          cache_prefix: deb-horizon
          source_path: target/debs
  minion-deb-build:
    executor: debian-build-executor
    resource_class: large
    steps:
      - attach_workspace:
          at: ~/
      - sign-packages/setup-env:
          skip_if_forked_pr: true
          gnupg_home: ~/tmp/gpg
      - run:
          name: Build Debian Packages
          command: |
            export NODE_OPTIONS=--max_old_space_size=1024
            export CCI_MAXCPU=4
            export CCI_VAADINJAVAMAXMEM=768m
            .circleci/scripts/makedeb.sh minion
      - sign-packages/sign-debs:
          skip_if_forked_pr: true
          gnupg_home: ~/tmp/gpg
          gnupg_key: opennms@opennms.org
          packages: target/debs/*.deb
      - store_artifacts:
          path: ~/project/target/debs
          destination: debs
      - cache-workflow-assets:
          cache_prefix: deb-minion
          source_path: target/debs
  sentinel-deb-build:
    executor: debian-build-executor
    resource_class: large
    steps:
      - attach_workspace:
          at: ~/
      - sign-packages/setup-env:
          skip_if_forked_pr: true
          gnupg_home: ~/tmp/gpg
      - run:
          name: Build Debian Packages
          command: |
            export NODE_OPTIONS=--max_old_space_size=1024
            export CCI_MAXCPU=4
            export CCI_VAADINJAVAMAXMEM=768m
            .circleci/scripts/makedeb.sh sentinel
      - sign-packages/sign-debs:
          skip_if_forked_pr: true
          gnupg_home: ~/tmp/gpg
          gnupg_key: opennms@opennms.org
          packages: target/debs/*.deb
      - store_artifacts:
          path: ~/project/target/debs
          destination: debs
      - cache-workflow-assets:
          cache_prefix: deb-sentinel
          source_path: target/debs
  horizon-publish-oci:
    executor: centos-build-executor
    steps:
      - cached-checkout
      - setup_remote_docker:
          docker_layer_caching: true
      - dockerhub-login
      - load-oci:
          key: horizon
      - run:
          name: tag horizon Docker image and publish to registry
          command: |
            cd opennms-container/horizon
            ./tag.sh
            ./publish.sh
  minion-publish-oci:
    executor: centos-build-executor
    steps:
      - cached-checkout
      - setup_remote_docker:
          docker_layer_caching: true
      - dockerhub-login
      - load-oci:
          key: minion
      - run:
          name: tag minion Docker image and publish to registry
          command: |
            cd opennms-container/minion
            ./tag.sh
            ./publish.sh
  sentinel-publish-oci:
    executor: centos-build-executor
    steps:
      - cached-checkout
      - setup_remote_docker:
          docker_layer_caching: true
      - dockerhub-login
      - load-oci:
          key: sentinel
      - run:
          name: tag sentinel Docker image and publish to registry
          command: |
            cd opennms-container/sentinel
            ./tag.sh
            ./publish.sh
  integration-test:
    executor: integration-test-executor
    parallelism: 4
    steps:
      - attach_workspace:
          at: ~/
      - run-integration-tests:
          rerun-failtest-count: 1
  integration-test-with-coverage:
    executor: integration-test-executor
    parallelism: 12
    steps:
      - attach_workspace:
          at: ~/
      - run-integration-tests:
          run-code-coverage: true
          rerun-failtest-count: 0
          failure-option: -fn
          changes-only: false
  code-coverage:
    executor: centos-build-executor
    resource_class: medium
    steps:
      - attach_workspace:
          at: ~/
      - extract-pom-version
      - restore-sonar-cache
      - run:
          name: Restore Target Directories (Code Coverage)
          when: always
          command: |
            .circleci/scripts/codecoverage-restore.sh
      - run:
          name: Run SonarQube Code Analysis
          when: always
          command: |
            export MAVEN_OPTS="-Xms3G -Xmx3G"
            .circleci/scripts/sonar.sh
      - save-sonar-cache
  smoke-test-full:
    executor: smoke-test-executor
    parallelism: 8
    # No resource class support for machine executors, we're constrained to use the default
    # medium class which has 2 vCPUs and 8 GB RAM
    #resource_class: large
    steps:
      - attach_workspace:
          at: ~/
      - run-smoke-tests
  smoke-test-minimal:
    executor: smoke-test-executor
    steps:
      - attach_workspace:
          at: ~/
      - run-smoke-tests:
          minimal: true
  create-merge-foundation-branch:
    <<: *defaults
    <<: *docker_container_config
    steps:
      - run:
          name: "Branch Merge Parameters"
          command: |
            echo "previous: << parameters.previous_branch >>, main: << parameters.main_branch >>, next: << parameters.next_branch >>"
      - when:
          condition: << parameters.next_branch >>
          steps:
            - cached-checkout-for-pushing
            - run:
                name: Checkout target branch and merge from source
                command: |
                  export GIT_MERGE_AUTOEDIT=no
                  git fetch --all
                  git checkout << parameters.next_branch >>
                  git reset --hard origin/<< parameters.next_branch >>
                  git merge origin/<< parameters.main_branch >>
            - run:
                name: Push to github
                command: git push -f origin << parameters.next_branch >>:merge-foundation/<< parameters.main_branch_label >>-to-<< parameters.next_branch_label >>

  # note, this is always run as part of the _next_ branch
  # for example, if main_branch is `foundation-2016` and next_branch is `foundation-2017`,
  # it will include the contents of the `foundation-2017` branch, thus we need to actually
  # look _backwards_ to the previous_branch and main_branch to merge the correct bits.
  merge-foundation-branch:
    <<: *defaults
    <<: *docker_container_config
    steps:
      - run:
          name: "Branch Merge Parameters"
          command: |
            echo "previous: << parameters.previous_branch >>, main: << parameters.main_branch >>, next: << parameters.next_branch >>"
      - when:
          condition: << parameters.previous_branch >>
          steps:
            - cached-checkout-for-pushing
            - run:
                name: Checkout target and merge with merge branch
                command: |
                  export GIT_MERGE_AUTOEDIT=no
                  git fetch --all
                  git checkout << parameters.main_branch >>
                  git reset --hard origin/<< parameters.main_branch >>
                  git merge origin/merge-foundation/<< parameters.previous_branch_label >>-to-<< parameters.main_branch_label >>
            - run:
                name: Push to github
                command: git push origin << parameters.main_branch >>:<< parameters.main_branch >>

  create-merge-meridian-branch:
    <<: *defaults
    <<: *docker_container_config
    steps:
      - when:
          condition: << parameters.main_branch >>
          steps:
            - restore_cache:
                keys:
                  - meridian-v1-{{ .Branch }}-{{ .Revision }}
                  - meridian-v1-{{ .Branch }}-
                  - meridian-v1-
            - cached-checkout-for-pushing
            - run:
                name: Add Meridian remote if necessary
                command: |
                  REMOTE_MERIDIAN="$(git remote | grep -c -E '^meridian$' || :)"
                  if [ "$REMOTE_MERIDIAN" -eq 0 ]; then
                    git remote add meridian git@github.com:OpenNMS/opennms-prime.git
                  fi
            - run:
                name: git fetch meridian
                command: |
                  git fetch meridian
            - save_cache:
                key: meridian-v1-{{ .Branch }}-{{ .Revision }}
                paths:
                  - ".git"
            - run:
                name: Checkout target branch and merge from source
                command: |
                  export GIT_MERGE_AUTOEDIT=no
                  if git rev-parse from-<< parameters.main_branch >> >/dev/null 2>&1; then
                    git checkout from-<< parameters.main_branch >>
                  else
                    git checkout -b from-<< parameters.main_branch >> meridian/from-<< parameters.main_branch >>
                  fi
                  git reset --hard meridian/from-<< parameters.main_branch >>
                  git merge origin/<< parameters.main_branch >>
            - run:
                name: Push to Meridian github
                command: git push -f meridian from-<< parameters.main_branch >>:from-<< parameters.main_branch >>

  merge-poweredby-branch:
    <<: *defaults
    <<: *docker_container_config
    steps:
      - when:
          condition: << parameters.main_branch >>
          steps:
            - restore_cache:
                keys:
                  - poweredby-v1-{{ .Branch }}-{{ .Revision }}
                  - poweredby-v1-{{ .Branch }}-
                  - poweredby-v1-
            - cached-checkout-for-pushing
            - run:
                name: Merge Foundation to PoweredBy
                command: .circleci/scripts/merge-poweredby.sh
            - save_cache:
                key: poweredby-v1-{{ .Branch }}-{{ .Revision }}
                paths:
                  - ".git"

  publish-cloudsmith:
    executor: cloudsmith/default
    resource_class: small
    steps:
      - checkout
      - cloudsmith/ensure-api-key
      - cloudsmith/install-cli
      - restore-workflow-assets:
          cache_prefix: deb-horizon
      - restore-workflow-assets:
          cache_prefix: deb-minion
      - restore-workflow-assets:
          cache_prefix: deb-sentinel
      - restore-workflow-assets:
          cache_prefix: rpm-horizon
      - restore-workflow-assets:
          cache_prefix: rpm-minion
      - restore-workflow-assets:
          cache_prefix: rpm-sentinel
      - run:
          name: Publish Packages
          command: |
            .circleci/scripts/publish-cloudsmith.sh
<|MERGE_RESOLUTION|>--- conflicted
+++ resolved
@@ -531,16 +531,17 @@
       - minion-rpm-build:
           requires:
             - build
-<<<<<<< HEAD
-      - sentinel-rpm-build:
-          requires:
-            - build
-=======
           filters:
             branches:
               ignore:
                 - /^merge-foundation.*/
->>>>>>> 4919b27f
+      - sentinel-rpm-build:
+          requires:
+            - build
+          filters:
+            branches:
+              ignore:
+                - /^merge-foundation.*/
       - integration-test:
           requires:
             - build
@@ -644,7 +645,6 @@
                 - /^release-.*/
                 - /^foundation.*/
                 - /^features.*/
-                - /^merge-foundation\/.*/
                 - /.*smoke.*/
                 - /.*debian.*/
       - create-merge-foundation-branch:
@@ -664,16 +664,7 @@
           # technically only requires the RPM/deb builds, but only publish
           # if everything passes
           requires:
-<<<<<<< HEAD
-            - horizon-deb-build
-            - minion-deb-build
-            - sentinel-deb-build
-            - smoke-test-minimal
-            - smoke-test-full
-            - integration-test
-=======
             - tarball-assembly
->>>>>>> 4919b27f
           filters:
             branches:
               only: merge-foundation/<< parameters.previous_branch_label >>-to-<< parameters.main_branch_label >>
