version: 2.1


executors:
  centos-build-executor:
    docker:
      - image: opennms/build-env:1.8.0.232.b09-3.6.2-b3291
  debian-build-executor:
    docker:
      - image: opennms/build-env:debian-jdk8-b3572
  docker-executor:
    docker:
      - image: docker:19.03.0-git
  integration-test-executor:
    machine: true
  smoke-test-executor:
    machine:
      image: ubuntu-1604:201903-01

# NOTE: the "_label" versions of these are for the case when your source or target
# branches have slashes in them, that way the merge branch gets created properly
defaults: &defaults
  parameters:
    previous_branch:
      description: the previous branch, if any
      type: string
      default: foundation-2017
    previous_branch_label:
      description: the previous branch, if any (escaped, no slashes)
      type: string
      default: foundation-2017
    main_branch:
      description: the auto-merge main branch
      type: string
<<<<<<< HEAD
      default: foundation-2019
    from_branch_label:
      description: the auto-merge source branch (escaped, no slashes)
      type: string
      default: foundation-2019
    to_branch:
      description: the auto-merge target branch
      type: string
      default: release-26.0.0
    to_branch_label:
=======
      default: foundation-2018
    main_branch_label:
      description: the auto-merge main branch (escaped, no slashes)
      type: string
      default: foundation-2018
    next_branch:
      description: the auto-merge target branch
      type: string
      default: foundation-2019
    next_branch_label:
>>>>>>> 32502ec2
      description: the auto-merge target branch (escaped, no slashes)
      type: string
      default: release-26.0.0

docker_container_config: &docker_container_config
  executor: docker-executor

orbs:
  cloudsmith: cloudsmith/cloudsmith@1.0.3
  sign-packages: opennms/sign-packages@2.1.1

commands:
  cached-checkout:
      description: "Checkout with caching"
      steps:
        - restore_cache:
            keys:
              - source-v1-{{ .Branch }}-{{ .Revision }}
              - source-v1-{{ .Branch }}-
              - source-v1-
        - checkout
        - run:
            name: git fetch origin
            command: |
              git fetch origin
        - save_cache:
            key: source-v1-{{ .Branch }}-{{ .Revision }}
            paths:
              - ".git"
  restore-maven-cache:
      description: "Maven: Calculate cache key and restore cache"
      steps:
        - run:
            name: Calculate cache key from pom files
            command: |
              find . -type f -name "pom.xml" -exec sha256sum "{}" \; | sort -nr >> maven-dependency-cache.key
        - restore_cache:
            keys:
              - maven-dependencies-v2-{{ checksum "maven-dependency-cache.key" }}
              - maven-dependencies-v2-
        - run:
            name: Remove OpenNMS artifacts from cache
            command: |
              rm -rf ~/.m2/repository/org/opennms
  save-maven-cache:
    description: "Maven: Save cache"
    steps:
      - save_cache:
          key: maven-dependencies-v2-{{ checksum "maven-dependency-cache.key" }}
          paths:
            - ~/.m2
  restore-nodejs-cache:
      description: "NodeJS: Calculate cache key and restore cache"
      steps:
        - run:
            name: Calculate cache key
            command: |
              sha256sum core/web-assets/package.json > nodejs-dependency-cache.key
              sha256sum core/web-assets/package-lock.json >> nodejs-dependency-cache.key
        - restore_cache:
            keys:
              - nodejs-dependencies-v1-{{ checksum "nodejs-dependency-cache.key" }}
              - nodejs-dependencies-v1-
  save-nodejs-cache:
    description: "NodeJS: Save cache"
    steps:
      - save_cache:
          key: nodejs-dependencies-v1-{{ checksum "nodejs-dependency-cache.key" }}
          paths:
            - core/web-assets/node_modules
  restore-sonar-cache:
      description: "Sonar: Restore sonar cache"
      steps:
        - restore_cache:
            keys:
              - sonar-cache-v1-
  save-sonar-cache:
      description: "Sonar: Save sonar cache"
      steps:
        - save_cache:
            key: sonar-cache-v1-
            paths:
              - ~/.sonar
  dockerhub-login:
    description: "Connect to DockerHub"
    steps:
      - run:
          name: Login to DockerHub
          command: |
            docker login -u ${DOCKERHUB_LOGIN} -p ${DOCKERHUB_PASS}
  run-smoke-tests:
    description: "Run the smoke tests"
    parameters:
      minimal:
        default: false
        type: boolean
    steps:
      - run:
          name: Enable swap
          command: |
            sudo fallocate -l 8G /swapfile
            sudo chmod 600 /swapfile
            sudo mkswap /swapfile
            sudo swapon /swapfile
            sudo sysctl vm.swappiness=5
            cat /proc/sys/vm/swappiness
      - run:
          name: Load Horizon OCI image
          command: |
            cd opennms-container/horizon
            docker image load -i images/container.oci
      - run:
          name: Load Minion OCI image
          command: |
            cd opennms-container/minion
            docker image load -i images/container.oci
      - run:
          name: Load Sentinel OCI image
          command: |
            cd opennms-container/sentinel
            docker image load -i images/container.oci
      - run:
          name: Monitor JVM processes
          background: true
          command: |
            .circleci/scripts/jvmprocmon-start.sh
      - run:
          name: Monitor memory usage
          background: true
          command: |
            free -m -c 500 -s 30
      - run:
          name: Smoke Tests
          no_output_timeout: 30m
          command: |
            .circleci/scripts/smoke.sh << parameters.minimal >>
      - run:
          name: Gather system logs
          when: always
          command: |
            mkdir -p ~/test-results/system-logs
            dmesg > ~/test-results/system-logs/dmesg
            ps auxf > ~/test-results/system-logs/ps
            free -m > ~/test-results/system-logs/free
            docker stats --no-stream > ~/test-results/system-logs/docker_stats
            cp -R /tmp/jvmprocmon ~/test-results/system-logs/
            ls -alh ~/project/smoke-test/
      - run:
          name: Gather test artifacts
          when: always
          command: |
            mkdir -p ~/test-results/junit
            find . -type f -regex ".*/target/surefire-reports/.*xml" -exec cp {} ~/test-results/junit/ \;
            find . -type f -regex ".*/target/failsafe-reports/.*xml" -exec cp {} ~/test-results/junit/ \;
            mkdir -p ~/test-artifacts/recordings
            cp -R ~/project/smoke-test/target/*.flv ~/test-artifacts/recordings || true
            cp -R ~/project/smoke-test/target/screenshots ~/test-artifacts/ || true
            cp -R ~/project/smoke-test/target/logs ~/test-artifacts/ || true
      - store_test_results:
          path: ~/test-results
      - store_artifacts:
          when: always
          path: ~/test-results
          destination: test-results
      - store_artifacts:
          when: always
          path: ~/test-artifacts
          destination: test-artifacts
  run-build:
    description: "Run the main build"
    parameters:
      number-vcpu:
        default: 8
        type: integer
      node-memory:
        default: echo "NODE_OPTIONS Not Set"
        type: string
      vaadin-javamaxmem:
        default: 1g
        type: string
    steps:
      - cached-checkout
      - restore-maven-cache
      - restore-nodejs-cache
      - run:
          name: Compile OpenNMS
          command: |
            .circleci/scripts/configure-signing.sh
            mvn clean -DskipTests=true
            << parameters.node-memory >>
            ./compile.pl -DskipTests=true -Dbuild.skip.tarball=true \
              -DvaadinJavaMaxMemory=<< parameters.vaadin-javamaxmem >> \
              -DmaxCpus=<< parameters.number-vcpu >> \
              install --builder smart --threads << parameters.number-vcpu >>
      - run:
          name: Compile smoke tests
            # Compile the smoke tests, but don't run them yet
            # We want to make sure that they compile and also leverage the caching that is setup here
            # so that the artifacts required to run the smoke tests are cached as well without the need
            # to maintain another cache
          command: |
            cd smoke-test && mvn install -DskipTests=true -DskipITs=true
      - save-maven-cache
      - save-nodejs-cache
      - persist_to_workspace:
          root: ~/
          paths:
            - project
            - .m2
  run-integration-tests:
    parameters:
      run-code-coverage:
        default: false
        type: boolean
      rerun-failtest-count:
        default: 0
        type: integer
      failure-option:
        default: -fae
        type: string
      changes-only:
        default: true
        type: boolean
    steps:
      - run:
          name: Integration Tests
          no_output_timeout: 1.0h
          command: |
            export CCI_CODE_COVERAGE=<< parameters.run-code-coverage >>
            export CCI_RERUN_FAILTEST=<< parameters.rerun-failtest-count >>
            export CCI_FAILURE_OPTION=<< parameters.failure-option >>
            export CCI_CHANGES_ONLY=<< parameters.changes-only >>
            .circleci/scripts/itest.sh
      - run:
          name: Gather test results
          when: always
          command: |
            mkdir -p ~/test-results/junit
            find . -type f -regex ".*/target/surefire-reports-[0-9]+/.*xml" -exec cp {} ~/test-results/junit/ \;
            find . -type f -regex ".*/target/failsafe-reports-[0-9]+/.*xml" -exec cp {} ~/test-results/junit/ \;
      - run:
          name: Gather tests
          when: always
          command: |
            mkdir -p ~/generated-tests
            cp ./surefire_classname* ~/generated-tests/
            cp ./failsafe_classname* ~/generated-tests/
            cp /tmp/this_node* ~/generated-tests/
      - when:
          condition: << parameters.run-code-coverage >>
          steps:
            - run:
                name: Compress Target Directories (Code Coverage)
                when: always
                command: |
                  .circleci/scripts/codecoverage-save.sh
            - persist_to_workspace:
                root: ~/
                paths:
                  - code-coverage
      - store_test_results:
          path: ~/test-results
      - store_artifacts:
          when: always
          path: ~/test-results
          destination: test-results
      - store_artifacts:
          when: always
          path: ~/generated-tests
          destination: generated-tests
  publish-cloudsmith:
    steps:
      - cloudsmith/ensure-api-key
      - cloudsmith/install-cli
      - run:
          name: Publish Packages
          command: |
            .circleci/scripts/publish-cloudsmith.sh

workflows:
  weekly-coverage:
    triggers:
      - schedule:
          # Saturday at 12:00 AM
          cron: "0 0 * * 6"
          filters:
            branches:
              only:
                - develop
    jobs:
      - build
      - integration-test-with-coverage:
          requires:
            - build
      - code-coverage:
          requires:
            - integration-test-with-coverage
  build-deploy:
    <<: *defaults
    jobs:
      - build
      - horizon-rpm-build:
          requires:
            - build
      - minion-rpm-build:
          requires:
            - build
      - sentinel-rpm-build:
          requires:
            - build
      - integration-test:
          requires:
            - build
      - smoke-test-full:
          requires:
            - horizon-rpm-build
            - minion-rpm-build
            - sentinel-rpm-build
          filters:
            branches:
              only:
                - master
                - develop
                - /^release-.*/
                - /^foundation.*/
                - /^features.*/
                - /^merge-foundation\/.*/
                - /.*smoke.*/
      - smoke-test-minimal:
          requires:
            - horizon-rpm-build
            - minion-rpm-build
            - sentinel-rpm-build
          filters:
            branches:
              ignore:
                - master
                - develop
                - /^release-.*/
                - /^foundation.*/
                - /^features.*/
                - /^merge-foundation\/.*/
                - /.*smoke.*/
      - horizon-publish-oci:
          requires:
            - horizon-rpm-build
          filters:
            branches:
              only:
                - master
                - develop
      - minion-publish-oci:
          requires:
            - minion-rpm-build
          filters:
            branches:
              only:
                - master
                - develop
      - sentinel-publish-oci:
          requires:
            - sentinel-rpm-build
          filters:
            branches:
              only:
                - master
                - develop
      # These don't actually require `integration-test` but we shouldn't bother
      # spending cycles unless everything else passed
      - horizon-deb-build:
          requires:
            - integration-test
          filters:
            branches:
              only:
                - master
                - develop
                - /^release-.*/
                - /^foundation.*/
                - /^features.*/
                - /^merge-foundation\/.*/
                - /.*smoke.*/
      - minion-deb-build:
          requires:
            - integration-test
          filters:
            branches:
              only:
                - master
                - develop
                - /^release-.*/
                - /^foundation.*/
                - /^features.*/
                - /^merge-foundation\/.*/
                - /.*smoke.*/
      - sentinel-deb-build:
          requires:
            - integration-test
          filters:
            branches:
              only:
                - master
                - develop
                - /^release-.*/
                - /^foundation.*/
                - /^features.*/
                - /^merge-foundation\/.*/
                - /.*smoke.*/
      - create-merge-foundation-branch:
          # technically only requires the RPM/deb builds, but only publish
          # if everything passes
          requires:
            - horizon-deb-build
            - minion-deb-build
            - sentinel-deb-build
            - smoke-test-minimal
            - smoke-test-full
            - integration-test
          filters:
            branches:
              only: << parameters.main_branch >>
      - merge-foundation-branch:
          # technically only requires the RPM/deb builds, but only publish
          # if everything passes
          requires:
            - horizon-deb-build
            - minion-deb-build
<<<<<<< HEAD
            - sentinel-deb-build
=======
            - smoke-test-minimal
>>>>>>> 32502ec2
            - smoke-test-full
            - integration-test
          filters:
            branches:
              only: merge-foundation/<< parameters.previous_branch_label >>-to-<< parameters.main_branch_label >>
      - publish-cloudsmith:
          # technically only requires the RPM/deb builds, but only publish
          # if everything passes
          requires:
            - horizon-deb-build
            - minion-deb-build
            - sentinel-deb-build
            - smoke-test-full
          filters:
            branches:
              only:
                - master
                - develop
                - /^release-.*/
                - /^foundation.*/

jobs:
  build:
    executor: centos-build-executor
    # Building currently requires the xlarge containers in order for the webpack compilation
    # in the core/web-assets module to complete reliably
    resource_class: xlarge
    steps:
      - run-build:
          number-vcpu: 8
  horizon-rpm-build:
    executor: centos-build-executor
    # Larger memory footprint required to speed up builds using Takari smartbuilder
    resource_class: large
    steps:
      - attach_workspace:
          at: ~/
      - sign-packages/install-rpm-dependencies:
          skip_if_forked_pr: true
      - sign-packages/setup-env:
          skip_if_forked_pr: true
          gnupg_home: ~/tmp/gpg
      - run:
          name: Build RPMs
          command: |
            export NODE_OPTIONS=--max_old_space_size=1024
            export CCI_MAXCPU=4
            .circleci/scripts/makerpm.sh tools/packages/opennms/opennms.spec
      - sign-packages/sign-rpms:
          skip_if_forked_pr: true
          gnupg_home: ~/tmp/gpg
          gnupg_key: opennms@opennms.org
          packages: target/rpm/RPMS/noarch/*.rpm
      - setup_remote_docker:
          docker_layer_caching: true
      - run:
          name: Fetch RPM artifacts and build Horizon container image
          command: |
            cd opennms-container/horizon
            ./build_container_image.sh
      - store_artifacts:
          path: ~/project/opennms-container/horizon/images/container.oci
          destination: horizon.oci
      - store_artifacts:
          path: ~/project/target/rpm/RPMS/noarch
          destination: rpms
      - persist_to_workspace:
          root: ~/
          paths:
            - project/target/rpm/RPMS/noarch/
            - project/opennms-container/horizon/images/
  minion-rpm-build:
    executor: centos-build-executor
    # Larger memory footprint required to speed up builds using Takari smartbuilder
    # Will need to increase resource class if horizon-rpm-build is under 15 min
    resource_class: large
    steps:
      - attach_workspace:
          at: ~/
      - sign-packages/install-rpm-dependencies:
          skip_if_forked_pr: true
      - sign-packages/setup-env:
          skip_if_forked_pr: true
          gnupg_home: ~/tmp/gpg
      - run:
          name: Build RPMs
          command: |
            export NODE_OPTIONS=--max_old_space_size=1024
            export CCI_MAXCPU=4
            export CCI_VAADINJAVAMAXMEM=768m
            .circleci/scripts/makerpm.sh tools/packages/minion/minion.spec
      - sign-packages/sign-rpms:
          skip_if_forked_pr: true
          gnupg_home: ~/tmp/gpg
          gnupg_key: opennms@opennms.org
          packages: target/rpm/RPMS/noarch/*.rpm
      - setup_remote_docker:
          docker_layer_caching: true
      - run:
          name: Fetch RPM artifacts and build Minion container image
          command: |
            cd opennms-container/minion
            ./build_container_image.sh
      - store_artifacts:
          path: ~/project/opennms-container/minion/images/container.oci
          destination: minion.oci
      - store_artifacts:
          path: ~/project/target/rpm/RPMS/noarch
          destination: rpms
      - persist_to_workspace:
          root: ~/
          paths:
            - project/target/rpm/RPMS/noarch/
            - project/opennms-container/minion/images/
  sentinel-rpm-build:
    executor: centos-build-executor
    # Larger memory footprint required to speed up builds using Takari smartbuilder
    # Will need to increase resource class if horizon-rpm-build is under 19 min
    resource_class: large
    steps:
      - attach_workspace:
          at: ~/
      - sign-packages/install-rpm-dependencies:
          skip_if_forked_pr: true
      - sign-packages/setup-env:
          skip_if_forked_pr: true
          gnupg_home: ~/tmp/gpg
      - run:
          name: Build RPMs
          command: |
            export NODE_OPTIONS=--max_old_space_size=1024
            export CCI_MAXCPU=4
            export CCI_VAADINJAVAMAXMEM=768m
            .circleci/scripts/makerpm.sh tools/packages/sentinel/sentinel.spec
      - sign-packages/sign-rpms:
          skip_if_forked_pr: true
          gnupg_home: ~/tmp/gpg
          gnupg_key: opennms@opennms.org
          packages: target/rpm/RPMS/noarch/*.rpm
      - setup_remote_docker:
          docker_layer_caching: true
      - run:
          name: Fetch RPM artifacts and build Sentinel container image
          command: |
            cd opennms-container/sentinel
            ./build_container_image.sh
      - store_artifacts:
          path: ~/project/opennms-container/sentinel/images/container.oci
          destination: sentinel.oci
      - store_artifacts:
          path: ~/project/target/rpm/RPMS/noarch
          destination: rpms
      - persist_to_workspace:
          root: ~/
          paths:
            - project/target/rpm/RPMS/noarch/
            - project/opennms-container/sentinel/images/
  horizon-deb-build:
    executor: debian-build-executor
    # Larger memory footprint required to speed up builds using Takari smartbuilder
    resource_class: xlarge
    steps:
      - attach_workspace:
          at: ~/
      - sign-packages/install-deb-dependencies:
          skip_if_forked_pr: true
      - sign-packages/setup-env:
          skip_if_forked_pr: true
          gnupg_home: ~/tmp/gpg
      - run:
          name: Build Debian Packages
          command: |
            export NODE_OPTIONS=--max_old_space_size=1024
            export CCI_MAXCPU=4
            .circleci/scripts/makedeb.sh opennms
      - sign-packages/sign-debs:
          skip_if_forked_pr: true
          gnupg_home: ~/tmp/gpg
          gnupg_key: opennms@opennms.org
          packages: target/debs/*.deb
      - store_artifacts:
          path: ~/project/target/debs
          destination: debs
      - persist_to_workspace:
          root: ~/
          paths:
            - project/target/debs/
  minion-deb-build:
    executor: debian-build-executor
    resource_class: large
    steps:
      - attach_workspace:
          at: ~/
      - sign-packages/install-deb-dependencies:
          skip_if_forked_pr: true
      - sign-packages/setup-env:
          skip_if_forked_pr: true
          gnupg_home: ~/tmp/gpg
      - run:
          name: Build Debian Packages
          command: |
            export NODE_OPTIONS=--max_old_space_size=1024
            export CCI_MAXCPU=4
            export CCI_VAADINJAVAMAXMEM=768m
            .circleci/scripts/makedeb.sh minion
      - sign-packages/sign-debs:
          skip_if_forked_pr: true
          gnupg_home: ~/tmp/gpg
          gnupg_key: opennms@opennms.org
          packages: target/debs/*.deb
      - store_artifacts:
          path: ~/project/target/debs
          destination: debs
      - persist_to_workspace:
          root: ~/
          paths:
            - project/target/debs/
  sentinel-deb-build:
    executor: debian-build-executor
    resource_class: large
    steps:
      - attach_workspace:
          at: ~/
      - sign-packages/install-deb-dependencies:
          skip_if_forked_pr: true
      - sign-packages/setup-env:
          skip_if_forked_pr: true
          gnupg_home: ~/tmp/gpg
      - run:
          name: Build Debian Packages
          command: |
            export NODE_OPTIONS=--max_old_space_size=1024
            export CCI_MAXCPU=4
            export CCI_VAADINJAVAMAXMEM=768m
            .circleci/scripts/makedeb.sh sentinel
      - sign-packages/sign-debs:
          skip_if_forked_pr: true
          gnupg_home: ~/tmp/gpg
          gnupg_key: opennms@opennms.org
          packages: target/debs/*.deb
      - store_artifacts:
          path: ~/project/target/debs
          destination: debs
      - persist_to_workspace:
          root: ~/
          paths:
            - project/target/debs/
  horizon-publish-oci:
    executor: centos-build-executor
    steps:
      - attach_workspace:
          at: ~/
      - setup_remote_docker:
          docker_layer_caching: true
      - dockerhub-login
      - run:
          name: Load Horizon OCI image, tag it and publish to registry
          command: |
            cd opennms-container/horizon
            docker image load -i images/container.oci
            ./tag.sh
            ./publish.sh
  minion-publish-oci:
    executor: centos-build-executor
    steps:
      - attach_workspace:
          at: ~/
      - setup_remote_docker:
          docker_layer_caching: true
      - dockerhub-login
      - run:
          name: Load Minion OCI image, tag it and publish to registry
          command: |
            cd opennms-container/minion
            docker image load -i images/container.oci
            ./tag.sh
            ./publish.sh
  sentinel-publish-oci:
    executor: centos-build-executor
    steps:
      - attach_workspace:
          at: ~/
      - setup_remote_docker:
          docker_layer_caching: true
      - dockerhub-login
      - run:
          name: Load Sentinel OCI image, tag it and publish to registry
          command: |
            cd opennms-container/sentinel
            docker image load -i images/container.oci
            ./tag.sh
            ./publish.sh
  integration-test:
    executor: integration-test-executor
    parallelism: 4
    steps:
      - attach_workspace:
          at: ~/
      - run-integration-tests:
          rerun-failtest-count: 1
  integration-test-with-coverage:
    executor: integration-test-executor
    parallelism: 12
    steps:
      - attach_workspace:
          at: ~/
      - run-integration-tests:
          run-code-coverage: true
          rerun-failtest-count: 0
          failure-option: -fn
          changes-only: false
  code-coverage:
    executor: centos-build-executor
    resource_class: medium
    steps:
      - attach_workspace:
          at: ~/
      - restore-sonar-cache
      - run:
          name: Restore Target Directories (Code Coverage)
          when: always
          command: |
            .circleci/scripts/codecoverage-restore.sh
      - run:
          name: Run SonarQube Code Analysis
          when: always
          command: |
            export MAVEN_OPTS="-Xms3G -Xmx3G"
            .circleci/scripts/sonar.sh
      - save-sonar-cache
  smoke-test-full:
    executor: smoke-test-executor
    parallelism: 8
    # No resource class support for machine executors, we're constrained to use the default
    # medium class which has 2 vCPUs and 8 GB RAM
    #resource_class: large
    steps:
      - attach_workspace:
          at: ~/
      - run-smoke-tests
  smoke-test-minimal:
    executor: smoke-test-executor
    steps:
      - attach_workspace:
          at: ~/
      - run-smoke-tests:
          minimal: true
  create-merge-foundation-branch:
    <<: *defaults
    <<: *docker_container_config
    steps:
      - run:
          name: "Branch Merge Parameters"
          command: |
            echo "previous: << parameters.previous_branch >>, main: << parameters.main_branch >>, next: << parameters.next_branch >>"
      - when:
          condition: << parameters.next_branch >>
          steps:
            - add_ssh_keys:
                fingerprints:
                  - "5e:70:a4:1a:f3:9f:39:ca:2a:d9:b5:9a:6c:2b:c3:66"
            - cached-checkout
            - run:
                name: Create git identity
                command: |
                  git config user.email "cicd-system@opennms.com"
                  git config user.name "CI/CD System"
            - run:
                name: Checkout target branch and merge from source
                command: |
                  export GIT_MERGE_AUTOEDIT=no
                  git fetch --all
                  git checkout << parameters.next_branch >>
                  git reset --hard origin/<< parameters.next_branch >>
                  git merge origin/<< parameters.main_branch >>
            - run:
                name: Push to github
                command: git push -f origin << parameters.next_branch >>:merge-foundation/<< parameters.main_branch_label >>-to-<< parameters.next_branch_label >>

  # note, this is always run as part of the _next_ branch
  # for example, if main_branch is `foundation-2016` and next_branch is `foundation-2017`,
  # it will include the contents of the `foundation-2017` branch, thus we need to actually
  # look _backwards_ to the previous_branch and main_branch to merge the correct bits.
  merge-foundation-branch:
    <<: *defaults
    <<: *docker_container_config
    steps:
      - run:
          name: "Branch Merge Parameters"
          command: |
            echo "previous: << parameters.previous_branch >>, main: << parameters.main_branch >>, next: << parameters.next_branch >>"
      - when:
          condition: << parameters.previous_branch >>
          steps:
            - add_ssh_keys:
                fingerprints:
                  - "5e:70:a4:1a:f3:9f:39:ca:2a:d9:b5:9a:6c:2b:c3:66"
            - cached-checkout
            - run:
                name: Create git identity
                command: |
                  git config user.email "cicd-system@opennms.com"
                  git config user.name "CI/CD System"
            - run:
                name: Checkout target and merge with merge branch
                command: |
                  export GIT_MERGE_AUTOEDIT=no
                  git fetch --all
                  git checkout << parameters.main_branch >>
                  git reset --hard origin/<< parameters.main_branch >>
                  git merge origin/merge-foundation/<< parameters.previous_branch_label >>-to-<< parameters.main_branch_label >>
            - run:
                name: Push to github
                command: git push origin << parameters.main_branch >>:<< parameters.main_branch >>

  publish-cloudsmith:
    executor: cloudsmith/default
    resource_class: small
    steps:
      - attach_workspace:
          at: ~/
      - publish-cloudsmith
<|MERGE_RESOLUTION|>--- conflicted
+++ resolved
@@ -24,37 +24,24 @@
     previous_branch:
       description: the previous branch, if any
       type: string
-      default: foundation-2017
+      default: foundation-2018
     previous_branch_label:
       description: the previous branch, if any (escaped, no slashes)
       type: string
-      default: foundation-2017
+      default: foundation-2018
     main_branch:
       description: the auto-merge main branch
       type: string
-<<<<<<< HEAD
       default: foundation-2019
-    from_branch_label:
-      description: the auto-merge source branch (escaped, no slashes)
+    main_branch_label:
+      description: the auto-merge main branch (escaped, no slashes)
       type: string
       default: foundation-2019
-    to_branch:
+    next_branch:
       description: the auto-merge target branch
       type: string
       default: release-26.0.0
-    to_branch_label:
-=======
-      default: foundation-2018
-    main_branch_label:
-      description: the auto-merge main branch (escaped, no slashes)
-      type: string
-      default: foundation-2018
-    next_branch:
-      description: the auto-merge target branch
-      type: string
-      default: foundation-2019
     next_branch_label:
->>>>>>> 32502ec2
       description: the auto-merge target branch (escaped, no slashes)
       type: string
       default: release-26.0.0
@@ -482,11 +469,8 @@
           requires:
             - horizon-deb-build
             - minion-deb-build
-<<<<<<< HEAD
             - sentinel-deb-build
-=======
             - smoke-test-minimal
->>>>>>> 32502ec2
             - smoke-test-full
             - integration-test
           filters:
