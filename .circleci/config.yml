--- conflicted
+++ resolved
@@ -185,6 +185,8 @@
           cache_prefix: oci-horizon
       - restore-workflow-assets:
           cache_prefix: oci-minion
+      - restore-workflow-assets:
+          cache_prefix: oci-sentinel
       - run:
           name: Load Horizon OCI image
           command: |
@@ -199,7 +201,7 @@
           name: Load Sentinel OCI image
           command: |
             cd opennms-container/sentinel
-            docker image load -i images/container.oci
+            docker image load -i /tmp/oci-sentinel/container.oci
       - run:
           name: Monitor JVM processes
           background: true
@@ -575,11 +577,8 @@
           requires:
             - horizon-deb-build
             - minion-deb-build
-<<<<<<< HEAD
             - sentinel-deb-build
-=======
             - smoke-test-minimal
->>>>>>> 4ec040bd
             - smoke-test-full
           filters:
             branches:
@@ -678,63 +677,56 @@
       - store_artifacts:
           path: ~/project/target/rpm/RPMS/noarch
           destination: rpms
-<<<<<<< HEAD
-      - persist_to_workspace:
-          root: ~/
-          paths:
-            - project/target/rpm/RPMS/noarch/
-            - project/opennms-container/minion/images/
-  sentinel-rpm-build:
-    executor: centos-build-executor
-    # Larger memory footprint required to speed up builds using Takari smartbuilder
-    # Will need to increase resource class if horizon-rpm-build is under 19 min
-    resource_class: large
-    steps:
-      - attach_workspace:
-          at: ~/
-      - sign-packages/install-rpm-dependencies:
-          skip_if_forked_pr: true
-      - sign-packages/setup-env:
-          skip_if_forked_pr: true
-          gnupg_home: ~/tmp/gpg
-      - run:
-          name: Build RPMs
-          command: |
-            export NODE_OPTIONS=--max_old_space_size=1024
-            export CCI_MAXCPU=4
-            export CCI_VAADINJAVAMAXMEM=768m
-            .circleci/scripts/makerpm.sh tools/packages/sentinel/sentinel.spec
-      - sign-packages/sign-rpms:
-          skip_if_forked_pr: true
-          gnupg_home: ~/tmp/gpg
-          gnupg_key: opennms@opennms.org
-          packages: target/rpm/RPMS/noarch/*.rpm
-      - setup_remote_docker:
-          docker_layer_caching: true
-      - run:
-          name: Fetch RPM artifacts and build Sentinel container image
-          command: |
-            cd opennms-container/sentinel
-            ./build_container_image.sh
-      - store_artifacts:
-          path: ~/project/opennms-container/sentinel/images/container.oci
-          destination: sentinel.oci
-      - store_artifacts:
-          path: ~/project/target/rpm/RPMS/noarch
-          destination: rpms
-      - persist_to_workspace:
-          root: ~/
-          paths:
-            - project/target/rpm/RPMS/noarch/
-            - project/opennms-container/sentinel/images/
-=======
       - cache-workflow-assets:
           cache_prefix: rpm-minion
           source_path: target/rpm/RPMS/noarch
       - cache-workflow-assets:
           cache_prefix: oci-minion
           source_path: opennms-container/minion/images/
->>>>>>> 4ec040bd
+  sentinel-rpm-build:
+    executor: centos-build-executor
+    # Larger memory footprint required to speed up builds using Takari smartbuilder
+    # Will need to increase resource class if horizon-rpm-build is under 19 min
+    resource_class: large
+    steps:
+      - attach_workspace:
+          at: ~/
+      - sign-packages/install-rpm-dependencies:
+          skip_if_forked_pr: true
+      - sign-packages/setup-env:
+          skip_if_forked_pr: true
+          gnupg_home: ~/tmp/gpg
+      - run:
+          name: Build RPMs
+          command: |
+            export NODE_OPTIONS=--max_old_space_size=1024
+            export CCI_MAXCPU=4
+            export CCI_VAADINJAVAMAXMEM=768m
+            .circleci/scripts/makerpm.sh tools/packages/sentinel/sentinel.spec
+      - sign-packages/sign-rpms:
+          skip_if_forked_pr: true
+          gnupg_home: ~/tmp/gpg
+          gnupg_key: opennms@opennms.org
+          packages: target/rpm/RPMS/noarch/*.rpm
+      - setup_remote_docker:
+          docker_layer_caching: true
+      - run:
+          name: Fetch RPM artifacts and build Sentinel container image
+          command: |
+            cd opennms-container/sentinel
+            ./build_container_image.sh
+      - store_artifacts:
+          path: ~/project/opennms-container/sentinel/images/container.oci
+          destination: sentinel.oci
+      - store_artifacts:
+          path: ~/project/target/rpm/RPMS/noarch
+          destination: rpms
+      - cache-workflow-assets:
+          cache_prefix: rpm-sentinel
+          source_path: target/rpm/RPMS/noarch
+      - cache-workflow-assets:
+          cache_prefix: oci-sentinel
+          source_path: opennms-container/sentinel/images/
   horizon-deb-build:
     executor: debian-build-executor
     resource_class: large
@@ -813,11 +805,9 @@
       - store_artifacts:
           path: ~/project/target/debs
           destination: debs
-<<<<<<< HEAD
-      - persist_to_workspace:
-          root: ~/
-          paths:
-            - project/target/debs/
+      - cache-workflow-assets:
+          cache_prefix: deb-minion
+          source_path: target/debs
   sentinel-deb-build:
     executor: debian-build-executor
     resource_class: large
@@ -844,15 +834,9 @@
       - store_artifacts:
           path: ~/project/target/debs
           destination: debs
-      - persist_to_workspace:
-          root: ~/
-          paths:
-            - project/target/debs/
-=======
       - cache-workflow-assets:
-          cache_prefix: deb-minion
+          cache_prefix: deb-sentinel
           source_path: target/debs
->>>>>>> 4ec040bd
   horizon-publish-oci:
     executor: centos-build-executor
     steps:
@@ -888,8 +872,9 @@
   sentinel-publish-oci:
     executor: centos-build-executor
     steps:
-      - attach_workspace:
-          at: ~/
+      - cached-checkout
+      - restore-workflow-assets:
+          cache_prefix: oci-sentinel
       - setup_remote_docker:
           docker_layer_caching: true
       - dockerhub-login
@@ -897,7 +882,7 @@
           name: Load Sentinel OCI image, tag it and publish to registry
           command: |
             cd opennms-container/sentinel
-            docker image load -i images/container.oci
+            docker image load -i /tmp/oci-sentinel/container.oci
             ./tag.sh
             ./publish.sh
   integration-test:
@@ -1063,9 +1048,13 @@
       - restore-workflow-assets:
           cache_prefix: deb-minion
       - restore-workflow-assets:
+          cache_prefix: deb-sentinel
+      - restore-workflow-assets:
           cache_prefix: rpm-horizon
       - restore-workflow-assets:
           cache_prefix: rpm-minion
+      - restore-workflow-assets:
+          cache_prefix: rpm-sentinel
       - run:
           name: Publish Packages
           command: |
