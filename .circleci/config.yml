--- conflicted
+++ resolved
@@ -396,7 +396,6 @@
                 - /^foundation.*/
                 - /^features.*/
                 - /.*smoke.*/
-<<<<<<< HEAD
       - minion-deb-build:
           requires:
             - integration-test
@@ -409,12 +408,12 @@
                 - /^foundation.*/
                 - /^features.*/
                 - /.*smoke.*/
-=======
       - create-merge-foundation-branch:
           # technically only requires the RPM/deb builds, but only publish
           # if everything passes
           requires:
             - horizon-deb-build
+            - minion-deb-build
             - smoke-test-minimal
             - smoke-test-full
             - integration-test
@@ -426,13 +425,13 @@
           # if everything passes
           requires:
             - horizon-deb-build
+            - minion-deb-build
             - smoke-test-minimal
             - smoke-test-full
             - integration-test
           filters:
             branches:
               only: merge-foundation/<< parameters.from_branch_label >>-to-<< parameters.to_branch_label >>
->>>>>>> d7e1146c
       - publish-cloudsmith:
           # technically only requires the RPM/deb builds, but only publish
           # if everything passes
