<?xml version="1.0" encoding="UTF-8"?><project xmlns="http://maven.apache.org/POM/4.0.0" xmlns:xsi="http://www.w3.org/2001/XMLSchema-instance" xsi:schemaLocation="http://maven.apache.org/POM/4.0.0 http://maven.apache.org/maven-v4_0_0.xsd">
  <parent>
    <artifactId>opennms</artifactId>
    <groupId>org.opennms</groupId>
<<<<<<< HEAD
    <version>1.9.9-IPREFACTOR-SNAPSHOT</version>
=======
    <version>1.11.0-SNAPSHOT</version>
>>>>>>> 2ef9789d
  </parent>
  <modelVersion>4.0.0</modelVersion>
  <artifactId>opennms-bootstrap</artifactId>
  <name>OpenNMS Launcher</name>
  <build>
    <plugins>
      <plugin>
        <artifactId>maven-jar-plugin</artifactId>
        <configuration>
          <archive>
            <manifest>
              <mainClass>org.opennms.bootstrap.Bootstrap</mainClass>
            </manifest>
          </archive>
        </configuration>
      </plugin>
    </plugins>
  </build>
</project><|MERGE_RESOLUTION|>--- conflicted
+++ resolved
@@ -2,11 +2,7 @@
   <parent>
     <artifactId>opennms</artifactId>
     <groupId>org.opennms</groupId>
-<<<<<<< HEAD
-    <version>1.9.9-IPREFACTOR-SNAPSHOT</version>
-=======
-    <version>1.11.0-SNAPSHOT</version>
->>>>>>> 2ef9789d
+    <version>1.11.0-IPREFACTOR-SNAPSHOT</version>
   </parent>
   <modelVersion>4.0.0</modelVersion>
   <artifactId>opennms-bootstrap</artifactId>
