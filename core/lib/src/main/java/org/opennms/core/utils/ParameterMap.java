/*******************************************************************************
 * This file is part of OpenNMS(R).
 *
 * Copyright (C) 2002-2014 The OpenNMS Group, Inc.
 * OpenNMS(R) is Copyright (C) 1999-2014 The OpenNMS Group, Inc.
 *
 * OpenNMS(R) is a registered trademark of The OpenNMS Group, Inc.
 *
 * OpenNMS(R) is free software: you can redistribute it and/or modify
 * it under the terms of the GNU Affero General Public License as published
 * by the Free Software Foundation, either version 3 of the License,
 * or (at your option) any later version.
 *
 * OpenNMS(R) is distributed in the hope that it will be useful,
 * but WITHOUT ANY WARRANTY; without even the implied warranty of
 * MERCHANTABILITY or FITNESS FOR A PARTICULAR PURPOSE.  See the
 * GNU Affero General Public License for more details.
 *
 * You should have received a copy of the GNU Affero General Public License
 * along with OpenNMS(R).  If not, see:
 *      http://www.gnu.org/licenses/
 *
 * For more information contact:
 *     OpenNMS(R) Licensing <license@opennms.org>
 *     http://www.opennms.org/
 *     http://www.opennms.com/
 *******************************************************************************/

package org.opennms.core.utils;

import java.util.ArrayList;
import java.util.List;
import java.util.Map;
import java.util.StringTokenizer;

import org.slf4j.Logger;
import org.slf4j.LoggerFactory;

/**
 * Convenience class for looking up string and integer values in a parameter
 * map.
 */
public abstract class ParameterMap {
	
	private static final Logger LOG = LoggerFactory.getLogger(ParameterMap.class);
	
	/**
	 * This method is used to lookup a specific key in the map. If the mapped
	 * value is a string it is converted to a long and the original string
	 * value is replaced in the map. The converted value is returned to the
	 * caller. If the value cannot be converted then the default value is stored
	 * in the map. If the specified key does not exist in the map then the
	 * default value is returned.
	 *
	 * @return The long value associated with the key.
	 * @param map a {@link java.util.Map} object.
	 * @param key a {@link java.lang.String} object.
	 * @param defValue a long.
	 */
<<<<<<< HEAD
    @SuppressWarnings("unchecked")
=======
    @SuppressWarnings({ "unchecked", "rawtypes" })
>>>>>>> cf65d591
    public static long getKeyedLong(final Map map, final String key, final long defValue) {
	    
	    if (map == null) return defValue;
	    
        long value = defValue;
        Object oValue = map.get(key);

        if (oValue != null && oValue instanceof String) {
            try {
                value = Long.parseLong((String) oValue);
            } catch (NumberFormatException ne) {
                value = defValue;
                LOG.info("getKeyedLong: Failed to convert value {} for key {}", oValue , key, ne);
            }
            map.put(key, new Long(value));
        } else if (oValue != null) {
            value = ((Number) oValue).longValue();
        }
        return value;
	}
	
    /**
     * This method is used to lookup a specific key in the map. If the mapped
     * value is a string it is converted to an integer and the original string
     * value is replaced in the map. The converted value is returned to the
     * caller. If the value cannot be converted then the default value is stored
     * in the map. If the specified key does not exist in the map then the
     * default value is returned.
     *
     * @return The int value associated with the key.
     * @param map a {@link java.util.Map} object.
     * @param key a {@link java.lang.String} object.
     * @param defValue a int.
     */
    public static int getKeyedInteger(@SuppressWarnings("rawtypes") final Map map, final String key, final int defValue) {
    	return new Long(ParameterMap.getKeyedLong(map, key, new Long(defValue))).intValue();
    }

    /**
     * This method is used to lookup a specific key in the map. If the mapped
     * value is a string is is converted to an integer and the original string
     * value is replaced in the map. The converted value is returned to the
     * caller. If the value cannot be converted then the default value is used.
     *
     * @return The array of integer values associated with the key.
     * @param map a {@link java.util.Map} object.
     * @param key a {@link java.lang.String} object.
     * @param defValues an array of int.
     */
<<<<<<< HEAD
    @SuppressWarnings("unchecked")
=======
    @SuppressWarnings({ "unchecked", "rawtypes" })
>>>>>>> cf65d591
    public static final int[] getKeyedIntegerArray(final Map map, final String key, final int[] defValues) {
        
        if (map == null) return defValues;
        
        int[] result = defValues;
        Object oValue = map.get(key);

        if (oValue != null && oValue instanceof int[]) {
            result = (int[]) oValue;
        } else if (oValue != null) {
            List<Integer> tmpList = new ArrayList<Integer>(5);

            // Split on spaces, commas, colons, or semicolons
            //
            StringTokenizer ints = new StringTokenizer(oValue.toString(), " ;:,");
            while (ints.hasMoreElements()) {
                String token = ints.nextToken();
                try {
                    int x = Integer.parseInt(token);
                    tmpList.add(Integer.valueOf(x));
                } catch (NumberFormatException e) {
                	LOG.warn("getKeyedIntegerArray: failed to convert value {} to int array for key {} due to value {}", oValue, key, token, e);
                }
            }
            result = new int[tmpList.size()];

            for (int x = 0; x < result.length; x++)
                result[x] = ((Integer) tmpList.get(x)).intValue();

            map.put(key, result);
        }
        return result;
    }

    /**
     * This method is used to lookup a specific key in the map. If the mapped
     * value is not a String it is converted to a String and the original value
     * is replaced in the map. The converted value is returned to the caller. If
     * the specified key does not exist in the map then the default value is
     * returned.
     *
     * @return The String value associated with the key.
     * @param map a {@link java.util.Map} object.
     * @param key a {@link java.lang.String} object.
     * @param defValue a {@link java.lang.String} object.
     */
<<<<<<< HEAD
    @SuppressWarnings("unchecked")
=======
    @SuppressWarnings({ "unchecked", "rawtypes" })
>>>>>>> cf65d591
    public static String getKeyedString(final Map map, final String key, final String defValue) {
        
        if (map == null) return defValue;

        String value = defValue;
        Object oValue = map.get(key);

        if (oValue != null && oValue instanceof String) {
            value = (String) oValue;
        } else if (oValue != null) {
            value = oValue.toString();
            map.put(key, value);
        }
        return value;
    }

    /**
     * This method is used to lookup a specific key in the map. If the mapped
     * value is a string it is converted to a boolean and the original string
     * value is replaced in the map. The converted value is returned to the
     * caller. If the value cannot be converted then the default value is stored
     * in the map. If the specified key does not exist in the map then the
     * default value is returned.
     *
     * @return The bool value associated with the key.
     * @param map a {@link java.util.Map} object.
     * @param key a {@link java.lang.String} object.
     * @param defValue a boolean.
     */
<<<<<<< HEAD
    @SuppressWarnings("unchecked")
=======
    @SuppressWarnings({ "unchecked", "rawtypes" })
>>>>>>> cf65d591
    public static boolean getKeyedBoolean(final Map map, final String key, final boolean defValue) {
        
        if (map == null) return defValue;
        
        boolean value = defValue;
        Object oValue = map.get(key);

               if (oValue != null && oValue instanceof String) {
                       oValue = Boolean.valueOf((String) oValue);
               }

        if (oValue != null && oValue instanceof Boolean) {
            try {
                value = ((Boolean) oValue).booleanValue();
            } catch (NumberFormatException ne) {
                value = defValue;
                LOG.info("getKeyedBoolean: Failed to convert value {} for key {}", oValue, key, ne);
            }
            map.put(key, Boolean.valueOf(value));
        } else if (oValue != null) {
            value = ((Boolean) oValue).booleanValue();
        }
        return value;
    }

    /**
     * This method is used to lookup a specific key in the map. If the value 
     * cannot be found in the map then the default value is stored
     * in the map. If the specified key does not exist in the map then the
     * default value is returned.
     *
     */
    public static <T> T getKeyedValue(final Map<String,T> map, final String key, final T defValue) {

        if (map == null) return defValue;

        T oValue = map.get(key);

        if (oValue != null) {
            return oValue;
        } else {
            map.put(key, defValue);
            return defValue;
        }
    }
}<|MERGE_RESOLUTION|>--- conflicted
+++ resolved
@@ -57,11 +57,7 @@
 	 * @param key a {@link java.lang.String} object.
 	 * @param defValue a long.
 	 */
-<<<<<<< HEAD
-    @SuppressWarnings("unchecked")
-=======
-    @SuppressWarnings({ "unchecked", "rawtypes" })
->>>>>>> cf65d591
+    @SuppressWarnings({ "unchecked", "rawtypes" })
     public static long getKeyedLong(final Map map, final String key, final long defValue) {
 	    
 	    if (map == null) return defValue;
@@ -111,11 +107,7 @@
      * @param key a {@link java.lang.String} object.
      * @param defValues an array of int.
      */
-<<<<<<< HEAD
-    @SuppressWarnings("unchecked")
-=======
-    @SuppressWarnings({ "unchecked", "rawtypes" })
->>>>>>> cf65d591
+    @SuppressWarnings({ "unchecked", "rawtypes" })
     public static final int[] getKeyedIntegerArray(final Map map, final String key, final int[] defValues) {
         
         if (map == null) return defValues;
@@ -162,11 +154,7 @@
      * @param key a {@link java.lang.String} object.
      * @param defValue a {@link java.lang.String} object.
      */
-<<<<<<< HEAD
-    @SuppressWarnings("unchecked")
-=======
-    @SuppressWarnings({ "unchecked", "rawtypes" })
->>>>>>> cf65d591
+    @SuppressWarnings({ "unchecked", "rawtypes" })
     public static String getKeyedString(final Map map, final String key, final String defValue) {
         
         if (map == null) return defValue;
@@ -196,11 +184,7 @@
      * @param key a {@link java.lang.String} object.
      * @param defValue a boolean.
      */
-<<<<<<< HEAD
-    @SuppressWarnings("unchecked")
-=======
-    @SuppressWarnings({ "unchecked", "rawtypes" })
->>>>>>> cf65d591
+    @SuppressWarnings({ "unchecked", "rawtypes" })
     public static boolean getKeyedBoolean(final Map map, final String key, final boolean defValue) {
         
         if (map == null) return defValue;
