<?xml version="1.0" encoding="UTF-8"?>
<project xmlns="http://maven.apache.org/POM/4.0.0" xmlns:xsi="http://www.w3.org/2001/XMLSchema-instance" xsi:schemaLocation="http://maven.apache.org/POM/4.0.0 http://maven.apache.org/maven-v4_0_0.xsd">
  <parent>
    <groupId>org.opennms.core</groupId>
    <artifactId>org.opennms.core.snmp</artifactId>
<<<<<<< HEAD
    <version>1.11.0-SNAPSHOT</version>
	 <relativePath>..</relativePath>
=======
    <version>1.10.1-SNAPSHOT</version>
    <relativePath>..</relativePath>
>>>>>>> b8ef5ab1
  </parent>
  <modelVersion>4.0.0</modelVersion>
  <groupId>org.opennms.core.snmp</groupId>
  <artifactId>org.opennms.core.snmp.implementations.joesnmp</artifactId>
  <name>OpenNMS JoeSNMP SNMP Implementation</name>
  <dependencies>
    <dependency>
      <groupId>org.opennms.core.snmp</groupId>
      <artifactId>org.opennms.core.snmp.api</artifactId>
      <version>${project.version}</version>
      <scope>compile</scope>
    </dependency>
    <dependency>
      <groupId>org.opennms.core.snmp</groupId>
      <artifactId>org.opennms.core.snmp.joesnmp</artifactId>
      <version>${project.version}</version>
      <scope>compile</scope>
    </dependency>
  </dependencies>
</project><|MERGE_RESOLUTION|>--- conflicted
+++ resolved
@@ -3,13 +3,8 @@
   <parent>
     <groupId>org.opennms.core</groupId>
     <artifactId>org.opennms.core.snmp</artifactId>
-<<<<<<< HEAD
     <version>1.11.0-SNAPSHOT</version>
 	 <relativePath>..</relativePath>
-=======
-    <version>1.10.1-SNAPSHOT</version>
-    <relativePath>..</relativePath>
->>>>>>> b8ef5ab1
   </parent>
   <modelVersion>4.0.0</modelVersion>
   <groupId>org.opennms.core.snmp</groupId>
