--- conflicted
+++ resolved
@@ -48,11 +48,8 @@
 import java.util.concurrent.ThreadFactory;
 import java.util.concurrent.TimeUnit;
 
-<<<<<<< HEAD
 import org.opennms.core.logging.Logging;
-=======
 import org.opennms.core.utils.SystemInfoUtils;
->>>>>>> 797c2b66
 import org.opennms.netmgt.snmp.CollectionTracker;
 import org.opennms.netmgt.snmp.SnmpAgentConfig;
 import org.opennms.netmgt.snmp.SnmpConfiguration;
@@ -547,11 +544,7 @@
         LOG.debug("Actual receive buffer size is {}", transport.getReceiveBufferSize());
 
         info.setTransportMapping(transport);
-<<<<<<< HEAD
-        Snmp snmp = new Snmp(transport);
-        Snmp4JStrategy.trackSession(snmp);
-        snmp.addCommandResponder(trapNotifier);
-=======
+
         MessageDispatcher dispatcher = new MessageDispatcherImpl();
         // add message processing models
         dispatcher.addMessageProcessingModel(new MPv1());
@@ -560,7 +553,7 @@
         Snmp snmp = new Snmp(dispatcher, transport);
         m_usm = new USM(SecurityProtocols.getInstance(), new OctetString(getLocalEngineID()), 0);
         SecurityModels.getInstance().addSecurityModel(m_usm);
->>>>>>> 797c2b66
+
 
         if (snmpUsers != null) {
             for (SnmpV3User user : snmpUsers) {
@@ -589,6 +582,7 @@
                 snmp.getUSM().addUser(agentConfig.getSecurityName(), usmUser);
             }
         }
+        Snmp4JStrategy.trackSession(snmp);
         snmp.addCommandResponder(trapNotifier);
         info.setSession(snmp);
         
@@ -743,11 +737,23 @@
         }
     }
 
-<<<<<<< HEAD
-        @Override
-	public byte[] getLocalEngineID() {
-		return MPv3.createLocalEngineID();
-	}
+    public static OctetString createPersistentInstanceId() {
+        String instanceId = SystemInfoUtils.getInstanceId();
+        // Limit this instance to 23 bytes.
+        if (instanceId.length() > 24) {
+            instanceId = instanceId.substring(0, 23);
+        }
+        return new OctetString(instanceId);
+    }
+
+    public static OctetString createLocalEngineId() {
+        return new OctetString(MPv3.createLocalEngineID(createPersistentInstanceId()));
+    }
+
+    @Override
+    public byte[] getLocalEngineID() {
+        return createLocalEngineId().getValue();
+    }
 
         private static void assertTrackingInitialized() {
             if (s_sessions == null) {
@@ -879,23 +885,5 @@
                 return "SessionInfo[session=" + m_session + ", caller=" + getOutsideCaller() + ", thread=" + m_thread.getName() + ", age=" + Duration.between(m_start, LocalDateTime.now()).getSeconds() + "s]";
             }
         }
-=======
-    public static OctetString createPersistentInstanceId() {
-        String instanceId = SystemInfoUtils.getInstanceId();
-        // Limit this instance to 23 bytes.
-        if (instanceId.length() > 24) {
-            instanceId = instanceId.substring(0, 23);
-        }
-        return new OctetString(instanceId);
-    }
-
-    public static OctetString createLocalEngineId() {
-        return new OctetString(MPv3.createLocalEngineID(createPersistentInstanceId()));
-    }
-
-    @Override
-    public byte[] getLocalEngineID() {
-        return createLocalEngineId().getValue();
-    }
->>>>>>> 797c2b66
+
 }