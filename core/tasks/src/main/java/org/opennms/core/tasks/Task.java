--- conflicted
+++ resolved
@@ -58,250 +58,12 @@
      *
      * @return a {@link org.opennms.core.tasks.TaskMonitor} object.
      */
-<<<<<<< HEAD
     TaskMonitor getMonitor();
-=======
-    public TaskMonitor getMonitor() {
-        return m_monitor;
-    }
-    
-    /**
-     * These are final and package protected because they should ONLY be accessed by the TaskCoordinator
-     * This is for thread safety and efficiency.  use 'addDependency' to update these.
-     */
-    final Set<Task> getDependents() {
-        return m_dependents;
-    }
-    
-    final void doAddDependent(final Task dependent) {
-        if (!isFinished()) {
-            m_dependents.add(dependent);
-        }
-    }
-    
-    /**
-     * These are final and package protected because they should ONLY be accessed by the TAskCoordinator
-     * This is for thread safety and efficiency.  use 'addDependency' to update these
-     */
-    final Set<Task> getPrerequisites() {
-        return m_prerequisites;
-    }
-    
-    final void doAddPrerequisite(final Task prereq) {
-        if (!prereq.isFinished()) {
-            m_prerequisites.add(prereq);
-            notifyPrerequisteAdded(prereq);
-        }
-    }
-
-    private void notifyPrerequisteAdded(final Task prereq) {
-        try {
-            m_monitor.prerequisiteAdded(this, prereq);
-        } catch (final Throwable t) {
-            m_monitor.monitorException(t);
-        }
-    }
-    
-    private void notifyPrerequisteCompleted(final Task prereq) {
-        try {
-            m_monitor.prerequisiteCompleted(this, prereq);
-        } catch (final Throwable t) {
-            m_monitor.monitorException(t);
-        }
-    }
-    
-    private void notifyScheduled() {
-        try {
-            m_monitor.scheduled(this);
-        } catch (final Throwable t) {
-            m_monitor.monitorException(t);
-        }
-    }
-
-    private void notifySubmitted() {
-        try {
-            m_monitor.submitted(this);
-        } catch (final Throwable t) {
-            m_monitor.monitorException(t);
-        }
-    }
-    
-    private void notifyCompleted() {
-        try {
-            m_monitor.completed(this);
-        } catch (final Throwable t) {
-            m_monitor.monitorException(t);
-        }
-    }
-        
-    final void doCompletePrerequisite(final Task prereq) {
-        m_prerequisites.remove(prereq);
-        notifyPrerequisteCompleted(prereq);
-    }
-    
-    final void clearDependents() {
-        m_dependents.clear();
-    }
-
- 
-    final void scheduled() {
-        setState(State.NEW, State.SCHEDULED);
-        notifyScheduled();
-    }
-    
-    private final void setState(final State oldState, final State newState) {
-        if (!m_state.compareAndSet(oldState, newState)) {
-        	LOG.debug("Attempted to move to state {} with state not {} (actual value {})", newState, oldState, m_state.get());
-        } else {
-        	LOG.trace("Set state to {}", newState);
-        }
-    }
-    
-    final void submitIfReady() {
-        if (isReady()) {
-            try {
-                doSubmit();
-            } catch (Throwable e) {
-                LOG.error("Unexpected throwable while trying to submit task: " + this, e);
-            } finally {
-                submitted();
-                completeSubmit();
-            }
-        }
-    }
-
-    /**
-     * This method submits a task to be executed and is called when all dependencies are completed for that task
-     * This method should place a runnable on an executor or submit the task in some other way so that it will
-     * run as soon as possible.  Tasks that have no processing to be done may override completeSubmit to notify
-     * the Task coordinator that the task is done.
-     */
-    protected void doSubmit() {
-    }
-
-    final void submitted() {
-        setState(State.SCHEDULED, State.SUBMITTED);
-        notifySubmitted();
-    }
-
-    /**
-     * This method exists to allow a task to have no processing
-     */
-    protected void completeSubmit() {
-    }
-
-    
-    final void completed() {
-        m_state.compareAndSet(State.SUBMITTED, State.COMPLETED);
-        notifyCompleted();
-    }
-    
-    /**
-     * These are final and package protected because they should ONLY be accessed by the TaskCoordinator
-     * This is for thread safety and efficiency.  use 'addDependency' to update these
-     */
-    final boolean isReady() {
-        return isInReadyState() && m_prerequisites.isEmpty() && getPendingPrereqCount() == 0;
-    }
-
-    private int getPendingPrereqCount() {
-        return m_pendingPrereqs.get();
-    }
-
-    private boolean isInReadyState() {
-        return m_state.get() == State.SCHEDULED;
-    }
-    
-    final void incrPendingPrereqCount() {
-        m_pendingPrereqs.incrementAndGet();
-    }
-
-    final void decrPendingPrereqCount() {
-        m_pendingPrereqs.decrementAndGet();
-    }
-
-
-    /**
-     * Called from execute after the 'body' of the task has completed
-     */
-    final void onComplete() {
-        completed();
-        m_latch.countDown();
-    }
-    
->>>>>>> 7c4e4f66
 
     /**
      * This is called to add the task to the queue of tasks that can be considered to be runnable
      */
-<<<<<<< HEAD
     void schedule();
-=======
-    public void schedule() {
-        m_scheduleCalled.set(true);
-        try {
-            preSchedule();
-        } catch (Throwable e) {
-            LOG.error("preSchedule() failed for task " + this, e);
-        }
-        getCoordinator().schedule(this);
-        try {
-            postSchedule();
-        } catch (Throwable e) {
-            LOG.error("postSchedule() failed for task " + this, e);
-        }
-    }
-        
-    /**
-     * <p>preSchedule</p>
-     */
-    protected void preSchedule() {
-    }
-
-    /**
-     * <p>postSchedule</p>
-     */
-    protected void postSchedule() {
-    }
-
-    /**
-     * This task's run method has completed
-     *
-     * @return a boolean.
-     */
-    public boolean isFinished() {
-        return m_state.get() == State.COMPLETED;
-    }
-    
-    /**
-     * This task has be sent to the TaskCoordinator to be run
-     *
-     * @return a boolean.
-     */
-    public boolean isScheduled() {
-        return m_state.get() != State.NEW || m_scheduleCalled.get();
-    }
-    
-    /**
-     * Add's prereq as a Prerequisite of this task. In other words... this taks cannot run
-     * until prereq was been complted.
-     *
-     * @param prereq a {@link org.opennms.core.tasks.Task} object.
-     */
-    public void addPrerequisite(final Task prereq) {
-        getCoordinator().addDependency(prereq, this);
-    }
-    
-    /**
-     * Adds dependent as a dependent of this task.  So dependent will not be able to run
-     * until this task has been completed.
-     *
-     * @param dependent a {@link org.opennms.core.tasks.Task} object.
-     */
-    public void addDependent(final Task dependent) {
-        getCoordinator().addDependency(this, dependent);
-    }
->>>>>>> 7c4e4f66
 
     /**
      * Wait for this task to complete.  The current thread will block until this task has been completed.
@@ -319,39 +81,5 @@
      * @param unit a {@link java.util.concurrent.TimeUnit} object.
      * @throws java.lang.InterruptedException if any.
      */
-<<<<<<< HEAD
-    void waitFor(long timeout, TimeUnit unit) throws InterruptedException;
-=======
-    public boolean waitFor(final long timeout, final TimeUnit unit) throws InterruptedException {
-        return m_latch.await(timeout, unit);
-    }
-    
-    /**
-     * <p>markTaskAsCompleted</p>
-     */
-    protected void markTaskAsCompleted() {
-        getCoordinator().markTaskAsCompleted(this);
-    }
-
-    /**
-     * <p>submitRunnable</p>
-     *
-     * @param runnable a {@link java.lang.Runnable} object.
-     * @param preferredExecutor a {@link java.lang.String} object.
-     */
-    protected void submitRunnable(Runnable runnable, String preferredExecutor) {
-        getCoordinator().submitToExecutor(preferredExecutor, runnable, this);
-    }
-    
-    /**
-     * <p>toString</p>
-     *
-     * @return a {@link java.lang.String} object.
-     */
-    @Override
-    public String toString() {
-        return String.format("Task[%s]", super.toString());
-    }
-
->>>>>>> 7c4e4f66
+    boolean waitFor(long timeout, TimeUnit unit) throws InterruptedException;
 }