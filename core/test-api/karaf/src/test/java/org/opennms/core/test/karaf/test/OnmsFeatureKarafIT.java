--- conflicted
+++ resolved
@@ -292,11 +292,7 @@
 		System.out.println(executeCommand("features:list"));
 	}
 	@Test
-<<<<<<< HEAD
-	public void testInstallFeature450() {
-=======
 	public void testInstallIcmpApi() {
->>>>>>> 6c5f1c8d
 		installFeature("opennms-icmp-api");
 		System.out.println(executeCommand("features:list"));
 	}
