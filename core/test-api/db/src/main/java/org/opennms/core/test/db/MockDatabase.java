/*******************************************************************************
 * This file is part of OpenNMS(R).
 *
 * Copyright (C) 2004-2014 The OpenNMS Group, Inc.
 * OpenNMS(R) is Copyright (C) 1999-2014 The OpenNMS Group, Inc.
 *
 * OpenNMS(R) is a registered trademark of The OpenNMS Group, Inc.
 *
 * OpenNMS(R) is free software: you can redistribute it and/or modify
 * it under the terms of the GNU Affero General Public License as published
 * by the Free Software Foundation, either version 3 of the License,
 * or (at your option) any later version.
 *
 * OpenNMS(R) is distributed in the hope that it will be useful,
 * but WITHOUT ANY WARRANTY; without even the implied warranty of
 * MERCHANTABILITY or FITNESS FOR A PARTICULAR PURPOSE.  See the
 * GNU Affero General Public License for more details.
 *
 * You should have received a copy of the GNU Affero General Public License
 * along with OpenNMS(R).  If not, see:
 *      http://www.gnu.org/licenses/
 *
 * For more information contact:
 *     OpenNMS(R) Licensing <license@opennms.org>
 *     http://www.opennms.org/
 *     http://www.opennms.com/
 *******************************************************************************/

package org.opennms.core.test.db;

import static org.opennms.core.utils.InetAddressUtils.str;

import java.sql.ResultSet;
import java.sql.SQLException;
import java.sql.Timestamp;
import java.util.Collection;
import java.util.LinkedList;
import java.util.List;

import org.opennms.core.utils.InetAddressUtils;
import org.opennms.core.utils.Querier;
import org.opennms.core.utils.SingleResultQuerier;
import org.opennms.netmgt.events.api.EventParameterUtils;
import org.opennms.netmgt.events.api.EventWriter;
import org.opennms.netmgt.mock.MockInterface;
import org.opennms.netmgt.mock.MockNetwork;
import org.opennms.netmgt.mock.MockNode;
import org.opennms.netmgt.mock.MockPathOutage;
import org.opennms.netmgt.mock.MockService;
import org.opennms.netmgt.mock.MockVisitor;
import org.opennms.netmgt.mock.MockVisitorAdapter;
import org.opennms.netmgt.mock.Outage;
import org.opennms.netmgt.model.OnmsSeverity;
import org.opennms.netmgt.xml.event.Event;
import org.slf4j.Logger;
import org.slf4j.LoggerFactory;

/**
 * This class provides additional utility methods on top of the basic {@link TemporaryDatabasePostgreSQL}
 * class. For instance, it can be populated from a {@link MockNetwork}.
 * 
 * @author brozow
 */
public class MockDatabase extends TemporaryDatabasePostgreSQL implements EventWriter {
    private static final Logger LOG = LoggerFactory.getLogger(MockDatabase.class);
	
    public MockDatabase(String dbName) throws Exception {
        this(dbName, true);
    }

    public MockDatabase() throws Exception {
        this(true);
    }
    
    public MockDatabase(String name, boolean createNow) throws Exception {
        super(name);
        setPopulateSchema(true);
        if (createNow) {
            create();
        }
    }
    
    public MockDatabase(boolean createNow) throws Exception {
        super();
        setPopulateSchema(true);
        if (createNow) {
            create();
        }
    }
    
    public void populate(MockNetwork network) {

        MockVisitor dbCreater = new MockVisitorAdapter() {
            @Override
            public void visitNode(MockNode node) {
                writeNode(node);
            }
            
            @Override
            public void visitInterface(MockInterface iface) {
                writeInterface(iface);
            }
            
            @Override
            public void visitService(MockService svc) {
                writeService(svc);
            }
            
            @Override
            public void visitPathOutage(MockPathOutage out) {
            	writePathOutage(out);
            }
        };
        network.visit(dbCreater);
        
        
        
        getJdbcTemplate().queryForObject("SELECT setval('nodeNxtId', max(nodeid)) FROM node", Integer.class);
        
    }
    
    public void writeNode(MockNode node) {
<<<<<<< HEAD
        LOG.debug("Inserting node \"{}\" into database with ID {}", node.getLabel(), node.getNodeId());
=======
        LOG.info("Inserting node \"{}\" into database with ID {}", node.getLabel(), node.getNodeId());
>>>>>>> b33389fe
        Object[] values = { Integer.valueOf(node.getNodeId()), node.getLabel(), new Timestamp(System.currentTimeMillis()), "A" };
        update("insert into node (dpName, nodeID, nodeLabel, nodeCreateTime, nodeType) values ('localhost', ?, ?, ?, ?);", values);
    }

    public void writeInterface(MockInterface iface) {
<<<<<<< HEAD
        LOG.debug("Inserting interface into database with IP address {}", iface.getAddress());
=======
        LOG.info("Inserting interface into database with IP address {}", iface.getAddress());
>>>>>>> b33389fe
        writeSnmpInterface(iface);
        Object[] values = { Integer.valueOf(iface.getNodeId()), str(iface.getAddress()), iface.getIfIndex(), (iface.getIfIndex() == 1 ? "P" : "N"), "M" };
        update("insert into ipInterface (nodeID, ipAddr, ifIndex, isSnmpPrimary, isManaged) values (?, ?, ?, ?, ?);", values);
    }

    public void writeSnmpInterface(MockInterface iface) {
<<<<<<< HEAD
        LOG.debug("Inserting into snmpInterface {} {} {}", Integer.valueOf(iface.getNodeId()), iface.getIfAlias(), iface.getIfIndex() );
        Object[] values = { Integer.valueOf(iface.getNodeId()), iface.getIfAlias(), iface.getIfIndex() };
        update("insert into snmpInterface (nodeID, snmpifAlias, snmpIfIndex) values (?, ?, ?);", values);
=======
        LOG.info("Inserting into snmpInterface {} {} {}", Integer.valueOf(iface.getNodeId()), iface.getIfAlias(), iface.getIfIndex() );
        Object[] values = { Integer.valueOf(iface.getNodeId()), iface.getIfAlias(), iface.getIfAlias(), iface.getIfIndex() };
        update("insert into snmpInterface (nodeID, snmpifAlias, snmpifDescr, snmpIfIndex) values (?, ?, ?, ?);", values);
>>>>>>> b33389fe
    }

    public void writeService(MockService svc) {
        String svcName = svc.getSvcName();
        Integer serviceId = getServiceID(svcName);
        if (serviceId == null) {
            svc.setId(getNextServiceId());
            Object[] svcValues = { svc.getId(), svcName };
<<<<<<< HEAD
            LOG.debug("Inserting service \"{}\" into database with ID {}", svcName, svc.getId());
=======
            LOG.info("Inserting service \"{}\" into database with ID {}", svcName, svc.getId());
>>>>>>> b33389fe
            update("insert into service (serviceID, serviceName) values (?, ?);", svcValues);
        } else {
            svc.setId(serviceId);
        }
        String status = svc.getMgmtStatus().toDbString();
        Object[] values = { Integer.valueOf(svc.getNodeId()), str(svc.getAddress()), Integer.valueOf(svc.getId()), status };
        update("insert into ifServices (nodeID, ipAddr, serviceID, status) values (?, ?, ?, ?);", values);
    }

    public void writePathOutage(MockPathOutage out) {
<<<<<<< HEAD
        LOG.debug("Inserting into pathoutage {} {} {}" ,out.getNodeId(), InetAddressUtils.str(out.getIpAddress()), out.getServiceName());
=======
        LOG.info("Inserting into pathoutage {} {} {}" ,out.getNodeId(), InetAddressUtils.str(out.getIpAddress()), out.getServiceName());
>>>>>>> b33389fe
        Object[] values = { Integer.valueOf(out.getNodeId()), InetAddressUtils.str(out.getIpAddress()), out.getServiceName() };
        update("insert into pathoutage (nodeid, criticalpathip, criticalpathservicename) values (?, ?, ?);", values);
    }

    public String getNextOutageIdStatement() {
        return getNextSequenceValStatement("outageNxtId");
    }
    
    public Integer getNextOutageId() {
        return getNextId(getNextOutageIdStatement());
        
    }
    
    public String getNextEventIdStatement() {
        return getNextSequenceValStatement("eventsNxtId");
    }
    
    public Integer getNextEventId() {
        return getNextId(getNextEventIdStatement());
    }
    
    public String getNextServiceIdStatement() {
        return getNextSequenceValStatement("serviceNxtId");

    }
    
    public Integer getNextServiceId() {
        return getNextId(getNextServiceIdStatement());
    }
    
    public Integer getServiceID(String serviceName) {
        if (serviceName == null) return null;
        SingleResultQuerier querier = new SingleResultQuerier(this, "select serviceId from service where serviceName = ?");
        querier.execute(serviceName);
        return (Integer)querier.getResult();
    }
    
    public String getServiceName(int serviceId) {
        SingleResultQuerier querier = new SingleResultQuerier(this, "select serviceName from service where serviceId = ?");
        querier.execute(Integer.valueOf(serviceId));
        return (String)querier.getResult();
    }
    
    public int countOutagesForService(MockService svc) {
        return countOutagesForService(svc, null);
    }
    
    public int countOpenOutagesForService(MockService svc) {
        return countOutagesForService(svc, "ifRegainedService is null");
    }
    
    public int countOutagesForService(MockService svc, String criteria) {
        String critSql = (criteria == null ? "" : " and "+criteria);
        Object[] values = { Integer.valueOf(svc.getNodeId()), svc.getIpAddr(), Integer.valueOf(svc.getId()) };
        return countRows("select * from outages where nodeId = ? and ipAddr = ? and serviceId = ?"+critSql, values);
    }

    public void createOutage(MockService svc, Event svcLostEvent) {
        createOutage(svc, svcLostEvent.getDbid(), new Timestamp(svcLostEvent.getTime().getTime()));
    }

    public void createOutage(MockService svc, int eventId, Timestamp time) {
        Object[] values = {
                getNextOutageId(), // outageID
                Integer.valueOf(eventId),           // svcLostEventId
                Integer.valueOf(svc.getNodeId()), // nodeId
                str(svc.getAddress()),                // ipAddr
                Integer.valueOf(svc.getId()),       // serviceID
                time, // ifLostService
               };
        
        update("insert into outages (outageId, svcLostEventId, nodeId, ipAddr, serviceId, ifLostService) values (?, ?, ?, ?, ?, ?);", values);
        
    }
    
    public void resolveOutage(MockService svc, Event svcRegainEvent) {
        resolveOutage(svc, svcRegainEvent.getDbid(), new Timestamp(svcRegainEvent.getTime().getTime()));
    }        

    public void resolveOutage(MockService svc, int eventId, Timestamp timestamp) {
        
        Object[] values = {
                Integer.valueOf(eventId),           // svcLostEventId
                timestamp, // ifLostService
                Integer.valueOf(svc.getNodeId()), // nodeId
                svc.getIpAddr(),                // ipAddr
                Integer.valueOf(svc.getId()),       // serviceID
               };
        
        update("UPDATE outages set svcRegainedEventID=?, ifRegainedService=? where (nodeid = ? AND ipAddr = ? AND serviceID = ? and (ifRegainedService IS NULL));", values);
    }

    /**
     * @param e
     */
    @Override
    public void writeEvent(Event e) {
        Integer eventId = getNextEventId();
        
        if (e.getCreationTime() == null) 
            e.setCreationTime(e.getTime());
        
        Object[] values = {
                eventId,
                e.getSource(),
                e.getUei(),
                new Timestamp(e.getCreationTime().getTime()),
                new Timestamp(e.getTime().getTime()),
                Integer.valueOf(OnmsSeverity.get(e.getSeverity()).getId()),
                (e.hasNodeid() ? new Long(e.getNodeid()) : null),
                e.getInterface(),
                getServiceID(e.getService()),
                "localhost",
                "Y",
                "Y",
                e.getTticket() == null ? "" : e.getTticket().getContent(),
                Integer.valueOf(e.getTticket() == null ? "0" : e.getTticket().getState()),
                EventParameterUtils.format(e),
                e.getLogmsg() == null? null : e.getLogmsg().getContent()
        };
        e.setDbid(eventId.intValue());
        update("insert into events (" +
                "eventId, eventSource, eventUei, eventCreateTime, eventTime, eventSeverity, " +
                "nodeId, ipAddr, serviceId, eventDpName, " +
                "eventLog, eventDisplay, eventtticket, eventtticketstate, eventparms, eventlogmsg) " +
                "values (?, ?, ?, ?, ?, ?, ?, ?, ?, ?, ?, ?, ?, ?, ?, ?);", values);
    }
    
    public void setServiceStatus(MockService svc, char newStatus) {
        Object[] values = { String.valueOf(newStatus), Integer.valueOf(svc.getNodeId()), svc.getIpAddr(), Integer.valueOf(svc.getId()) };
        update("update ifServices set status = ? where nodeId = ? and ipAddr = ? and serviceId = ?", values);
    }

    public char getServiceStatus(MockService svc) {
        SingleResultQuerier querier = new SingleResultQuerier(this, "select status from ifServices where nodeId = ? and ipAddr = ? and serviceID = ?");
        querier.execute(Integer.valueOf(svc.getNodeId()), svc.getIpAddr(), Integer.valueOf(svc.getId()));
        String result = (String)querier.getResult();
        if (result == null || "".equals(result)) {
            return 'X';
        }
        return result.charAt(0);
    }

    public void setInterfaceStatus(MockInterface iface, char newStatus) {
        Object[] values = { String.valueOf(newStatus), Integer.valueOf(iface.getNodeId()), iface.getIpAddr() };
        update("update ipInterface set isManaged = ? where nodeId = ? and ipAddr = ?;", values);
    }
    
    public char getInterfaceStatus(MockInterface iface) {
        SingleResultQuerier querier = new SingleResultQuerier(this, "select isManaged from ipInterface where nodeId = ? and ipAddr = ?");
        querier.execute(Integer.valueOf(iface.getNodeId()), iface.getIpAddr());
        String result = (String)querier.getResult();
        if (result == null || "".equals(result)) {
            return 'X';
        }
        return result.charAt(0);
    }
    
    public int countOutages() {
        return countOutages(null);
    }
    
    public int countOpenOutages() {
        return countOutages("ifRegainedService is null");
    }
    
    public int countOutages(String criteria) {
        String critSql = (criteria == null ? "" : " where "+criteria);
        return countRows("select * from outages"+critSql);
    }
    
    public int countOutagesForInterface(MockInterface iface) {
        return countOutagesForInterface(iface, null);
    }
    
    public int countOpenOutagesForInterface(MockInterface iface) {
        return countOutagesForInterface(iface, "ifRegainedService is null");
    }

    public int countOutagesForInterface(MockInterface iface, String criteria) {
        String critSql = (criteria == null ? "" : " and "+criteria);
        Object[] values = { Integer.valueOf(iface.getNodeId()), iface.getIpAddr() };
        return countRows("select * from outages where nodeId = ? and ipAddr = ? "+critSql, values);
    }
    
    public boolean hasOpenOutage(MockService svc) {
        return countOpenOutagesForService(svc) > 0;
    }
    
    public Collection<Outage> getOutages() {
        return getOutages(null, new Object[0]);
    }
    
    public Collection<Outage> getOutages(String criteria, Object... values) {
        String critSql = (criteria == null ? "" : " where "+criteria);
        final List<Outage> outages = new LinkedList<Outage>();
        Querier loadExisting = new Querier(this, "select * from outages "+critSql) {
            @Override
            public void processRow(ResultSet rs) throws SQLException {
                Outage outage = new Outage(rs.getInt("nodeId"), rs.getString("ipAddr"), rs.getInt("serviceId"));
                outage.setLostEvent(rs.getInt("svcLostEventID"), rs.getTimestamp("ifLostService"));
                boolean open = (rs.getObject("ifRegainedService") == null);
                if (!open) {
                    outage.setRegainedEvent(rs.getInt("svcRegainedEventID"), rs.getTimestamp("ifRegainedService"));
                }
                outages.add(outage);
            }
        };

        loadExisting.execute(values);
        
        Querier setServiceNames = new Querier(this, "select * from service") {
            @Override
            public void processRow(ResultSet rs) throws SQLException {
                int serviceId = rs.getInt("serviceId");
                String serviceName = rs.getString("serviceName");
                for(Outage outage : outages) {
                    if (outage.getServiceId() == serviceId) {
                        outage.setServiceName(serviceName);
                    }
                }
            }
        };
        
        setServiceNames.execute();
        
        return outages;
    }
    
    public Collection<Outage> getOpenOutages(MockService svc) {
        return getOutages("nodeId = ? and ipAddr = ? and serviceID = ? and ifRegainedService is null",
                svc.getNodeId(), svc.getIpAddr(), svc.getId());
    }
    
    public Collection<Outage> getOutages(MockService svc) {
        return getOutages("nodeId = ? and ipAddr = ? and serviceID = ?",
                svc.getNodeId(), svc.getIpAddr(), svc.getId());
    }
    
    public Collection<Outage> getClosedOutages(MockService svc) {
        return getOutages("nodeId = ? and ipAddr = ? and serviceID = ? and ifRegainedService is not null",
                svc.getNodeId(), svc.getIpAddr(), svc.getId());
    }

    /**
     * @param ipAddr
     * @param nodeId
     * @param nodeId2
     */
    public void reparentInterface(String ipAddr, int oldNode, int newNode) {
        update("delete from snmpInterface where id in (" +
                "select oldif.id from snmpinterface as oldIf " +
                "    where exists( " +
                "        select * from snmpinterface as newIf " +
                "        join ipinterface ip " +
                "          on oldif.id = ip.snmpinterfaceid " +
                "        where " +
                "           newIf.nodeId = ? and " +
                "           oldIf.nodeId = ? and " +
                "           ip.ipaddr = ? and " +
                "           oldIf.snmpifindex = newif.snmpifindex " +
                "       )" +
                ")", newNode, oldNode, ipAddr);
        update("update snmpInterface set nodeId = ? where id in (select snmpInterfaceId from ipInterface where nodeId = ? and ipAddr = ?)", newNode, oldNode, ipAddr);
        update("update ipInterface set nodeId = ? where nodeId = ? and ipAddr = ?", newNode, oldNode, ipAddr);
        update("update ifServices set nodeId = ? where nodeId = ? and ipAddr = ?", newNode, oldNode, ipAddr);
    }

    /**
     * @return
     */
    public String getNextNotifIdSql() {
        return getNextSequenceValStatement("notifyNxtId");
    }

    /**
     * @param e
     */
    public void acknowledgeNoticesForEvent(Event e) {
        update("update notifications set respondTime = ? where eventID = ? and respondTime is null",
                new Timestamp(System.currentTimeMillis()), e.getDbid());
    }

    /**
     * @param event
     * @return
     */
    public Collection<Integer> findNoticesForEvent(Event event) {
        final List<Integer> notifyIds = new LinkedList<Integer>();
        Querier loadExisting = new Querier(this, "select notifyId from notifications where eventID = ?") {
            @Override
            public void processRow(ResultSet rs) throws SQLException {
                notifyIds.add(rs.getInt(1));
            }
        };
        loadExisting.execute(Integer.valueOf(event.getDbid()));
        return notifyIds;
    }

    public Integer getAlarmCount(String reductionKey) {
        SingleResultQuerier querier = new SingleResultQuerier(this, "select counter from alarms where reductionKey = ?");
        querier.execute(reductionKey);
        return (Integer)querier.getResult();
    }

    public Integer getAlarmId(String reductionKey) {
        SingleResultQuerier querier = new SingleResultQuerier(this, "select alarmid from alarms where reductionKey = ?");
        querier.execute(reductionKey);
        return (Integer)querier.getResult();
    }

    public String getNextUserNotifIdSql() {
        return getNextSequenceValStatement("userNotifNxtId");
    }
    

}<|MERGE_RESOLUTION|>--- conflicted
+++ resolved
@@ -120,36 +120,22 @@
     }
     
     public void writeNode(MockNode node) {
-<<<<<<< HEAD
         LOG.debug("Inserting node \"{}\" into database with ID {}", node.getLabel(), node.getNodeId());
-=======
-        LOG.info("Inserting node \"{}\" into database with ID {}", node.getLabel(), node.getNodeId());
->>>>>>> b33389fe
         Object[] values = { Integer.valueOf(node.getNodeId()), node.getLabel(), new Timestamp(System.currentTimeMillis()), "A" };
         update("insert into node (dpName, nodeID, nodeLabel, nodeCreateTime, nodeType) values ('localhost', ?, ?, ?, ?);", values);
     }
 
     public void writeInterface(MockInterface iface) {
-<<<<<<< HEAD
         LOG.debug("Inserting interface into database with IP address {}", iface.getAddress());
-=======
-        LOG.info("Inserting interface into database with IP address {}", iface.getAddress());
->>>>>>> b33389fe
         writeSnmpInterface(iface);
         Object[] values = { Integer.valueOf(iface.getNodeId()), str(iface.getAddress()), iface.getIfIndex(), (iface.getIfIndex() == 1 ? "P" : "N"), "M" };
         update("insert into ipInterface (nodeID, ipAddr, ifIndex, isSnmpPrimary, isManaged) values (?, ?, ?, ?, ?);", values);
     }
 
     public void writeSnmpInterface(MockInterface iface) {
-<<<<<<< HEAD
         LOG.debug("Inserting into snmpInterface {} {} {}", Integer.valueOf(iface.getNodeId()), iface.getIfAlias(), iface.getIfIndex() );
-        Object[] values = { Integer.valueOf(iface.getNodeId()), iface.getIfAlias(), iface.getIfIndex() };
-        update("insert into snmpInterface (nodeID, snmpifAlias, snmpIfIndex) values (?, ?, ?);", values);
-=======
-        LOG.info("Inserting into snmpInterface {} {} {}", Integer.valueOf(iface.getNodeId()), iface.getIfAlias(), iface.getIfIndex() );
         Object[] values = { Integer.valueOf(iface.getNodeId()), iface.getIfAlias(), iface.getIfAlias(), iface.getIfIndex() };
         update("insert into snmpInterface (nodeID, snmpifAlias, snmpifDescr, snmpIfIndex) values (?, ?, ?, ?);", values);
->>>>>>> b33389fe
     }
 
     public void writeService(MockService svc) {
@@ -158,11 +144,7 @@
         if (serviceId == null) {
             svc.setId(getNextServiceId());
             Object[] svcValues = { svc.getId(), svcName };
-<<<<<<< HEAD
             LOG.debug("Inserting service \"{}\" into database with ID {}", svcName, svc.getId());
-=======
-            LOG.info("Inserting service \"{}\" into database with ID {}", svcName, svc.getId());
->>>>>>> b33389fe
             update("insert into service (serviceID, serviceName) values (?, ?);", svcValues);
         } else {
             svc.setId(serviceId);
@@ -173,11 +155,7 @@
     }
 
     public void writePathOutage(MockPathOutage out) {
-<<<<<<< HEAD
         LOG.debug("Inserting into pathoutage {} {} {}" ,out.getNodeId(), InetAddressUtils.str(out.getIpAddress()), out.getServiceName());
-=======
-        LOG.info("Inserting into pathoutage {} {} {}" ,out.getNodeId(), InetAddressUtils.str(out.getIpAddress()), out.getServiceName());
->>>>>>> b33389fe
         Object[] values = { Integer.valueOf(out.getNodeId()), InetAddressUtils.str(out.getIpAddress()), out.getServiceName() };
         update("insert into pathoutage (nodeid, criticalpathip, criticalpathservicename) values (?, ?, ?);", values);
     }
