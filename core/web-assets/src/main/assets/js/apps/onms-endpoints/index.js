--- conflicted
+++ resolved
@@ -137,15 +137,8 @@
                 result: undefined
             };
             $scope.error = {};
-<<<<<<< HEAD
-            // TODO MVR apply default value: 30 seconds
-            $scope.defaultReadTimeout = "undefined";
-            // TODO MVR apply default value: 30 seconds
-            $scope.defaultConnectTimeout = "undefined";
-=======
             $scope.defaultReadTimeout = 30;
             $scope.defaultConnectTimeout = 30;
->>>>>>> 16073bdc
 
             var handleErrorResponse = function(response) {
                 if (response.status === 400 && response.data) {
