<<<<<<< HEAD
opennms (1.13.0-1) stable; urgency=low

  * New upstream release.  This is the first unstable release for the eventual
    1.14.x stable series.

 -- OpenNMS Release Manager <opennms@opennms.org>  Thu, 12 Dec 2013 15:28:00 -0400
=======
opennms (1.12.3-1) stable; urgency=high

  * New upstream release.  This release contains a critical upgrade bug fix.

 -- OpenNMS Release Manager <opennms@opennms.org>  Fri, 13 Dec 2013 11:35:00 -0400
>>>>>>> ef144dc4

opennms (1.12.2-1) stable; urgency=high

  * New upstream release.  This release contains a number of important bug fixes
    and enhancements.

 -- OpenNMS Release Manager <opennms@opennms.org>  Tue, 10 Dec 2013 15:29:00 -0400

opennms (1.12.1-1) stable; urgency=medium

  * New upstream release.  This release contains a number of important bug fixes
    and minor enhancements.

 -- OpenNMS Release Manager <opennms@opennms.org>  Tue, 17 Sep 2013 13:20:00 -0400

opennms (1.12.0-1) stable; urgency=high

  * First OpenNMS 1.12 release.

 -- OpenNMS Release Manager <opennms@opennms.org>  Wed, 14 Aug 2013 16:16:00 -0400

opennms (1.11.94-1) unstable; urgency=medium

  * New upstream release.  This release has a few bug fixes and enhancements,
    including a fix for the alarm details page.

 -- OpenNMS Release Manager <opennms@opennms.org>  Fri, 26 Jul 2013 13:07:00 -0400

opennms (1.11.93-1) unstable; urgency=low

  * New upstream release.

 -- OpenNMS Release Manager <opennms@opennms.org>  Mon, 15 Jul 2013 16:22:00 -0400

opennms (1.11.92-1) unstable; urgency=high

  * New upstream release.  This release contains a fix for reading
    eventconf.xml when it does not contain an XML namespace attribute.

 -- OpenNMS Release Manager <opennms@opennms.org>  Fri, 21 Jun 2013 14:53:00 -0400

opennms (1.11.91-1) unstable; urgency=low

  * New upstream release.

 -- OpenNMS Release Manager <opennms@opennms.org>  Fri, 21 Jun 2013 10:46:00 -0400

opennms (1.11.90-1) unstable; urgency=low

  * New upstream release.

 -- OpenNMS Release Manager <opennms@opennms.org>  Wed, 03 Apr 2013 14:57:00 -0400

opennms (1.11.3-1) unstable; urgency=low

  * New upstream release.

 -- OpenNMS Release Manager <opennms@opennms.org>  Thu, 11 Oct 2012 11:52:00 -0400

opennms (1.11.2-1) unstable; urgency=low

  * New upstream release.

 -- OpenNMS Release Manager <opennms@opennms.org>  Wed, 29 Aug 2012 11:09:00 -0400

opennms (1.11.1-1) unstable; urgency=low

  * New upstream release.

 -- OpenNMS Release Manager <opennms@opennms.org>  Fri, 13 Jul 2012 11:14:00 -0400

opennms (1.11.0-1) unstable; urgency=low

  * New upstream release.

 -- OpenNMS Release Manager <opennms@opennms.org>  Mon, 07 May 2012 11:21:00 -0400

opennms (1.10.13-1) stable; urgency=low

  * New upstream release.  This release has a number of bugfixes.

 -- OpenNMS Release Manager <opennms@opennms.org>  Tue, 17 Sep 2013 10:19:00 -0500

opennms (1.10.12-1) stable; urgency=medium

  * New upstream release.  This release has a few bug fixes and enhancements,
    including a fix for the alarm details page.

 -- OpenNMS Release Manager <opennms@opennms.org>  Wed, 24 Jul 2013 16:06:00 -0500

opennms (1.10.11-1) stable; urgency=low

  * New upstream release.  This release has a few bug fixes and enhancements.

 -- OpenNMS Release Manager <opennms@opennms.org>  Mon, 15 Jul 2013 16:11:00 -0500

opennms (1.10.10-1) stable; urgency=low

  * New upstream release.  This release has a few bug fixes and enhancements.

 -- OpenNMS Release Manager <opennms@opennms.org>  Fri, 31 May 2013 11:13:00 -0500

opennms (1.10.9-1) stable; urgency=low

  * New upstream release.  This release has a few bug fixes and enhancements.

 -- OpenNMS Release Manager <opennms@opennms.org>  Mon, 08 Apr 2013 10:31:00 -0500

opennms (1.10.8-1) stable; urgency=low

  * New upstream release.  This release has a few bug fixes and enhancements.

 -- OpenNMS Release Manager <opennms@opennms.org>  Wed, 23 Jan 2013 13:46:00 -0500

opennms (1.10.7-1) stable; urgency=low

  * New upstream release.  This release has a few bug fixes and enhancements,
    including support for adding annotations to alarms.

 -- OpenNMS Release Manager <opennms@opennms.org>  Mon, 19 Nov 2012 12:43:00 -0500

opennms (1.10.6-1) stable; urgency=low

  * New upstream release.  This release has a few bug fixes and enhancements,
    including a fix for a memory leak in a thresholding cache.

 -- OpenNMS Release Manager <opennms@opennms.org>  Wed, 10 Oct 2012 14:36:00 -0400

opennms (1.10.5-1) stable; urgency=high

  * New upstream release.  This release fixes an issue in the remote poller where
    the GUI code (including the password prompt) would not initialize.

 -- OpenNMS Release Manager <opennms@opennms.org>  Tue, 28 Aug 2012 11:38:00 -0400

opennms (1.10.4-1) stable; urgency=low

  * New upstream release.

 -- OpenNMS Release Manager <opennms@opennms.org>  Thu, 12 Jul 2012 16:35:00 -0400

opennms (1.10.3-1) stable; urgency=high

  * New upstream release.  Includes a fix for a potential deadlock in provisiond.

 -- OpenNMS Release Manager <opennms@opennms.org>  Mon, 21 May 2012 17:01:00 -0400

opennms (1.10.2-1) stable; urgency=high

  * New upstream release.  Includes a fix to reduce the number of open filehandles
  when using provisiond.

 -- OpenNMS Release Manager <opennms@opennms.org>  Mon, 07 May 2012 10:53:00 -0400

opennms (1.10.1-1) stable; urgency=medium

  * New upstream release.

 -- OpenNMS Release Manager <opennms@opennms.org>  Mon, 09 Apr 2012 09:42:00 -0400

opennms (1.10.0-2) stable; urgency=low

  * Fix inclusion of etc-pristine in -core package

 -- OpenNMS Release Manager <opennms@opennms.org>  Wed, 08 Feb 2012 12:42:00 -0400

opennms (1.10.0-1) unstable; urgency=high

  * New upstream release.

 -- OpenNMS Release Manager <opennms@opennms.org>  Thu, 19 Jan 2012 17:50:00 -0400

opennms (1.9.93-1) unstable; urgency=low

  * New upstream release.

 -- OpenNMS Release Manager <opennms@opennms.org>  Wed, 09 Nov 2011 11:45:00 -0500

opennms (1.9.92-1) unstable; urgency=medium

  * New upstream release.

 -- OpenNMS Release Manager <opennms@opennms.org>  Wed, 12 Oct 2011 13:45:00 -0400

opennms (1.9.91-2) unstable; urgency=low

  * Fix dependency issue in opennms-db.

 -- OpenNMS Release Manager <opennms@opennms.org>  Wed, 14 Sep 2011 12:05:00 -0400

opennms (1.9.91-1) unstable; urgency=medium

  * New upstream release.

 -- OpenNMS Release Manager <opennms@opennms.org>  Tue, 13 Sep 2011 21:31:00 -0400

opennms (1.9.90-1) unstable; urgency=high

  * New upstream release.  Note that this release fixes two important bugs: a
  filehandle leak that can be triggered by Provisiond scanning, and a memory leak
  in the logging infrastructure.

 -- OpenNMS Release Manager <opennms@opennms.org>  Tue, 10 Aug 2011 17:09:00 -0400

opennms (1.9.8-1) unstable; urgency=medium

  * New upstream release.

 -- OpenNMS Release Manager <opennms@opennms.org>  Tue, 10 May 2011 10:00:00 -0400

opennms (1.9.7-1) unstable; urgency=medium

  * New upstream release.

 -- OpenNMS Release Manager <opennms@opennms.org>  Wed, 6 Apr 2011 11:01:00 -0400

opennms (1.9.6-1) unstable; urgency=high

  * New upstream release.  Includes a number of important bugfixes.

 -- OpenNMS Release Manager <opennms@opennms.org>  Wed, 16 Feb 2011 14:14:00 -0400

opennms (1.9.5-1) unstable; urgency=high

  * New upstream release.  Includes a fix for the database check on startup.

 -- OpenNMS Release Manager <opennms@opennms.org>  Wed, 09 Feb 2011 11:41:00 -0400

opennms (1.9.4-1) unstable; urgency=medium

  * New upstream release.

 -- OpenNMS Release Manager <opennms@opennms.org>  Tue, 08 Feb 2011 16:14:00 -0400

opennms (1.9.3-2) unstable; urgency=high

  * Rerelease with reporting fixes.

 -- OpenNMS Release Manager <opennms@opennms.org>  Tue, 7 Dec 2010 16:32:00 -0500

opennms (1.9.3-1) unstable; urgency=high

  * New upstream release.

 -- OpenNMS Release Manager <opennms@opennms.org>  Tue, 7 Dec 2010 11:20:00 -0500

opennms (1.9.2-1) unstable; urgency=low

  * New upstream release.

 -- Benjamin Reed <ranger@opennms.org>  Wed, 13 Oct 2010 12:34:00 -0500

opennms (1.9.1-1) unstable; urgency=low

  * New upstream release.

 -- Benjamin Reed <ranger@opennms.org>  Mon, 13 Sep 2010 13:20:00 -0500

opennms (1.9.0-1) unstable; urgency=low

  * New upstream release.

 -- Benjamin Reed <ranger@opennms.org>  Tue, 10 Aug 2010 11:42:00 -0500

opennms (1.8.17-2) unstable; urgency=low

  * Fix makedeb.sh for source builds.

 -- OpenNMS Release Manager <opennms@opennms.org>  Fri, 03 Feb 2012 16:41:00 -0400

opennms (1.8.17-1) unstable; urgency=low

  * New upstream release.

 -- OpenNMS Release Manager <opennms@opennms.org>  Thu, 19 Jan 2012 11:33:00 -0400

opennms (1.8.16-1) unstable; urgency=low

  * New upstream release.

 -- OpenNMS Release Manager <opennms@opennms.org>  Tue, 08 Nov 2011 14:14:00 -0500

opennms (1.8.15-1) unstable; urgency=low

  * New upstream release.

 -- OpenNMS Release Manager <opennms@opennms.org>  Tue, 11 Oct 2011 12:14:00 -0400

opennms (1.8.14-2) unstable; urgency=low

  * Fix dependency issue in opennms-db.

 -- OpenNMS Release Manager <opennms@opennms.org>  Wed, 14 Sep 2011 12:05:00 -0400

opennms (1.8.14-1) unstable; urgency=low

  * New upstream release.

 -- OpenNMS Release Manager <opennms@opennms.org>  Tue, 13 Sep 2011 10:57:00 -0400

opennms (1.8.13-1) unstable; urgency=high

  * New upstream release.  Note that this release fixes two important bugs: a
  filehandle leak that can be triggered by Provisiond scanning, and a memory leak
  in the logging infrastructure.

 -- OpenNMS Release Manager <opennms@opennms.org>  Tue, 09 Aug 2011 15:41:00 -0400

opennms (1.8.12-1) unstable; urgency=medium

  * New upstream release.

 -- OpenNMS Release Manager <opennms@opennms.org>  Tue, 10 May 2011 10:00:00 -0400

opennms (1.8.11-1) unstable; urgency=medium

  * New upstream release.

 -- OpenNMS Release Manager <opennms@opennms.org>  Wed, 6 Apr 2011 10:57:00 -0400

opennms (1.8.10-1) unstable; urgency=high

  * New upstream release.  Includes a number of important bugfixes.

 -- OpenNMS Release Manager <opennms@opennms.org>  Wed, 16 Feb 2011 14:14:00 -0400

opennms (1.8.9-1) unstable; urgency=high

  * New upstream release.  Includes a fix for the database check on startup.

 -- OpenNMS Release Manager <opennms@opennms.org>  Wed, 09 Feb 2011 11:41:00 -0400

opennms (1.8.8-1) unstable; urgency=medium

  * New upstream release.

 -- OpenNMS Release Manager <opennms@opennms.org>  Tue, 08 Feb 2011 16:14:00 -0400

opennms (1.8.7-1) unstable; urgency=high

  * New upstream release.

 -- OpenNMS Release Manager <opennms@opennms.org>  Wed, 08 Dec 2010 10:31:00 -0400

opennms (1.8.6-1) unstable; urgency=medium

  * New upstream release.

 -- Benjamin Reed <ranger@opennms.org>  Mon, 08 Nov 2010 11:18:00 -0400

opennms (1.8.5-1) unstable; urgency=medium

  * New upstream release.

 -- Benjamin Reed <ranger@opennms.org>  Wed, 13 Oct 2010 12:33:00 -0500

opennms (1.8.4-2) unstable; urgency=high

  * Re-release with proper jar versions.

 -- Benjamin Reed <ranger@opennms.org>  Mon, 13 Sep 2010 14:59:00 -0500

opennms (1.8.4-1) unstable; urgency=high

  * New upstream release.  Includes a fix to file handle leaks when monitoring
    WMI, as well as a fix for a cross-site scripting vulnerability in the
    web UI.

 -- Benjamin Reed <ranger@opennms.org>  Mon, 13 Sep 2010 13:20:00 -0500

opennms (1.8.3-1) unstable; urgency=high

  * New upstream release.  Includes a critical fix to snmp-graph.properties.

 -- Benjamin Reed <ranger@opennms.org>  Thu, 12 Aug 2010 09:14:00 -0500

opennms (1.8.2-1) unstable; urgency=low

  * New upstream release.

 -- Benjamin Reed <ranger@opennms.org>  Mon, 09 Aug 2010 15:03:00 -0500

opennms (1.8.1-1) unstable; urgency=medium

  * New upstream release.

 -- Benjamin Reed <ranger@opennms.org>  Wed, 14 Jul 2010 11:23:00 -0500

opennms (1.8.0-2) unstable; urgency=high

  * Handle liquibase upgrade when unable to reach liquibase.org

 -- Benjamin Reed <ranger@opennms.org>  Tue, 08 Jun 2010 07:39:00 -0800

opennms (1.8.0-1) unstable; urgency=high

  * New upstream release.

 -- Benjamin Reed <ranger@opennms.org>  Mon, 07 Jun 2010 18:14:00 -0800

opennms (1.7.92-1) unstable; urgency=medium

  * New upstream release.

 -- Benjamin Reed <ranger@opennms.org>  Wed, 02 Jun 2010 22:33:00 -0500

opennms (1.7.91-1) unstable; urgency=medium

  * New upstream release.

 -- Benjamin Reed <ranger@opennms.org>  Wed, 26 May 2010 12:37:00 -0500

opennms (1.7.90-2) unstable; urgency=medium

  * Build non-SNAPSHOT jars.

 -- Benjamin Reed <ranger@opennms.org>  Thu, 20 May 2010 12:31:00 -0500

opennms (1.7.90-1) unstable; urgency=medium

  * New upstream release.

 -- Benjamin Reed <ranger@opennms.org>  Thu, 20 May 2010 02:00:00 -0500

opennms (1.7.10-4) unstable; urgency=low

  * Fix PostgreSQL dependency

 -- Benjamin Reed <ranger@opennms.org>  Thu, 06 May 2010 10:57:00 +0200

opennms (1.7.10-3) unstable; urgency=low

  * Include small fix for RXTX native libraries.

 -- Benjamin Reed <ranger@opennms.org>  Thu, 18 Mar 2010 10:30:00 -0500

opennms (1.7.10-2) unstable; urgency=low

  * Fix jar filenames.

 -- Benjamin Reed <ranger@opennms.org>  Tue, 11 Mar 2010 17:49:00 -0500

opennms (1.7.10-1) unstable; urgency=medium

  * New upstream release.

 -- Benjamin Reed <ranger@opennms.org>  Tue, 11 Mar 2010 10:35:00 -0500

opennms (1.7.9-1) unstable; urgency=medium

  * New upstream release.

 -- Benjamin Reed <ranger@opennms.org>  Thu, 11 Feb 2010 10:45:00 -0500

opennms (1.7.8-1) unstable; urgency=medium

  * New upstream release.

 -- Benjamin Reed <ranger@opennms.org>  Tue, 08 Dec 2009 12:02:00 -0500

opennms (1.7.7-1) unstable; urgency=medium

  * New upstream release.

 -- Benjamin Reed <ranger@opennms.org>  Mon, 05 Oct 2009 19:57:00 -0500

opennms (1.7.6-1) unstable; urgency=medium

  * New upstream release.

 -- Benjamin Reed <ranger@opennms.org>  Mon, 03 Aug 2009 14:07:00 -0500

opennms (1.7.5-1) unstable; urgency=medium

  * New upstream release.

 -- Benjamin Reed <ranger@opennms.org>  Mon, 13 Jul 2009 12:46:00 -0500

opennms (1.7.4-1) unstable; urgency=medium

  * New upstream release.

 -- Benjamin Reed <ranger@opennms.org>  Sun, 07 Jun 2009 13:21:00 -0500

opennms (1.7.3-1) unstable; urgency=medium

  * New upstream release.

 -- Benjamin Reed <ranger@opennms.org>  Wed, 29 Apr 2009 17:15:00 -0500

opennms (1.7.2-1) unstable; urgency=high

  * New upstream release.

 -- Benjamin Reed <ranger@opennms.org>  Wed, 01 Apr 2009 12:30:00 -0500

opennms (1.7.1-1) unstable; urgency=low

  * New upstream release.

 -- Benjamin Reed <ranger@opennms.org>  Tue, 31 Mar 2009 21:38:55 -0500

opennms (1.7.0-1) unstable; urgency=low

  * New upstream release.

 -- Benjamin Reed <ranger@opennms.org>  Wed, 15 Oct 2008 21:38:55 -0500

opennms (1.6.9-1) stable; urgency=low

  * Fix missing setup war.

 -- Benjamin Reed <ranger@opennms.org>  Mon, 08 Feb 2010 15:16:00 -0500

opennms (1.6.8-1) stable; urgency=low

  * New upstream release.

 -- Benjamin Reed <ranger@opennms.org>  Wed, 09 Dec 2009 22:05:00 -0500

opennms (1.6.7-1) stable; urgency=low

  * New upstream release.

 -- Benjamin Reed <ranger@opennms.org>  Mon, 05 Oct 2009 12:32:00 -0500

opennms (1.6.6-1) stable; urgency=medium

  * New upstream release.

 -- Benjamin Reed <ranger@opennms.org>  Fri, 18 Sep 2009 10:45:00 -0500

opennms (1.6.5-1) stable; urgency=medium

  * New upstream release.

 -- Benjamin Reed <ranger@opennms.org>  Fri, 15 May 2009 13:42:00 -0500

opennms (1.6.4-1) stable; urgency=high

  * New upstream release.

 -- Benjamin Reed <ranger@opennms.org>  Wed, 01 Apr 2009 12:00:00 -0500

opennms (1.6.3-1) stable; urgency=medium

  * New upstream release.

 -- Benjamin Reed <ranger@opennms.org>  Tue, 31 Mar 2009 14:02:00 -0500

opennms (1.6.2-2) stable; urgency=low

  * Update dependencies to allow OpenJDK.

 -- Benjamin Reed <ranger@opennms.org>  Fri, 13 Feb 2009 16:07:00 -0500

opennms (1.6.2-1) stable; urgency=low

  * New upstream release.

 -- Benjamin Reed <ranger@opennms.org>  Thu, 15 Jan 2009 09:15:35 -0500

opennms (1.6.1-1) stable; urgency=low

  * New upstream release.

 -- Benjamin Reed <ranger@opennms.org>  Thu, 13 Nov 2008 14:05:15 -0500

opennms (1.6.0-1) stable; urgency=medium

  * New upstream release.

 -- Benjamin Reed <ranger@opennms.org>  Tue, 28 Oct 2008 10:49:06 -0500

opennms (1.5.99-1) unstable; urgency=medium

  * New upstream release.

 -- Benjamin Reed <ranger@opennms.org>  Wed, 23 Oct 2008 12:11:10 -0500

opennms (1.5.98-1) unstable; urgency=medium

  * New upstream release.

 -- Benjamin Reed <ranger@opennms.org>  Wed, 22 Oct 2008 21:45:57 -0500

opennms (1.5.97-1) unstable; urgency=low

  * New upstream release.

 -- Benjamin Reed <ranger@opennms.org>  Wed, 15 Oct 2008 21:38:55 -0500

opennms (1.5.96-6) unstable; urgency=medium

  * Rebuild with a patch for notification stuff.

 -- Benjamin Reed <ranger@opennms.org>  Wed, 01 Oct 2008 15:37:23 -0500

opennms (1.5.96-4) unstable; urgency=medium

  * New upstream release.

 -- Benjamin Reed <ranger@opennms.org>  Tue, 30 Sep 2008 23:54:22 -0500

opennms (1.5.96-1) unstable; urgency=medium

  * New upstream release.

 -- Benjamin Reed <ranger@opennms.org>  Tue, 30 Sep 2008 18:38:28 -0500

opennms (1.5.95-1) unstable; urgency=high

  * New upstream release.
  * Fix for important poller bug.

 -- Benjamin Reed <ranger@opennms.org>  Tue, 30 Sep 2008 12:23:53 -0500

opennms (1.5.94-1) unstable; urgency=medium

  * New upstream release.

 -- Benjamin Reed <ranger@opennms.org>  Thu, 25 Sep 2008 16:30:23 -0500

opennms (1.5.93-1) unstable; urgency=low

  * New upstream release.

 -- Benjamin Reed <ranger@opennms.org>  Tue, 24 Jun 2008 11:15:23 -0500

opennms (1.5.92-1) unstable; urgency=low

  * New upstream release.

 -- Benjamin Reed <ranger@opennms.org>  Wed, 18 Jun 2008 12:08:13 -0500

opennms (1.5.91-3) unstable; urgency=low

  * More package tweaks and fix for an upgrade issue

 -- Benjamin Reed <ranger@opennms.org>  Fri, 09 May 2008 09:55:57 -0500

opennms (1.5.91-3) unstable; urgency=low

  * Fix for bug #2461 (incorrect script location)

 -- Benjamin Reed <ranger@opennms.org>  Thu, 08 May 2008 08:52:08 -0500

opennms (1.5.91-1) unstable; urgency=low

  * New upstream release.

 -- Benjamin Reed <ranger@opennms.org>  Mon, 05 May 2008 16:54:00 -0500

opennms (1.5.90-1) unstable; urgency=low

  * New upstream release.

 -- Benjamin Reed <ranger@opennms.org>  Fri, 21 Mar 2008 17:43:00 -0500

opennms (1.3.11-1) unstable; urgency=low

  * New upstream release.

 -- Benjamin Reed <ranger@opennms.org>  Wed, 07 Feb 2008 14:40:00 -0500

opennms (1.3.10-1) unstable; urgency=low

  * New upstream release.

 -- Benjamin Reed <ranger@opennms.org>  Wed, 06 Feb 2008 14:30:00 -0500

opennms (1.3.9-1) unstable; urgency=low

  * New upstream release.

 -- Benjamin Reed <ranger@opennms.org>  Wed, 28 Nov 2007 14:29:26 -0500

opennms (1.3.8-1) unstable; urgency=low

  * New upstream release.

 -- Benjamin Reed <ranger@opennms.org>  Wed, 07 Nov 2007 13:11:00 -0500

opennms (1.3.7-1) unstable; urgency=low

  * New upstream release.

 -- Benjamin Reed <ranger@opennms.org>  Fri, 14 Sep 2007 15:26:26 -0500

opennms (1.3.7-SNAPSHOT-1) unstable; urgency=low

  * New upstream release.

 -- Jeff Gehlbach <jeffg@opennms.org>  Sun, 29 Jul 2007 18:51:01 -0500

opennms (1.3.6-1) unstable; urgency=low

  * New upstream release.
  * Removed requirement for libjicmp, changed to suggest jicmp,
    now separately maintained
  * Changed dependency on librrd-java to jrrd, now separately
    maintained

 -- Jeff Gehlbach <jeffg@opennms.org>  Sun, 29 Jul 2007 15:43:47 -0500

opennms (1.3.5-1) unstable; urgency=low

  * New upstream release.

 -- Jeff Gehlbach <jeffg@opennms.org>  Fri, 29 Jun 2007 15:43:10 -0400

opennms (1.3.3-1) unstable; urgency=low

  * New upstream release.
  * Package libiplike-pgsql now separately versioned in three flavors
    to match the target PostgreSQL version (7.4, 8.1, 8.2).

 -- Jeff Gehlbach <jeffg@opennms.org>  Wed, 28 Mar 2007 09:55:31 -0400

opennms (1.3.2) unstable; urgency=low

  * New upstream release.

 -- Jeff Gehlbach <jeffg@opennms.org>  Sat, 13 Jan 2007 22:32:31 -0400

opennms (1.2.5-1) unstable; urgency=low

  * New upstream release.

 -- Eric Evans <eevans@sym-link.com>  Thu, 24 Nov 2005 15:01:19 -0600

opennms (1.2.4-1) unstable; urgency=low

  * New upstream release.

 -- Eric Evans <eevans@sym-link.com>  Sat, 27 Aug 2005 17:20:45 -0500

opennms (1.2.3-1) unstable; urgency=low

  * New upstream release.

 -- Eric Evans <eevans@sym-link.com>  Sun, 29 May 2005 14:20:30 -0500

opennms (1.2.2-1) unstable; urgency=low

  * New upstream release.

 -- Eric Evans <eevans@sym-link.com>  Sat,  2 Apr 2005 14:39:35 -0600

opennms (1.2.1-1) unstable; urgency=low

  * New upstream release.

 -- Eric Evans <eevans@sym-link.com>  Mon, 21 Mar 2005 14:11:28 -0600

opennms (1.2.0-1) unstable; urgency=low

  * New upstream release.

 -- Eric Evans <eevans@sym-link.com>  Mon, 14 Feb 2005 11:26:15 -0600

opennms (1.1.5-1) unstable; urgency=low

  * New upstream release.
  * Dropped installer invocation in opennms-db, opennms-webapp.
  * Only remove data in /var/lib/opennms on purge.
  * Added debconf note, (conditional on upgrade from < 1.1.5), about
    the need to manually run the installer.

 -- Eric Evans <eevans@sym-link.com>  Wed, 26 Jan 2005 13:17:53 -0600

opennms (1.1.4-1) unstable; urgency=low

  * New upstream release.
  * Added debconf note to opennms-webapp regarding need to manually
    remove the old server context, (conditional upon upgrade from 
    versions < 1.1.4).

 -- Eric Evans <eevans@sym-link.com>  Sun, 07 Nov 2004 04:58:21 +0000
 
opennms (1.1.3-2) unstable; urgency=low

  * Updated dependencies to include libpgjava, and dropped the copy of 
    postgresql.jar that was being installed by upstream.
  * Re-added clobbered conffiles

 -- Eric Evans <eevans@sym-link.com>  Tue, 27 Jul 2004 09:30:17 -0500

opennms (1.1.3-1) unstable; urgency=low

  * New upstream release
  * Updated opennms-db post-install to accomodate the new java-based 
    installer.
  * Updated opennms-webapp post-install to accomodate the new java-based
    installer.
  * Added libgetopt-mixed-perl as a dependency for common, removed it as
    a dependency for contrib, (it was backward before, this is how it 
    should have been).
  * Added opennms-common as a dependency for opennms-db, and moved 
    install.pl from common to db.
  * Added a symlink to CATALINA_HOME/server/lib for upstream copy of 
    log4j and removed dependency on package from Debian repository.
  * Reverted log4j.properties back to upstream defaults.
  * Changed opennms-db.postinst and opennms-db.postrm to be kinder
    about starting and stoping the database, (see
    http://bugs.opennms.org/cgi-bin/bugzilla/show_bug.cgi?id=814).
  * Eliminated opennms-server.preinst

 -- Eric Evans <eevans@sym-link.com>  Sat,  14 Feb 2004 14:10:00 -0600

opennms (1.1.2-1) stable; urgency=low

  * Made /etc/opennms/web.xml a symlink that points to
    /usr/share/java/webapps/opennms/WEB-INF/web.xml to make tomcat happy.
  * Changed the post-install of opennms-webapp and opennms-db, since
    install.pl now runs as root.
  * Fixed postrm of opennms-db so that dropdb works.
  * Replaced reference to /opt/Opennms with /usr/share/opennms in init script.
  * Added dependency on libgetopt-mixed-perl for opennms-contrib,
    (send-event.pl requires it).
  * Fixed duplicate and missing depends to make lintian happy.

 -- Eric Evans <eevans@opennms.org>  Fri,  5 Sep 2003 14:10:00 -0500

opennms (1.1.1-5) unstable; urgency=low

  * The "Tax Man Cometh" release!
  * Fixed the database install portion so that upgrades now run smoothly.
  * We now use the "postgres" user to do the db work instead of root.
  * Split up packages again to use an opennms-db package for all database
    stuff.
  * Moved the misc jars (not opennms*jar) to opennms-server, since it's the
    only package that needs them (webapp has it's jars in WEB-INF/lib).

 -- Tony Simone <tony.simone@medvantx.com>  Tue, 15 Apr 2003 11:52:00 -0500

opennms (1.1.1-4) unstable; urgency=low

  * Massive rework to split into numerous packages.
  * Fixed several dependency issues for the latest cut.
  * Fixed the TOMCAT var install / no-install issue in install.pl.

 -- Tony Simone <tony.simone@medvantx.com>  Wed,  2 Apr 2003 23:06:00 -0500

opennms (1.1.1-3) unstable; urgency=low

  * Merged latest changes from upstream 1.1.1.1.
  * Eliminated install-tomcat4.pl, modified the newly enhanced install.pl.

 -- Tony Simone <tony.simone@medvantx.com>  Thu, 27 Feb 2003 16:34:00 -0500

opennms (1.1.1-2) unstable; urgency=low

  * Not released.
  * Updated dependencies to reflect current Postgres version and need for
    Tomcat4 >= 4.1.18.
  * Split off the opennms-webapps opennms-doc packages.
  * Fixed some layout of the libs.
  * Hacked up install.pl, took out the tomcat part and put it in a separate
    install-tomcat4.pl script.

 -- Tony Simone <tony.simone@medvantx.com>  Thu, 14 Feb 2003 11:00:00 -0500

opennms (1.1.1-1) unstable; urgency=low

  * Updated to Debian standards version 3.5.8.
  * Added a (undocumented) manpage.

 -- Tony Simone <tony.simone@medvantx.com>  Mon, 10 Feb 2003 14:27:00 -0500

opennms (1.1.1-0) unstable; urgency=low

  * New upstream release.
  * Added a postgres createuser "root" to the postinst script now that 7.3.1
    doesn't have a root user setup already.
  * Added a fix to install.pl for the proper location of postgres libs on
    Debian.
  * Another fix for the new postgresql pg_hba.conf format.
  * Fixed the log4j problem by depending on a reasonable version.

 -- Tony Simone <tony.simone@medvantx.com>  Mon, 10 Feb 2003 09:11:00 -0500

opennms (1.1.0-0) unstable; urgency=low

  * New upstream release.
  * Fixed the 1.0.2-1 bug of opennms not stopping (due to mismatched
    HttpManagment ports in source file, config file, and opennms.sh script).
  * Fixed the debian/control file to use real and virtual depends on java
    stuff.

 -- Tony Simone <tony.simone@medvantx.com>  Fri, 22 Nov 2002 08:29:00 -0500

opennms (1.0.2-1) unstable; urgency=low

  * Re-worked postinst to take a username/password for Postgres access.
  * Removed the conffiles list since it is autogenerated.
  * Changed configs to match Debian Woody/Sid tomcat4 running on port 8180.
  * To work with Debian tomcat4 which is already on 8180 by default,
    moved HttpConnector to port 8280 and server on 8281.
  * Fixed up all the symlinks using dh_link.

 -- Tony Simone <tony.simone@medvantx.com>  Mon, 18 Nov 2002 13:24:00 -0500

opennms (1.0.2-0) unstable; urgency=low

  * New upstream release.
  * Changed Section to contrib since it depends on a non-free package (java2).
  * Fixed Depends to use autogenerated shlibs deps.
  * Removed logrotate config and just downshifted the defaults in the
    log4j.properties to INFO level and smaller logfiles.
  * Added a tomcat policy to allow proper access to OpenNMS stuff.
    (Thanks to Dmitry Glushenok <glush@rasko.ru> for pointing that out)

 -- Tony Simone <tony.simone@medvantx.com>  Fri, 15 Nov 2002 09:00:00 -0500

opennms (1.0.1-2) unstable; urgency=low

  * Added Depends on metamail since the Reports mailing functions require it.
  * Now linking /usr/share/opennms/share to /var/lib/opennms, since certain
    functions are hardcoded to the share dir.  This fixes reports generation.
  * Moved all Java native libs to /usr/lib, and do ldconfig in postinst.
  * Fixed logrotate script to be quiet unless there is a problem.

 -- Tony Simone <tony.simone@medvantx.com>  Tue, 30 Sep 2002 20:37:00 -0400

opennms (1.0.1-1) unstable; urgency=low

  * Changed postinst to tell admin about some special needs.
  * update-rc.d now starts opennms as S21, since postgresql is S20 and needs
    to start first.
  * Added a logrotate script (these logs get big fast).
  * Changed the Depends to accurately reflect rrdtool instead of librrd0 and
    remove perl since it is required by libdbd-pg-perl.

 -- Tony Simone <tony.simone@medvantx.com>  Thu, 19 Sep 2002 16:15:00 -0400

opennms (1.0.1-0) unstable; urgency=low

  * Upstream update.
  * Complete rebuild to be more Debian FHS compliant. A truly massive work-over
    that hacked up the debian dirs build scripts pretty thoroughly.

 -- Tony Simone <tony.simone@medvantx.com>  Fri, 13 Sep 2002 09:00:00 -0400

opennms (0.9.0-1) unstable; urgency=low

  * Initial Release.

 -- Ben Reed <ben@opennms.org>  Wed, 12 Sep 2001 23:42:39 +0000

Local variables:
mode: debian-changelog
End:<|MERGE_RESOLUTION|>--- conflicted
+++ resolved
@@ -1,17 +1,15 @@
-<<<<<<< HEAD
 opennms (1.13.0-1) stable; urgency=low
 
   * New upstream release.  This is the first unstable release for the eventual
     1.14.x stable series.
 
  -- OpenNMS Release Manager <opennms@opennms.org>  Thu, 12 Dec 2013 15:28:00 -0400
-=======
+
 opennms (1.12.3-1) stable; urgency=high
 
   * New upstream release.  This release contains a critical upgrade bug fix.
 
  -- OpenNMS Release Manager <opennms@opennms.org>  Fri, 13 Dec 2013 11:35:00 -0400
->>>>>>> ef144dc4
 
 opennms (1.12.2-1) stable; urgency=high
 
