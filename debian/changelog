<<<<<<< HEAD
=======
opennms (22.0.2-1) stable; urgency=low

  * New stable release.  It contains a number of bug fixes and enhancements,
    including partial support for custom date formatting in the web UI.
    
    For details on what has changed, see:
    http://docs.opennms.org/opennms/releases/22.0.2/releasenotes/releasenotes.html

 -- OpenNMS Release Manager <opennms@opennms.org>  Thu, 19 Jul 2018 15:10:00 -0500

>>>>>>> ee8eefe0
opennms (22.0.1-1) stable; urgency=low

  * New stable release.  It contains a number of bug fixes and enhancements,
    including an update to Drools 7, performance improvements to the flow
    exporter ReST endpoint, and new karaf shell tools for diagnosing nodes.
    
    For details on what has changed, see:
    http://docs.opennms.org/opennms/releases/22.0.1/releasenotes/releasenotes.html

 -- OpenNMS Release Manager <opennms@opennms.org>  Thu, 21 Jun 2018 12:20:00 -0500

opennms (22.0.0-1) stable; urgency=low

  * New major release.  It contains many bug fixes and enhancements, including
    support for flow telemetry.
    
    For details on what has changed, see:
    http://docs.opennms.org/opennms/releases/22.0.0/releasenotes/releasenotes.html

 -- OpenNMS Release Manager <opennms@opennms.org>  Mon, 21 May 2018 13:31:00 -0500

opennms (21.1.0-1) stable; urgency=low

  * New stable release.  It contains bug fixes and a few enhancements, including
    support for forwarding events, alarms, and nodes to Kafka.
    
    For details on what has changed, see:
    http://docs.opennms.org/opennms/releases/21.1.0/releasenotes/releasenotes.html

 -- OpenNMS Release Manager <opennms@opennms.org>  Thu, 19 Apr 2018 10:46:00 -0500

opennms (21.0.5-1) stable; urgency=low

  * New minor stable release.  It contains mostly bug fixes.
    
    For details on what has changed, see:
    http://docs.opennms.org/opennms/releases/21.0.5/releasenotes/releasenotes.html

 -- OpenNMS Release Manager <opennms@opennms.org>  Thu, 15 Mar 2018 10:53:00 -0500

opennms (21.0.4-1) stable; urgency=low

  * New minor stable release.  It contains bug fixes and a few performance
    enhancements.
    
    For details on what has changed, see:
    http://docs.opennms.org/opennms/releases/21.0.4/releasenotes/releasenotes.html

 -- OpenNMS Release Manager <opennms@opennms.org>  Thu, 15 Feb 2018 10:12:00 -0500

opennms (21.0.3-1) stable; urgency=low

  * New minor stable release.  It contains mostly small bug fixes.
    
    For details on what has changed, see:
    http://docs.opennms.org/opennms/releases/21.0.3/releasenotes/releasenotes.html

 -- OpenNMS Release Manager <opennms@opennms.org>  Thu, 18 Jan 2018 13:30:00 -0500

opennms (21.0.2-1) stable; urgency=high

  * New minor stable release.  It contains some UI security fixes, other bug fixes,
    and a few small enhancements.
    
    For details on what has changed, see:
    http://docs.opennms.org/opennms/releases/21.0.2/releasenotes/releasenotes.html

 -- OpenNMS Release Manager <opennms@opennms.org>  Thu, 21 Dec 2017 10:00:00 -0500

opennms (21.0.1-1) stable; urgency=medium

  * New minor stable release.  It contains a few enhancements but is primarily a
    bugfix release, including a fix for the rendering issue in the topology UI
    and other Vaadin-based UI elements.
    
    For details on what has changed, see:
    http://docs.opennms.org/opennms/releases/21.0.1/releasenotes/releasenotes.html

 -- OpenNMS Release Manager <opennms@opennms.org>  Thu, 16 Nov 2017 10:00:00 -0500

opennms (21.0.0-1) stable; urgency=low

  * New major stable release.  This release contains a few new features and a
    lot of under-the-hood cleanups.
    
    For details on what has changed, see:
    http://docs.opennms.org/opennms/releases/21.0.0/releasenotes/releasenotes.html

 -- OpenNMS Release Manager <opennms@opennms.org>  Thu, 19 Oct 2017 10:00:00 -0500

opennms (20.1.0-1) stable; urgency=low

  * New stable release.  This release contains plenty of bug fixes and some
    new APIs.
    
    For details on what has changed, see:
    http://docs.opennms.org/opennms/releases/20.1.0/releasenotes/releasenotes.html

 -- OpenNMS Release Manager <opennms@opennms.org>  Thu, 21 Sep 2017 11:31:00 -0500

opennms (20.0.2-1) stable; urgency=medium

  * New stable release.  This release contains a number of important bug fixes
    as well as a few small enhancements.
    
    For details on what has changed, see:
    http://docs.opennms.org/opennms/releases/20.0.2/releasenotes/releasenotes.html

 -- OpenNMS Release Manager <opennms@opennms.org>  Thu, 17 Aug 2017 10:20:00 -0500

opennms (20.0.1-1) stable; urgency=high

  * New stable release.  This release contains a number of important bug fixes
    as well as a few small enhancements.
    
    For details on what has changed, see:
    http://docs.opennms.org/opennms/releases/20.0.1/releasenotes/releasenotes.html

 -- OpenNMS Release Manager <opennms@opennms.org>  Thu, 06 Jul 2017 11:33:00 -0500

opennms (20.0.0-1) stable; urgency=medium

  * New major release.  This release contains a ton of bug fixes and a few new
    features.
    
    For details on what has changed, see:
    http://docs.opennms.org/opennms/releases/20.0.0/releasenotes/releasenotes.html

 -- OpenNMS Release Manager <opennms@opennms.org>  Thu, 08 Jun 2017 10:26:00 -0500

opennms (19.1.0-1) stable; urgency=medium

  * New stable release.  This release contains a ton of bug fixes and a few new
    features.
    
    For details on what has changed, see:
    http://docs.opennms.org/opennms/releases/19.1.0/releasenotes/releasenotes.html

 -- OpenNMS Release Manager <opennms@opennms.org>  Mon, 08 May 2017 10:34:00 -0500

opennms (19.0.1-1) stable; urgency=high

  * New stable release.  This release contains a number of important fixes for
    folks who have hit upgrade issues, and a few other small bug fixes.
    
    For details on what has changed, see:
    http://docs.opennms.org/opennms/releases/19.0.1/releasenotes/releasenotes.html

 -- OpenNMS Release Manager <opennms@opennms.org>  Tue, 21 Feb 2017 11:53:00 -0500

opennms (19.0.0-1) stable; urgency=high

  * New stable release.  This is the first in the 19 series, with a ton of bug
    fixes and new features, most notably support for all major OpenNMS polling
    and collection features in the Minion.
    
    For details on what has changed, see:
    http://docs.opennms.org/opennms/releases/19.0.0/releasenotes/releasenotes.html

 -- OpenNMS Release Manager <opennms@opennms.org>  Mon, 13 Feb 2017 12:00:00 -0500

opennms (18.0.4-1) stable; urgency=high

  * New stable release.  This release contains a number of bug fixes and
    enhancements, including a fix for a deadlock that can be triggered by using
    the topology UI and a rather large performance fix for startup if you are
    using BSM.
    
    For details on what has changed, see:
    http://docs.opennms.org/opennms/releases/18.0.4/releasenotes/releasenotes.html

 -- OpenNMS Release Manager <opennms@opennms.org>  Thu, 05 Jan 2017 15:09:00 -0500

opennms (18.0.3-1) stable; urgency=high

  * New stable release.  This release contains a few bug fixes and a enhancements,
    and a fix for a discovery/provisioning regression that can cause duplicate nodes.
    
    For details on what has changed, see:
    http://docs.opennms.org/opennms/releases/18.0.3/releasenotes/releasenotes.html

 -- OpenNMS Release Manager <opennms@opennms.org>  Thu, 05 Jan 2017 15:09:00 -0500

opennms (18.0.2-1) stable; urgency=high

  * New stable release.  This release contains a few bug fixes and enhancements.
    For details on what has changed, see:
    http://docs.opennms.org/opennms/releases/18.0.2/releasenotes/releasenotes.html

 -- OpenNMS Release Manager <opennms@opennms.org>  Tue, 20 Sep 2016 12:29:50 -0500

opennms (18.0.1-2) stable; urgency=medium

  * Fix a bash-ism in the install script.

 -- OpenNMS Release Manager <opennms@opennms.org>  Thu, 28 Jul 2016 12:27:20 -0500

opennms (18.0.1-1) stable; urgency=low

  * New stable release.  This release contains a large number of bug fixes and
    a few enhancements.  For details on what has changed, see:
    http://docs.opennms.org/opennms/releases/18.0.1/releasenotes/releasenotes.html

 -- OpenNMS Release Manager <opennms@opennms.org>  Thu, 21 Jul 2016 10:26:44 -0500

opennms (18.0.0-1) stable; urgency=low

  * New stable release.  This release contains a large number of bug fixes and
    new features.  For details on what has changed, see:
    http://docs.opennms.org/opennms/releases/18.0.0/releasenotes/releasenotes.html

 -- OpenNMS Release Manager <opennms@opennms.org>  Mon, 09 May 2016 11:15:59 -0500

opennms (17.1.1-3) stable; urgency=low

  * New stable release.  This release is identical to 17.1.1-2 but adds support
    for iplike-pgsql95 and iplike-pgsql96.

 -- OpenNMS Release Manager <opennms@opennms.org>  Mon, 02 May 2016 13:48:57 -0500

opennms (17.1.1-2) stable; urgency=low

  * New stable release.  This release is identical to 17.1.1-1 but adds support
    for postgresql 9.5 and 9.6 as a dependency.

 -- OpenNMS Release Manager <opennms@opennms.org>  Wed, 27 Apr 2016 10:28:50 -0500

opennms (17.1.1-1) stable; urgency=medium

  * New stable release.  This release contains a number of bug fixes and a few
    other changes.

 -- OpenNMS Release Manager <opennms@opennms.org>  Thu, 10 Mar 2016 10:00:00 -0500

opennms (17.1.0-1) stable; urgency=medium

  * New stable release.  This release contains a number of important bug fixes and
    a few new features.

 -- OpenNMS Release Manager <opennms@opennms.org>  Thu, 18 Feb 2016 10:44:36 -0500

opennms (17.0.0-1) stable; urgency=medium

  * New stable series.  This release contains a large number of bug fixes and
    new features.

 -- OpenNMS Release Manager <opennms@opennms.org>  Tue, 1 Dec 2015 15:12:00 -0500

opennms (16.0.4-1) stable; urgency=high

  * New upstream release.  This release contains a number of bug fixes over 16.0.3,
    as well as changes to the default RMI configuration to mitigate remote attacks.

 -- OpenNMS Release Manager <opennms@opennms.org>  Tue, 10 Nov 2015 11:50:00 -0500

opennms (16.0.3-1) stable; urgency=medium

  * New upstream release.  This release contains a number of bug fixes over 16.0.2.

 -- OpenNMS Release Manager <opennms@opennms.org>  Thu, 20 Aug 2015 11:36:00 -0500

opennms (16.0.2-1) stable; urgency=low

  * New upstream release.  This is a repack of 16.0.1 with a small bug fix.

 -- OpenNMS Release Manager <opennms@opennms.org>  Wed, 17 Jun 2015 16:38:00 -0500

opennms (16.0.1-1) stable; urgency=low

  * New upstream release.  This release contains a few enhancements and bug fixes.

 -- OpenNMS Release Manager <opennms@opennms.org>  Wed, 17 Jun 2015 12:30:00 -0500

opennms (16.0.0-1) stable; urgency=medium

  * New upstream release.  This release contains bugfixes and updates since 15.0.2.

 -- OpenNMS Release Manager <opennms@opennms.org>  Tue, 12 May 2015 11:02:00 -0500

opennms (15.0.2-1) stable; urgency=medium

  * New upstream release.  This release contains a large number of bugfixes
    over 15.0.1.

 -- OpenNMS Release Manager <opennms@opennms.org>  Mon, 20 Apr 2015 11:01:00 -0500

opennms (15.0.1-1) stable; urgency=medium

  * New upstream release.  This release primarily contains bugfixes over 15.0.0.

 -- OpenNMS Release Manager <opennms@opennms.org>  Wed, 11 Feb 2015 15:55:00 -0500

opennms (15.0.0-1) stable; urgency=low

  * New upstream release.  This release contains a web UI framework update, as well
    as many smaller bugfixes and enhancements.  Major stable release 15.0.0.

 -- OpenNMS Release Manager <opennms@opennms.org>  Wed, 28 Jan 2015 13:52:00 -0500

opennms (14.0.3-1) stable; urgency=high

  * New upstream release.  This release contains a few bugfixes as well as a
    critical fix for security issue CVE-2015-0975, a remote exploit that can expose
    system files.  Major stable release 14.0.3.

 -- OpenNMS Release Manager <opennms@opennms.org>  Fri, 09 Jan 2015 13:03:00 -0500

opennms (14.0.2-1) stable; urgency=high

  * New upstream release.  This release contains a few bugfixes as well as a
    fix for a critical memory leak in the OpenNMS web UI.  Major stable release
    14.0.2.

 -- OpenNMS Release Manager <opennms@opennms.org>  Thu, 11 Dec 2014 10:36:17 -0500

opennms (14.0.1-1) stable; urgency=medium

  * New upstream release.  Major stable release 14.0.1.

 -- OpenNMS Release Manager <opennms@opennms.org>  Fri, 14 Nov 2014 10:57:00 -0400

opennms (14.0.0-1) stable; urgency=high

  * New upstream release.  Major stable release 14.0.0.

 -- OpenNMS Release Manager <opennms@opennms.org>  Mon, 03 Nov 2014 15:08:00 -0400

opennms (1.13.3-1) stable; urgency=high

  * New upstream release.  This is the 4th unstable release for the eventual
    1.14.x stable series, and includes a critical security fix.

 -- OpenNMS Release Manager <opennms@opennms.org>  Wed, 04 Jun 2014 16:49:00 -0400

opennms (1.13.2-1) stable; urgency=low

  * New upstream release.  This is the 3rd unstable release for the eventual
    1.14.x stable series.

 -- OpenNMS Release Manager <opennms@opennms.org>  Thu, 29 May 2014 12:02:00 -0400

opennms (1.13.1-1) stable; urgency=low

  * New upstream release.  This is the 2nd unstable release for the eventual
    1.14.x stable series.

 -- OpenNMS Release Manager <opennms@opennms.org>  Mon, 21 Apr 2014 14:21:00 -0400

opennms (1.13.0-1) stable; urgency=low

  * New upstream release.  This is the first unstable release for the eventual
    1.14.x stable series.

 -- OpenNMS Release Manager <opennms@opennms.org>  Thu, 12 Dec 2013 15:28:00 -0400

opennms (1.12.8-1) stable; urgency=high

  * New upstream release.  This release contains a fix for a bug that exposes
    files outside of the OpenNMS directories through the web UI.

 -- OpenNMS Release Manager <opennms@opennms.org>  Wed, 04 Jun 2014 14:13:00 -0400

opennms (1.12.7-1) stable; urgency=high

  * New upstream release.  This release contains a number of important fixes
    including an XSS vulnerability.

 -- OpenNMS Release Manager <opennms@opennms.org>  Thu, 29 May 2014 11:55:00 -0400

opennms (1.12.6-1) stable; urgency=high

  * New upstream release.  This release contains a number of important fixes
    including a potential security leak in the ReST interface.

 -- OpenNMS Release Manager <opennms@opennms.org>  Mon, 21 Apr 2014 10:00:00 -0400

opennms (1.12.5-1) stable; urgency=high

  * New upstream release.  This release contains another upgrade fix as well
    as a few other bug fixes and enhancements.

 -- OpenNMS Release Manager <opennms@opennms.org>  Wed, 19 Feb 2014 13:32:00 -0400

opennms (1.12.4-1) stable; urgency=high

  * New upstream release.  This release contains upgrade fixes as well as other
    minor bug fixes and enhancements.

 -- OpenNMS Release Manager <opennms@opennms.org>  Wed, 12 Feb 2014 12:23:00 -0400

opennms (1.12.3-1) stable; urgency=high

  * New upstream release.  This release contains a critical upgrade bug fix.

 -- OpenNMS Release Manager <opennms@opennms.org>  Fri, 13 Dec 2013 11:35:00 -0400

opennms (1.12.2-1) stable; urgency=high

  * New upstream release.  This release contains a number of important bug fixes
    and enhancements.

 -- OpenNMS Release Manager <opennms@opennms.org>  Tue, 10 Dec 2013 15:29:00 -0400

opennms (1.12.1-1) stable; urgency=medium

  * New upstream release.  This release contains a number of important bug fixes
    and minor enhancements.

 -- OpenNMS Release Manager <opennms@opennms.org>  Tue, 17 Sep 2013 13:20:00 -0400

opennms (1.12.0-1) stable; urgency=high

  * First OpenNMS 1.12 release.

 -- OpenNMS Release Manager <opennms@opennms.org>  Wed, 14 Aug 2013 16:16:00 -0400

opennms (1.11.94-1) unstable; urgency=medium

  * New upstream release.  This release has a few bug fixes and enhancements,
    including a fix for the alarm details page.

 -- OpenNMS Release Manager <opennms@opennms.org>  Fri, 26 Jul 2013 13:07:00 -0400

opennms (1.11.93-1) unstable; urgency=low

  * New upstream release.

 -- OpenNMS Release Manager <opennms@opennms.org>  Mon, 15 Jul 2013 16:22:00 -0400

opennms (1.11.92-1) unstable; urgency=high

  * New upstream release.  This release contains a fix for reading
    eventconf.xml when it does not contain an XML namespace attribute.

 -- OpenNMS Release Manager <opennms@opennms.org>  Fri, 21 Jun 2013 14:53:00 -0400

opennms (1.11.91-1) unstable; urgency=low

  * New upstream release.

 -- OpenNMS Release Manager <opennms@opennms.org>  Fri, 21 Jun 2013 10:46:00 -0400

opennms (1.11.90-1) unstable; urgency=low

  * New upstream release.

 -- OpenNMS Release Manager <opennms@opennms.org>  Wed, 03 Apr 2013 14:57:00 -0400

opennms (1.11.3-1) unstable; urgency=low

  * New upstream release.

 -- OpenNMS Release Manager <opennms@opennms.org>  Thu, 11 Oct 2012 11:52:00 -0400

opennms (1.11.2-1) unstable; urgency=low

  * New upstream release.

 -- OpenNMS Release Manager <opennms@opennms.org>  Wed, 29 Aug 2012 11:09:00 -0400

opennms (1.11.1-1) unstable; urgency=low

  * New upstream release.

 -- OpenNMS Release Manager <opennms@opennms.org>  Fri, 13 Jul 2012 11:14:00 -0400

opennms (1.11.0-1) unstable; urgency=low

  * New upstream release.

 -- OpenNMS Release Manager <opennms@opennms.org>  Mon, 07 May 2012 11:21:00 -0400

opennms (1.10.14-1) stable; urgency=high

  * New upstream release.  This release has a number of bugfixes including an
    important security fix.

 -- OpenNMS Release Manager <opennms@opennms.org>  Wed, 04 Jun 2014 12:04:00 -0500

opennms (1.10.13-1) stable; urgency=low

  * New upstream release.  This release has a number of bugfixes.

 -- OpenNMS Release Manager <opennms@opennms.org>  Tue, 17 Sep 2013 10:19:00 -0500

opennms (1.10.12-1) stable; urgency=medium

  * New upstream release.  This release has a few bug fixes and enhancements,
    including a fix for the alarm details page.

 -- OpenNMS Release Manager <opennms@opennms.org>  Wed, 24 Jul 2013 16:06:00 -0500

opennms (1.10.11-1) stable; urgency=low

  * New upstream release.  This release has a few bug fixes and enhancements.

 -- OpenNMS Release Manager <opennms@opennms.org>  Mon, 15 Jul 2013 16:11:00 -0500

opennms (1.10.10-1) stable; urgency=low

  * New upstream release.  This release has a few bug fixes and enhancements.

 -- OpenNMS Release Manager <opennms@opennms.org>  Fri, 31 May 2013 11:13:00 -0500

opennms (1.10.9-1) stable; urgency=low

  * New upstream release.  This release has a few bug fixes and enhancements.

 -- OpenNMS Release Manager <opennms@opennms.org>  Mon, 08 Apr 2013 10:31:00 -0500

opennms (1.10.8-1) stable; urgency=low

  * New upstream release.  This release has a few bug fixes and enhancements.

 -- OpenNMS Release Manager <opennms@opennms.org>  Wed, 23 Jan 2013 13:46:00 -0500

opennms (1.10.7-1) stable; urgency=low

  * New upstream release.  This release has a few bug fixes and enhancements,
    including support for adding annotations to alarms.

 -- OpenNMS Release Manager <opennms@opennms.org>  Mon, 19 Nov 2012 12:43:00 -0500

opennms (1.10.6-1) stable; urgency=low

  * New upstream release.  This release has a few bug fixes and enhancements,
    including a fix for a memory leak in a thresholding cache.

 -- OpenNMS Release Manager <opennms@opennms.org>  Wed, 10 Oct 2012 14:36:00 -0400

opennms (1.10.5-1) stable; urgency=high

  * New upstream release.  This release fixes an issue in the remote poller where
    the GUI code (including the password prompt) would not initialize.

 -- OpenNMS Release Manager <opennms@opennms.org>  Tue, 28 Aug 2012 11:38:00 -0400

opennms (1.10.4-1) stable; urgency=low

  * New upstream release.

 -- OpenNMS Release Manager <opennms@opennms.org>  Thu, 12 Jul 2012 16:35:00 -0400

opennms (1.10.3-1) stable; urgency=high

  * New upstream release.  Includes a fix for a potential deadlock in provisiond.

 -- OpenNMS Release Manager <opennms@opennms.org>  Mon, 21 May 2012 17:01:00 -0400

opennms (1.10.2-1) stable; urgency=high

  * New upstream release.  Includes a fix to reduce the number of open filehandles
  when using provisiond.

 -- OpenNMS Release Manager <opennms@opennms.org>  Mon, 07 May 2012 10:53:00 -0400

opennms (1.10.1-1) stable; urgency=medium

  * New upstream release.

 -- OpenNMS Release Manager <opennms@opennms.org>  Mon, 09 Apr 2012 09:42:00 -0400

opennms (1.10.0-2) stable; urgency=low

  * Fix inclusion of etc-pristine in -core package

 -- OpenNMS Release Manager <opennms@opennms.org>  Wed, 08 Feb 2012 12:42:00 -0400

opennms (1.10.0-1) unstable; urgency=high

  * New upstream release.

 -- OpenNMS Release Manager <opennms@opennms.org>  Thu, 19 Jan 2012 17:50:00 -0400

opennms (1.9.93-1) unstable; urgency=low

  * New upstream release.

 -- OpenNMS Release Manager <opennms@opennms.org>  Wed, 09 Nov 2011 11:45:00 -0500

opennms (1.9.92-1) unstable; urgency=medium

  * New upstream release.

 -- OpenNMS Release Manager <opennms@opennms.org>  Wed, 12 Oct 2011 13:45:00 -0400

opennms (1.9.91-2) unstable; urgency=low

  * Fix dependency issue in opennms-db.

 -- OpenNMS Release Manager <opennms@opennms.org>  Wed, 14 Sep 2011 12:05:00 -0400

opennms (1.9.91-1) unstable; urgency=medium

  * New upstream release.

 -- OpenNMS Release Manager <opennms@opennms.org>  Tue, 13 Sep 2011 21:31:00 -0400

opennms (1.9.90-1) unstable; urgency=high

  * New upstream release.  Note that this release fixes two important bugs: a
  filehandle leak that can be triggered by Provisiond scanning, and a memory leak
  in the logging infrastructure.

 -- OpenNMS Release Manager <opennms@opennms.org>  Tue, 10 Aug 2011 17:09:00 -0400

opennms (1.9.8-1) unstable; urgency=medium

  * New upstream release.

 -- OpenNMS Release Manager <opennms@opennms.org>  Tue, 10 May 2011 10:00:00 -0400

opennms (1.9.7-1) unstable; urgency=medium

  * New upstream release.

 -- OpenNMS Release Manager <opennms@opennms.org>  Wed, 6 Apr 2011 11:01:00 -0400

opennms (1.9.6-1) unstable; urgency=high

  * New upstream release.  Includes a number of important bugfixes.

 -- OpenNMS Release Manager <opennms@opennms.org>  Wed, 16 Feb 2011 14:14:00 -0400

opennms (1.9.5-1) unstable; urgency=high

  * New upstream release.  Includes a fix for the database check on startup.

 -- OpenNMS Release Manager <opennms@opennms.org>  Wed, 09 Feb 2011 11:41:00 -0400

opennms (1.9.4-1) unstable; urgency=medium

  * New upstream release.

 -- OpenNMS Release Manager <opennms@opennms.org>  Tue, 08 Feb 2011 16:14:00 -0400

opennms (1.9.3-2) unstable; urgency=high

  * Rerelease with reporting fixes.

 -- OpenNMS Release Manager <opennms@opennms.org>  Tue, 7 Dec 2010 16:32:00 -0500

opennms (1.9.3-1) unstable; urgency=high

  * New upstream release.

 -- OpenNMS Release Manager <opennms@opennms.org>  Tue, 7 Dec 2010 11:20:00 -0500

opennms (1.9.2-1) unstable; urgency=low

  * New upstream release.

 -- Benjamin Reed <ranger@opennms.org>  Wed, 13 Oct 2010 12:34:00 -0500

opennms (1.9.1-1) unstable; urgency=low

  * New upstream release.

 -- Benjamin Reed <ranger@opennms.org>  Mon, 13 Sep 2010 13:20:00 -0500

opennms (1.9.0-1) unstable; urgency=low

  * New upstream release.

 -- Benjamin Reed <ranger@opennms.org>  Tue, 10 Aug 2010 11:42:00 -0500

opennms (1.8.17-2) unstable; urgency=low

  * Fix makedeb.sh for source builds.

 -- OpenNMS Release Manager <opennms@opennms.org>  Fri, 03 Feb 2012 16:41:00 -0400

opennms (1.8.17-1) unstable; urgency=low

  * New upstream release.

 -- OpenNMS Release Manager <opennms@opennms.org>  Thu, 19 Jan 2012 11:33:00 -0400

opennms (1.8.16-1) unstable; urgency=low

  * New upstream release.

 -- OpenNMS Release Manager <opennms@opennms.org>  Tue, 08 Nov 2011 14:14:00 -0500

opennms (1.8.15-1) unstable; urgency=low

  * New upstream release.

 -- OpenNMS Release Manager <opennms@opennms.org>  Tue, 11 Oct 2011 12:14:00 -0400

opennms (1.8.14-2) unstable; urgency=low

  * Fix dependency issue in opennms-db.

 -- OpenNMS Release Manager <opennms@opennms.org>  Wed, 14 Sep 2011 12:05:00 -0400

opennms (1.8.14-1) unstable; urgency=low

  * New upstream release.

 -- OpenNMS Release Manager <opennms@opennms.org>  Tue, 13 Sep 2011 10:57:00 -0400

opennms (1.8.13-1) unstable; urgency=high

  * New upstream release.  Note that this release fixes two important bugs: a
  filehandle leak that can be triggered by Provisiond scanning, and a memory leak
  in the logging infrastructure.

 -- OpenNMS Release Manager <opennms@opennms.org>  Tue, 09 Aug 2011 15:41:00 -0400

opennms (1.8.12-1) unstable; urgency=medium

  * New upstream release.

 -- OpenNMS Release Manager <opennms@opennms.org>  Tue, 10 May 2011 10:00:00 -0400

opennms (1.8.11-1) unstable; urgency=medium

  * New upstream release.

 -- OpenNMS Release Manager <opennms@opennms.org>  Wed, 6 Apr 2011 10:57:00 -0400

opennms (1.8.10-1) unstable; urgency=high

  * New upstream release.  Includes a number of important bugfixes.

 -- OpenNMS Release Manager <opennms@opennms.org>  Wed, 16 Feb 2011 14:14:00 -0400

opennms (1.8.9-1) unstable; urgency=high

  * New upstream release.  Includes a fix for the database check on startup.

 -- OpenNMS Release Manager <opennms@opennms.org>  Wed, 09 Feb 2011 11:41:00 -0400

opennms (1.8.8-1) unstable; urgency=medium

  * New upstream release.

 -- OpenNMS Release Manager <opennms@opennms.org>  Tue, 08 Feb 2011 16:14:00 -0400

opennms (1.8.7-1) unstable; urgency=high

  * New upstream release.

 -- OpenNMS Release Manager <opennms@opennms.org>  Wed, 08 Dec 2010 10:31:00 -0400

opennms (1.8.6-1) unstable; urgency=medium

  * New upstream release.

 -- Benjamin Reed <ranger@opennms.org>  Mon, 08 Nov 2010 11:18:00 -0400

opennms (1.8.5-1) unstable; urgency=medium

  * New upstream release.

 -- Benjamin Reed <ranger@opennms.org>  Wed, 13 Oct 2010 12:33:00 -0500

opennms (1.8.4-2) unstable; urgency=high

  * Re-release with proper jar versions.

 -- Benjamin Reed <ranger@opennms.org>  Mon, 13 Sep 2010 14:59:00 -0500

opennms (1.8.4-1) unstable; urgency=high

  * New upstream release.  Includes a fix to file handle leaks when monitoring
    WMI, as well as a fix for a cross-site scripting vulnerability in the
    web UI.

 -- Benjamin Reed <ranger@opennms.org>  Mon, 13 Sep 2010 13:20:00 -0500

opennms (1.8.3-1) unstable; urgency=high

  * New upstream release.  Includes a critical fix to snmp-graph.properties.

 -- Benjamin Reed <ranger@opennms.org>  Thu, 12 Aug 2010 09:14:00 -0500

opennms (1.8.2-1) unstable; urgency=low

  * New upstream release.

 -- Benjamin Reed <ranger@opennms.org>  Mon, 09 Aug 2010 15:03:00 -0500

opennms (1.8.1-1) unstable; urgency=medium

  * New upstream release.

 -- Benjamin Reed <ranger@opennms.org>  Wed, 14 Jul 2010 11:23:00 -0500

opennms (1.8.0-2) unstable; urgency=high

  * Handle liquibase upgrade when unable to reach liquibase.org

 -- Benjamin Reed <ranger@opennms.org>  Tue, 08 Jun 2010 07:39:00 -0800

opennms (1.8.0-1) unstable; urgency=high

  * New upstream release.

 -- Benjamin Reed <ranger@opennms.org>  Mon, 07 Jun 2010 18:14:00 -0800

opennms (1.7.92-1) unstable; urgency=medium

  * New upstream release.

 -- Benjamin Reed <ranger@opennms.org>  Wed, 02 Jun 2010 22:33:00 -0500

opennms (1.7.91-1) unstable; urgency=medium

  * New upstream release.

 -- Benjamin Reed <ranger@opennms.org>  Wed, 26 May 2010 12:37:00 -0500

opennms (1.7.90-2) unstable; urgency=medium

  * Build non-SNAPSHOT jars.

 -- Benjamin Reed <ranger@opennms.org>  Thu, 20 May 2010 12:31:00 -0500

opennms (1.7.90-1) unstable; urgency=medium

  * New upstream release.

 -- Benjamin Reed <ranger@opennms.org>  Thu, 20 May 2010 02:00:00 -0500

opennms (1.7.10-4) unstable; urgency=low

  * Fix PostgreSQL dependency

 -- Benjamin Reed <ranger@opennms.org>  Thu, 06 May 2010 10:57:00 +0200

opennms (1.7.10-3) unstable; urgency=low

  * Include small fix for RXTX native libraries.

 -- Benjamin Reed <ranger@opennms.org>  Thu, 18 Mar 2010 10:30:00 -0500

opennms (1.7.10-2) unstable; urgency=low

  * Fix jar filenames.

 -- Benjamin Reed <ranger@opennms.org>  Tue, 11 Mar 2010 17:49:00 -0500

opennms (1.7.10-1) unstable; urgency=medium

  * New upstream release.

 -- Benjamin Reed <ranger@opennms.org>  Tue, 11 Mar 2010 10:35:00 -0500

opennms (1.7.9-1) unstable; urgency=medium

  * New upstream release.

 -- Benjamin Reed <ranger@opennms.org>  Thu, 11 Feb 2010 10:45:00 -0500

opennms (1.7.8-1) unstable; urgency=medium

  * New upstream release.

 -- Benjamin Reed <ranger@opennms.org>  Tue, 08 Dec 2009 12:02:00 -0500

opennms (1.7.7-1) unstable; urgency=medium

  * New upstream release.

 -- Benjamin Reed <ranger@opennms.org>  Mon, 05 Oct 2009 19:57:00 -0500

opennms (1.7.6-1) unstable; urgency=medium

  * New upstream release.

 -- Benjamin Reed <ranger@opennms.org>  Mon, 03 Aug 2009 14:07:00 -0500

opennms (1.7.5-1) unstable; urgency=medium

  * New upstream release.

 -- Benjamin Reed <ranger@opennms.org>  Mon, 13 Jul 2009 12:46:00 -0500

opennms (1.7.4-1) unstable; urgency=medium

  * New upstream release.

 -- Benjamin Reed <ranger@opennms.org>  Sun, 07 Jun 2009 13:21:00 -0500

opennms (1.7.3-1) unstable; urgency=medium

  * New upstream release.

 -- Benjamin Reed <ranger@opennms.org>  Wed, 29 Apr 2009 17:15:00 -0500

opennms (1.7.2-1) unstable; urgency=high

  * New upstream release.

 -- Benjamin Reed <ranger@opennms.org>  Wed, 01 Apr 2009 12:30:00 -0500

opennms (1.7.1-1) unstable; urgency=low

  * New upstream release.

 -- Benjamin Reed <ranger@opennms.org>  Tue, 31 Mar 2009 21:38:55 -0500

opennms (1.7.0-1) unstable; urgency=low

  * New upstream release.

 -- Benjamin Reed <ranger@opennms.org>  Wed, 15 Oct 2008 21:38:55 -0500

opennms (1.6.9-1) stable; urgency=low

  * Fix missing setup war.

 -- Benjamin Reed <ranger@opennms.org>  Mon, 08 Feb 2010 15:16:00 -0500

opennms (1.6.8-1) stable; urgency=low

  * New upstream release.

 -- Benjamin Reed <ranger@opennms.org>  Wed, 09 Dec 2009 22:05:00 -0500

opennms (1.6.7-1) stable; urgency=low

  * New upstream release.

 -- Benjamin Reed <ranger@opennms.org>  Mon, 05 Oct 2009 12:32:00 -0500

opennms (1.6.6-1) stable; urgency=medium

  * New upstream release.

 -- Benjamin Reed <ranger@opennms.org>  Fri, 18 Sep 2009 10:45:00 -0500

opennms (1.6.5-1) stable; urgency=medium

  * New upstream release.

 -- Benjamin Reed <ranger@opennms.org>  Fri, 15 May 2009 13:42:00 -0500

opennms (1.6.4-1) stable; urgency=high

  * New upstream release.

 -- Benjamin Reed <ranger@opennms.org>  Wed, 01 Apr 2009 12:00:00 -0500

opennms (1.6.3-1) stable; urgency=medium

  * New upstream release.

 -- Benjamin Reed <ranger@opennms.org>  Tue, 31 Mar 2009 14:02:00 -0500

opennms (1.6.2-2) stable; urgency=low

  * Update dependencies to allow OpenJDK.

 -- Benjamin Reed <ranger@opennms.org>  Fri, 13 Feb 2009 16:07:00 -0500

opennms (1.6.2-1) stable; urgency=low

  * New upstream release.

 -- Benjamin Reed <ranger@opennms.org>  Thu, 15 Jan 2009 09:15:35 -0500

opennms (1.6.1-1) stable; urgency=low

  * New upstream release.

 -- Benjamin Reed <ranger@opennms.org>  Thu, 13 Nov 2008 14:05:15 -0500

opennms (1.6.0-1) stable; urgency=medium

  * New upstream release.

 -- Benjamin Reed <ranger@opennms.org>  Tue, 28 Oct 2008 10:49:06 -0500

opennms (1.5.99-1) unstable; urgency=medium

  * New upstream release.

 -- Benjamin Reed <ranger@opennms.org>  Wed, 23 Oct 2008 12:11:10 -0500

opennms (1.5.98-1) unstable; urgency=medium

  * New upstream release.

 -- Benjamin Reed <ranger@opennms.org>  Wed, 22 Oct 2008 21:45:57 -0500

opennms (1.5.97-1) unstable; urgency=low

  * New upstream release.

 -- Benjamin Reed <ranger@opennms.org>  Wed, 15 Oct 2008 21:38:55 -0500

opennms (1.5.96-6) unstable; urgency=medium

  * Rebuild with a patch for notification stuff.

 -- Benjamin Reed <ranger@opennms.org>  Wed, 01 Oct 2008 15:37:23 -0500

opennms (1.5.96-4) unstable; urgency=medium

  * New upstream release.

 -- Benjamin Reed <ranger@opennms.org>  Tue, 30 Sep 2008 23:54:22 -0500

opennms (1.5.96-1) unstable; urgency=medium

  * New upstream release.

 -- Benjamin Reed <ranger@opennms.org>  Tue, 30 Sep 2008 18:38:28 -0500

opennms (1.5.95-1) unstable; urgency=high

  * New upstream release.
  * Fix for important poller bug.

 -- Benjamin Reed <ranger@opennms.org>  Tue, 30 Sep 2008 12:23:53 -0500

opennms (1.5.94-1) unstable; urgency=medium

  * New upstream release.

 -- Benjamin Reed <ranger@opennms.org>  Thu, 25 Sep 2008 16:30:23 -0500

opennms (1.5.93-1) unstable; urgency=low

  * New upstream release.

 -- Benjamin Reed <ranger@opennms.org>  Tue, 24 Jun 2008 11:15:23 -0500

opennms (1.5.92-1) unstable; urgency=low

  * New upstream release.

 -- Benjamin Reed <ranger@opennms.org>  Wed, 18 Jun 2008 12:08:13 -0500

opennms (1.5.91-3) unstable; urgency=low

  * More package tweaks and fix for an upgrade issue

 -- Benjamin Reed <ranger@opennms.org>  Fri, 09 May 2008 09:55:57 -0500

opennms (1.5.91-3) unstable; urgency=low

  * Fix for bug #2461 (incorrect script location)

 -- Benjamin Reed <ranger@opennms.org>  Thu, 08 May 2008 08:52:08 -0500

opennms (1.5.91-1) unstable; urgency=low

  * New upstream release.

 -- Benjamin Reed <ranger@opennms.org>  Mon, 05 May 2008 16:54:00 -0500

opennms (1.5.90-1) unstable; urgency=low

  * New upstream release.

 -- Benjamin Reed <ranger@opennms.org>  Fri, 21 Mar 2008 17:43:00 -0500

opennms (1.3.11-1) unstable; urgency=low

  * New upstream release.

 -- Benjamin Reed <ranger@opennms.org>  Wed, 07 Feb 2008 14:40:00 -0500

opennms (1.3.10-1) unstable; urgency=low

  * New upstream release.

 -- Benjamin Reed <ranger@opennms.org>  Wed, 06 Feb 2008 14:30:00 -0500

opennms (1.3.9-1) unstable; urgency=low

  * New upstream release.

 -- Benjamin Reed <ranger@opennms.org>  Wed, 28 Nov 2007 14:29:26 -0500

opennms (1.3.8-1) unstable; urgency=low

  * New upstream release.

 -- Benjamin Reed <ranger@opennms.org>  Wed, 07 Nov 2007 13:11:00 -0500

opennms (1.3.7-1) unstable; urgency=low

  * New upstream release.

 -- Benjamin Reed <ranger@opennms.org>  Fri, 14 Sep 2007 15:26:26 -0500

opennms (1.3.7-SNAPSHOT-1) unstable; urgency=low

  * New upstream release.

 -- Jeff Gehlbach <jeffg@opennms.org>  Sun, 29 Jul 2007 18:51:01 -0500

opennms (1.3.6-1) unstable; urgency=low

  * New upstream release.
  * Removed requirement for libjicmp, changed to suggest jicmp,
    now separately maintained
  * Changed dependency on librrd-java to jrrd, now separately
    maintained

 -- Jeff Gehlbach <jeffg@opennms.org>  Sun, 29 Jul 2007 15:43:47 -0500

opennms (1.3.5-1) unstable; urgency=low

  * New upstream release.

 -- Jeff Gehlbach <jeffg@opennms.org>  Fri, 29 Jun 2007 15:43:10 -0400

opennms (1.3.3-1) unstable; urgency=low

  * New upstream release.
  * Package libiplike-pgsql now separately versioned in three flavors
    to match the target PostgreSQL version (7.4, 8.1, 8.2).

 -- Jeff Gehlbach <jeffg@opennms.org>  Wed, 28 Mar 2007 09:55:31 -0400

opennms (1.3.2) unstable; urgency=low

  * New upstream release.

 -- Jeff Gehlbach <jeffg@opennms.org>  Sat, 13 Jan 2007 22:32:31 -0400

opennms (1.2.5-1) unstable; urgency=low

  * New upstream release.

 -- Eric Evans <eevans@sym-link.com>  Thu, 24 Nov 2005 15:01:19 -0600

opennms (1.2.4-1) unstable; urgency=low

  * New upstream release.

 -- Eric Evans <eevans@sym-link.com>  Sat, 27 Aug 2005 17:20:45 -0500

opennms (1.2.3-1) unstable; urgency=low

  * New upstream release.

 -- Eric Evans <eevans@sym-link.com>  Sun, 29 May 2005 14:20:30 -0500

opennms (1.2.2-1) unstable; urgency=low

  * New upstream release.

 -- Eric Evans <eevans@sym-link.com>  Sat,  2 Apr 2005 14:39:35 -0600

opennms (1.2.1-1) unstable; urgency=low

  * New upstream release.

 -- Eric Evans <eevans@sym-link.com>  Mon, 21 Mar 2005 14:11:28 -0600

opennms (1.2.0-1) unstable; urgency=low

  * New upstream release.

 -- Eric Evans <eevans@sym-link.com>  Mon, 14 Feb 2005 11:26:15 -0600

opennms (1.1.5-1) unstable; urgency=low

  * New upstream release.
  * Dropped installer invocation in opennms-db, opennms-webapp.
  * Only remove data in /var/lib/opennms on purge.
  * Added debconf note, (conditional on upgrade from < 1.1.5), about
    the need to manually run the installer.

 -- Eric Evans <eevans@sym-link.com>  Wed, 26 Jan 2005 13:17:53 -0600

opennms (1.1.4-1) unstable; urgency=low

  * New upstream release.
  * Added debconf note to opennms-webapp regarding need to manually
    remove the old server context, (conditional upon upgrade from 
    versions < 1.1.4).

 -- Eric Evans <eevans@sym-link.com>  Sun, 07 Nov 2004 04:58:21 +0000
 
opennms (1.1.3-2) unstable; urgency=low

  * Updated dependencies to include libpgjava, and dropped the copy of 
    postgresql.jar that was being installed by upstream.
  * Re-added clobbered conffiles

 -- Eric Evans <eevans@sym-link.com>  Tue, 27 Jul 2004 09:30:17 -0500

opennms (1.1.3-1) unstable; urgency=low

  * New upstream release
  * Updated opennms-db post-install to accommodate the new java-based 
    installer.
  * Updated opennms-webapp post-install to accommodate the new java-based
    installer.
  * Added libgetopt-mixed-perl as a dependency for common, removed it as
    a dependency for contrib, (it was backward before, this is how it 
    should have been).
  * Added opennms-common as a dependency for opennms-db, and moved 
    install.pl from common to db.
  * Added a symlink to CATALINA_HOME/server/lib for upstream copy of 
    log4j and removed dependency on package from Debian repository.
  * Reverted log4j.properties back to upstream defaults.
  * Changed opennms-db.postinst and opennms-db.postrm to be kinder
    about starting and stoping the database, (see
    http://bugs.opennms.org/cgi-bin/bugzilla/show_bug.cgi?id=814).
  * Eliminated opennms-server.preinst

 -- Eric Evans <eevans@sym-link.com>  Sat,  14 Feb 2004 14:10:00 -0600

opennms (1.1.2-1) stable; urgency=low

  * Made /etc/opennms/web.xml a symlink that points to
    /usr/share/java/webapps/opennms/WEB-INF/web.xml to make tomcat happy.
  * Changed the post-install of opennms-webapp and opennms-db, since
    install.pl now runs as root.
  * Fixed postrm of opennms-db so that dropdb works.
  * Replaced reference to /opt/Opennms with /usr/share/opennms in init script.
  * Added dependency on libgetopt-mixed-perl for opennms-contrib,
    (send-event.pl requires it).
  * Fixed duplicate and missing depends to make lintian happy.

 -- Eric Evans <eevans@opennms.org>  Fri,  5 Sep 2003 14:10:00 -0500

opennms (1.1.1-5) unstable; urgency=low

  * The "Tax Man Cometh" release!
  * Fixed the database install portion so that upgrades now run smoothly.
  * We now use the "postgres" user to do the db work instead of root.
  * Split up packages again to use an opennms-db package for all database
    stuff.
  * Moved the misc jars (not opennms*jar) to opennms-server, since it's the
    only package that needs them (webapp has it's jars in WEB-INF/lib).

 -- Tony Simone <tony.simone@medvantx.com>  Tue, 15 Apr 2003 11:52:00 -0500

opennms (1.1.1-4) unstable; urgency=low

  * Massive rework to split into numerous packages.
  * Fixed several dependency issues for the latest cut.
  * Fixed the TOMCAT var install / no-install issue in install.pl.

 -- Tony Simone <tony.simone@medvantx.com>  Wed,  2 Apr 2003 23:06:00 -0500

opennms (1.1.1-3) unstable; urgency=low

  * Merged latest changes from upstream 1.1.1.1.
  * Eliminated install-tomcat4.pl, modified the newly enhanced install.pl.

 -- Tony Simone <tony.simone@medvantx.com>  Thu, 27 Feb 2003 16:34:00 -0500

opennms (1.1.1-2) unstable; urgency=low

  * Not released.
  * Updated dependencies to reflect current Postgres version and need for
    Tomcat4 >= 4.1.18.
  * Split off the opennms-webapps opennms-doc packages.
  * Fixed some layout of the libs.
  * Hacked up install.pl, took out the tomcat part and put it in a separate
    install-tomcat4.pl script.

 -- Tony Simone <tony.simone@medvantx.com>  Thu, 14 Feb 2003 11:00:00 -0500

opennms (1.1.1-1) unstable; urgency=low

  * Updated to Debian standards version 3.5.8.
  * Added a (undocumented) manpage.

 -- Tony Simone <tony.simone@medvantx.com>  Mon, 10 Feb 2003 14:27:00 -0500

opennms (1.1.1-0) unstable; urgency=low

  * New upstream release.
  * Added a postgres createuser "root" to the postinst script now that 7.3.1
    doesn't have a root user setup already.
  * Added a fix to install.pl for the proper location of postgres libs on
    Debian.
  * Another fix for the new postgresql pg_hba.conf format.
  * Fixed the log4j problem by depending on a reasonable version.

 -- Tony Simone <tony.simone@medvantx.com>  Mon, 10 Feb 2003 09:11:00 -0500

opennms (1.1.0-0) unstable; urgency=low

  * New upstream release.
  * Fixed the 1.0.2-1 bug of opennms not stopping (due to mismatched
    HttpManagment ports in source file, config file, and opennms.sh script).
  * Fixed the debian/control file to use real and virtual depends on java
    stuff.

 -- Tony Simone <tony.simone@medvantx.com>  Fri, 22 Nov 2002 08:29:00 -0500

opennms (1.0.2-1) unstable; urgency=low

  * Re-worked postinst to take a username/password for Postgres access.
  * Removed the conffiles list since it is autogenerated.
  * Changed configs to match Debian Woody/Sid tomcat4 running on port 8180.
  * To work with Debian tomcat4 which is already on 8180 by default,
    moved HttpConnector to port 8280 and server on 8281.
  * Fixed up all the symlinks using dh_link.

 -- Tony Simone <tony.simone@medvantx.com>  Mon, 18 Nov 2002 13:24:00 -0500

opennms (1.0.2-0) unstable; urgency=low

  * New upstream release.
  * Changed Section to contrib since it depends on a non-free package (java2).
  * Fixed Depends to use autogenerated shlibs deps.
  * Removed logrotate config and just downshifted the defaults in the
    log4j.properties to INFO level and smaller logfiles.
  * Added a tomcat policy to allow proper access to OpenNMS stuff.
    (Thanks to Dmitry Glushenok <glush@rasko.ru> for pointing that out)

 -- Tony Simone <tony.simone@medvantx.com>  Fri, 15 Nov 2002 09:00:00 -0500

opennms (1.0.1-2) unstable; urgency=low

  * Added Depends on metamail since the Reports mailing functions require it.
  * Now linking /usr/share/opennms/share to /var/lib/opennms, since certain
    functions are hardcoded to the share dir.  This fixes reports generation.
  * Moved all Java native libs to /usr/lib, and do ldconfig in postinst.
  * Fixed logrotate script to be quiet unless there is a problem.

 -- Tony Simone <tony.simone@medvantx.com>  Tue, 30 Sep 2002 20:37:00 -0400

opennms (1.0.1-1) unstable; urgency=low

  * Changed postinst to tell admin about some special needs.
  * update-rc.d now starts opennms as S21, since postgresql is S20 and needs
    to start first.
  * Added a logrotate script (these logs get big fast).
  * Changed the Depends to accurately reflect rrdtool instead of librrd0 and
    remove perl since it is required by libdbd-pg-perl.

 -- Tony Simone <tony.simone@medvantx.com>  Thu, 19 Sep 2002 16:15:00 -0400

opennms (1.0.1-0) unstable; urgency=low

  * Upstream update.
  * Complete rebuild to be more Debian FHS compliant. A truly massive work-over
    that hacked up the debian dirs build scripts pretty thoroughly.

 -- Tony Simone <tony.simone@medvantx.com>  Fri, 13 Sep 2002 09:00:00 -0400

opennms (0.9.0-1) unstable; urgency=low

  * Initial Release.

 -- Ben Reed <ben@opennms.org>  Wed, 12 Sep 2001 23:42:39 +0000

Local variables:
mode: debian-changelog
End:<|MERGE_RESOLUTION|>--- conflicted
+++ resolved
@@ -1,5 +1,3 @@
-<<<<<<< HEAD
-=======
 opennms (22.0.2-1) stable; urgency=low
 
   * New stable release.  It contains a number of bug fixes and enhancements,
@@ -10,7 +8,6 @@
 
  -- OpenNMS Release Manager <opennms@opennms.org>  Thu, 19 Jul 2018 15:10:00 -0500
 
->>>>>>> ee8eefe0
 opennms (22.0.1-1) stable; urgency=low
 
   * New stable release.  It contains a number of bug fixes and enhancements,
