<<<<<<< HEAD
=======
opennms (16.0.3-1) stable; urgency=medium

  * New upstream release.  This release contains a number of bug fixes over 16.0.2.

 -- OpenNMS Release Manager <opennms@opennms.org>  Thu, 20 Aug 2015 11:36:00 -0500

>>>>>>> df258c2a
opennms (16.0.2-1) stable; urgency=low

  * New upstream release.  This is a repack of 16.0.1 with a small bug fix.

 -- OpenNMS Release Manager <opennms@opennms.org>  Wed, 17 Jun 2015 16:38:00 -0500

opennms (16.0.1-1) stable; urgency=low

  * New upstream release.  This release contains a few enhancements and bug fixes.

 -- OpenNMS Release Manager <opennms@opennms.org>  Wed, 17 Jun 2015 12:30:00 -0500

opennms (16.0.0-1) stable; urgency=medium

  * New upstream release.  This release contains bugfixes and updates since 15.0.2.

 -- OpenNMS Release Manager <opennms@opennms.org>  Tue, 12 May 2015 11:02:00 -0500

opennms (15.0.2-1) stable; urgency=medium

  * New upstream release.  This release contains a large number of bugfixes
    over 15.0.1.

 -- OpenNMS Release Manager <opennms@opennms.org>  Mon, 20 Apr 2015 11:01:00 -0500

opennms (15.0.1-1) stable; urgency=medium

  * New upstream release.  This release primarily contains bugfixes over 15.0.0.

 -- OpenNMS Release Manager <opennms@opennms.org>  Wed, 11 Feb 2015 15:55:00 -0500

opennms (15.0.0-1) stable; urgency=low

  * New upstream release.  This release contains a web UI framework update, as well
    as many smaller bugfixes and enhancements.  Major stable release 15.0.0.

 -- OpenNMS Release Manager <opennms@opennms.org>  Wed, 28 Jan 2015 13:52:00 -0500

opennms (14.0.3-1) stable; urgency=high

  * New upstream release.  This release contains a few bugfixes as well as a
    critical fix for security issue CVE-2015-0975, a remote exploit that can expose
    system files.  Major stable release 14.0.3.

 -- OpenNMS Release Manager <opennms@opennms.org>  Fri, 09 Jan 2015 13:03:00 -0500

opennms (14.0.2-1) stable; urgency=high

  * New upstream release.  This release contains a few bugfixes as well as a
    fix for a critical memory leak in the OpenNMS web UI.  Major stable release
    14.0.2.

 -- OpenNMS Release Manager <opennms@opennms.org>  Thu, 11 Dec 2014 10:36:17 -0500

opennms (14.0.1-1) stable; urgency=medium

  * New upstream release.  Major stable release 14.0.1.

 -- OpenNMS Release Manager <opennms@opennms.org>  Fri, 14 Nov 2014 10:57:00 -0400

opennms (14.0.0-1) stable; urgency=high

  * New upstream release.  Major stable release 14.0.0.

 -- OpenNMS Release Manager <opennms@opennms.org>  Mon, 03 Nov 2014 15:08:00 -0400

opennms (1.13.3-1) stable; urgency=high

  * New upstream release.  This is the 4th unstable release for the eventual
    1.14.x stable series, and includes a critical security fix.

 -- OpenNMS Release Manager <opennms@opennms.org>  Wed, 04 Jun 2014 16:49:00 -0400

opennms (1.13.2-1) stable; urgency=low

  * New upstream release.  This is the 3rd unstable release for the eventual
    1.14.x stable series.

 -- OpenNMS Release Manager <opennms@opennms.org>  Thu, 29 May 2014 12:02:00 -0400

opennms (1.13.1-1) stable; urgency=low

  * New upstream release.  This is the 2nd unstable release for the eventual
    1.14.x stable series.

 -- OpenNMS Release Manager <opennms@opennms.org>  Mon, 21 Apr 2014 14:21:00 -0400

opennms (1.13.0-1) stable; urgency=low

  * New upstream release.  This is the first unstable release for the eventual
    1.14.x stable series.

 -- OpenNMS Release Manager <opennms@opennms.org>  Thu, 12 Dec 2013 15:28:00 -0400

opennms (1.12.8-1) stable; urgency=high

  * New upstream release.  This release contains a fix for a bug that exposes
    files outside of the OpenNMS directories through the web UI.

 -- OpenNMS Release Manager <opennms@opennms.org>  Wed, 04 Jun 2014 14:13:00 -0400

opennms (1.12.7-1) stable; urgency=high

  * New upstream release.  This release contains a number of important fixes
    including an XSS vulnerability.

 -- OpenNMS Release Manager <opennms@opennms.org>  Thu, 29 May 2014 11:55:00 -0400

opennms (1.12.6-1) stable; urgency=high

  * New upstream release.  This release contains a number of important fixes
    including a potential security leak in the ReST interface.

 -- OpenNMS Release Manager <opennms@opennms.org>  Mon, 21 Apr 2014 10:00:00 -0400

opennms (1.12.5-1) stable; urgency=high

  * New upstream release.  This release contains another upgrade fix as well
    as a few other bug fixes and enhancements.

 -- OpenNMS Release Manager <opennms@opennms.org>  Wed, 19 Feb 2014 13:32:00 -0400

opennms (1.12.4-1) stable; urgency=high

  * New upstream release.  This release contains upgrade fixes as well as other
    minor bug fixes and enhancements.

 -- OpenNMS Release Manager <opennms@opennms.org>  Wed, 12 Feb 2014 12:23:00 -0400

opennms (1.12.3-1) stable; urgency=high

  * New upstream release.  This release contains a critical upgrade bug fix.

 -- OpenNMS Release Manager <opennms@opennms.org>  Fri, 13 Dec 2013 11:35:00 -0400

opennms (1.12.2-1) stable; urgency=high

  * New upstream release.  This release contains a number of important bug fixes
    and enhancements.

 -- OpenNMS Release Manager <opennms@opennms.org>  Tue, 10 Dec 2013 15:29:00 -0400

opennms (1.12.1-1) stable; urgency=medium

  * New upstream release.  This release contains a number of important bug fixes
    and minor enhancements.

 -- OpenNMS Release Manager <opennms@opennms.org>  Tue, 17 Sep 2013 13:20:00 -0400

opennms (1.12.0-1) stable; urgency=high

  * First OpenNMS 1.12 release.

 -- OpenNMS Release Manager <opennms@opennms.org>  Wed, 14 Aug 2013 16:16:00 -0400

opennms (1.11.94-1) unstable; urgency=medium

  * New upstream release.  This release has a few bug fixes and enhancements,
    including a fix for the alarm details page.

 -- OpenNMS Release Manager <opennms@opennms.org>  Fri, 26 Jul 2013 13:07:00 -0400

opennms (1.11.93-1) unstable; urgency=low

  * New upstream release.

 -- OpenNMS Release Manager <opennms@opennms.org>  Mon, 15 Jul 2013 16:22:00 -0400

opennms (1.11.92-1) unstable; urgency=high

  * New upstream release.  This release contains a fix for reading
    eventconf.xml when it does not contain an XML namespace attribute.

 -- OpenNMS Release Manager <opennms@opennms.org>  Fri, 21 Jun 2013 14:53:00 -0400

opennms (1.11.91-1) unstable; urgency=low

  * New upstream release.

 -- OpenNMS Release Manager <opennms@opennms.org>  Fri, 21 Jun 2013 10:46:00 -0400

opennms (1.11.90-1) unstable; urgency=low

  * New upstream release.

 -- OpenNMS Release Manager <opennms@opennms.org>  Wed, 03 Apr 2013 14:57:00 -0400

opennms (1.11.3-1) unstable; urgency=low

  * New upstream release.

 -- OpenNMS Release Manager <opennms@opennms.org>  Thu, 11 Oct 2012 11:52:00 -0400

opennms (1.11.2-1) unstable; urgency=low

  * New upstream release.

 -- OpenNMS Release Manager <opennms@opennms.org>  Wed, 29 Aug 2012 11:09:00 -0400

opennms (1.11.1-1) unstable; urgency=low

  * New upstream release.

 -- OpenNMS Release Manager <opennms@opennms.org>  Fri, 13 Jul 2012 11:14:00 -0400

opennms (1.11.0-1) unstable; urgency=low

  * New upstream release.

 -- OpenNMS Release Manager <opennms@opennms.org>  Mon, 07 May 2012 11:21:00 -0400

opennms (1.10.14-1) stable; urgency=high

  * New upstream release.  This release has a number of bugfixes including an
    important security fix.

 -- OpenNMS Release Manager <opennms@opennms.org>  Wed, 04 Jun 2014 12:04:00 -0500

opennms (1.10.13-1) stable; urgency=low

  * New upstream release.  This release has a number of bugfixes.

 -- OpenNMS Release Manager <opennms@opennms.org>  Tue, 17 Sep 2013 10:19:00 -0500

opennms (1.10.12-1) stable; urgency=medium

  * New upstream release.  This release has a few bug fixes and enhancements,
    including a fix for the alarm details page.

 -- OpenNMS Release Manager <opennms@opennms.org>  Wed, 24 Jul 2013 16:06:00 -0500

opennms (1.10.11-1) stable; urgency=low

  * New upstream release.  This release has a few bug fixes and enhancements.

 -- OpenNMS Release Manager <opennms@opennms.org>  Mon, 15 Jul 2013 16:11:00 -0500

opennms (1.10.10-1) stable; urgency=low

  * New upstream release.  This release has a few bug fixes and enhancements.

 -- OpenNMS Release Manager <opennms@opennms.org>  Fri, 31 May 2013 11:13:00 -0500

opennms (1.10.9-1) stable; urgency=low

  * New upstream release.  This release has a few bug fixes and enhancements.

 -- OpenNMS Release Manager <opennms@opennms.org>  Mon, 08 Apr 2013 10:31:00 -0500

opennms (1.10.8-1) stable; urgency=low

  * New upstream release.  This release has a few bug fixes and enhancements.

 -- OpenNMS Release Manager <opennms@opennms.org>  Wed, 23 Jan 2013 13:46:00 -0500

opennms (1.10.7-1) stable; urgency=low

  * New upstream release.  This release has a few bug fixes and enhancements,
    including support for adding annotations to alarms.

 -- OpenNMS Release Manager <opennms@opennms.org>  Mon, 19 Nov 2012 12:43:00 -0500

opennms (1.10.6-1) stable; urgency=low

  * New upstream release.  This release has a few bug fixes and enhancements,
    including a fix for a memory leak in a thresholding cache.

 -- OpenNMS Release Manager <opennms@opennms.org>  Wed, 10 Oct 2012 14:36:00 -0400

opennms (1.10.5-1) stable; urgency=high

  * New upstream release.  This release fixes an issue in the remote poller where
    the GUI code (including the password prompt) would not initialize.

 -- OpenNMS Release Manager <opennms@opennms.org>  Tue, 28 Aug 2012 11:38:00 -0400

opennms (1.10.4-1) stable; urgency=low

  * New upstream release.

 -- OpenNMS Release Manager <opennms@opennms.org>  Thu, 12 Jul 2012 16:35:00 -0400

opennms (1.10.3-1) stable; urgency=high

  * New upstream release.  Includes a fix for a potential deadlock in provisiond.

 -- OpenNMS Release Manager <opennms@opennms.org>  Mon, 21 May 2012 17:01:00 -0400

opennms (1.10.2-1) stable; urgency=high

  * New upstream release.  Includes a fix to reduce the number of open filehandles
  when using provisiond.

 -- OpenNMS Release Manager <opennms@opennms.org>  Mon, 07 May 2012 10:53:00 -0400

opennms (1.10.1-1) stable; urgency=medium

  * New upstream release.

 -- OpenNMS Release Manager <opennms@opennms.org>  Mon, 09 Apr 2012 09:42:00 -0400

opennms (1.10.0-2) stable; urgency=low

  * Fix inclusion of etc-pristine in -core package

 -- OpenNMS Release Manager <opennms@opennms.org>  Wed, 08 Feb 2012 12:42:00 -0400

opennms (1.10.0-1) unstable; urgency=high

  * New upstream release.

 -- OpenNMS Release Manager <opennms@opennms.org>  Thu, 19 Jan 2012 17:50:00 -0400

opennms (1.9.93-1) unstable; urgency=low

  * New upstream release.

 -- OpenNMS Release Manager <opennms@opennms.org>  Wed, 09 Nov 2011 11:45:00 -0500

opennms (1.9.92-1) unstable; urgency=medium

  * New upstream release.

 -- OpenNMS Release Manager <opennms@opennms.org>  Wed, 12 Oct 2011 13:45:00 -0400

opennms (1.9.91-2) unstable; urgency=low

  * Fix dependency issue in opennms-db.

 -- OpenNMS Release Manager <opennms@opennms.org>  Wed, 14 Sep 2011 12:05:00 -0400

opennms (1.9.91-1) unstable; urgency=medium

  * New upstream release.

 -- OpenNMS Release Manager <opennms@opennms.org>  Tue, 13 Sep 2011 21:31:00 -0400

opennms (1.9.90-1) unstable; urgency=high

  * New upstream release.  Note that this release fixes two important bugs: a
  filehandle leak that can be triggered by Provisiond scanning, and a memory leak
  in the logging infrastructure.

 -- OpenNMS Release Manager <opennms@opennms.org>  Tue, 10 Aug 2011 17:09:00 -0400

opennms (1.9.8-1) unstable; urgency=medium

  * New upstream release.

 -- OpenNMS Release Manager <opennms@opennms.org>  Tue, 10 May 2011 10:00:00 -0400

opennms (1.9.7-1) unstable; urgency=medium

  * New upstream release.

 -- OpenNMS Release Manager <opennms@opennms.org>  Wed, 6 Apr 2011 11:01:00 -0400

opennms (1.9.6-1) unstable; urgency=high

  * New upstream release.  Includes a number of important bugfixes.

 -- OpenNMS Release Manager <opennms@opennms.org>  Wed, 16 Feb 2011 14:14:00 -0400

opennms (1.9.5-1) unstable; urgency=high

  * New upstream release.  Includes a fix for the database check on startup.

 -- OpenNMS Release Manager <opennms@opennms.org>  Wed, 09 Feb 2011 11:41:00 -0400

opennms (1.9.4-1) unstable; urgency=medium

  * New upstream release.

 -- OpenNMS Release Manager <opennms@opennms.org>  Tue, 08 Feb 2011 16:14:00 -0400

opennms (1.9.3-2) unstable; urgency=high

  * Rerelease with reporting fixes.

 -- OpenNMS Release Manager <opennms@opennms.org>  Tue, 7 Dec 2010 16:32:00 -0500

opennms (1.9.3-1) unstable; urgency=high

  * New upstream release.

 -- OpenNMS Release Manager <opennms@opennms.org>  Tue, 7 Dec 2010 11:20:00 -0500

opennms (1.9.2-1) unstable; urgency=low

  * New upstream release.

 -- Benjamin Reed <ranger@opennms.org>  Wed, 13 Oct 2010 12:34:00 -0500

opennms (1.9.1-1) unstable; urgency=low

  * New upstream release.

 -- Benjamin Reed <ranger@opennms.org>  Mon, 13 Sep 2010 13:20:00 -0500

opennms (1.9.0-1) unstable; urgency=low

  * New upstream release.

 -- Benjamin Reed <ranger@opennms.org>  Tue, 10 Aug 2010 11:42:00 -0500

opennms (1.8.17-2) unstable; urgency=low

  * Fix makedeb.sh for source builds.

 -- OpenNMS Release Manager <opennms@opennms.org>  Fri, 03 Feb 2012 16:41:00 -0400

opennms (1.8.17-1) unstable; urgency=low

  * New upstream release.

 -- OpenNMS Release Manager <opennms@opennms.org>  Thu, 19 Jan 2012 11:33:00 -0400

opennms (1.8.16-1) unstable; urgency=low

  * New upstream release.

 -- OpenNMS Release Manager <opennms@opennms.org>  Tue, 08 Nov 2011 14:14:00 -0500

opennms (1.8.15-1) unstable; urgency=low

  * New upstream release.

 -- OpenNMS Release Manager <opennms@opennms.org>  Tue, 11 Oct 2011 12:14:00 -0400

opennms (1.8.14-2) unstable; urgency=low

  * Fix dependency issue in opennms-db.

 -- OpenNMS Release Manager <opennms@opennms.org>  Wed, 14 Sep 2011 12:05:00 -0400

opennms (1.8.14-1) unstable; urgency=low

  * New upstream release.

 -- OpenNMS Release Manager <opennms@opennms.org>  Tue, 13 Sep 2011 10:57:00 -0400

opennms (1.8.13-1) unstable; urgency=high

  * New upstream release.  Note that this release fixes two important bugs: a
  filehandle leak that can be triggered by Provisiond scanning, and a memory leak
  in the logging infrastructure.

 -- OpenNMS Release Manager <opennms@opennms.org>  Tue, 09 Aug 2011 15:41:00 -0400

opennms (1.8.12-1) unstable; urgency=medium

  * New upstream release.

 -- OpenNMS Release Manager <opennms@opennms.org>  Tue, 10 May 2011 10:00:00 -0400

opennms (1.8.11-1) unstable; urgency=medium

  * New upstream release.

 -- OpenNMS Release Manager <opennms@opennms.org>  Wed, 6 Apr 2011 10:57:00 -0400

opennms (1.8.10-1) unstable; urgency=high

  * New upstream release.  Includes a number of important bugfixes.

 -- OpenNMS Release Manager <opennms@opennms.org>  Wed, 16 Feb 2011 14:14:00 -0400

opennms (1.8.9-1) unstable; urgency=high

  * New upstream release.  Includes a fix for the database check on startup.

 -- OpenNMS Release Manager <opennms@opennms.org>  Wed, 09 Feb 2011 11:41:00 -0400

opennms (1.8.8-1) unstable; urgency=medium

  * New upstream release.

 -- OpenNMS Release Manager <opennms@opennms.org>  Tue, 08 Feb 2011 16:14:00 -0400

opennms (1.8.7-1) unstable; urgency=high

  * New upstream release.

 -- OpenNMS Release Manager <opennms@opennms.org>  Wed, 08 Dec 2010 10:31:00 -0400

opennms (1.8.6-1) unstable; urgency=medium

  * New upstream release.

 -- Benjamin Reed <ranger@opennms.org>  Mon, 08 Nov 2010 11:18:00 -0400

opennms (1.8.5-1) unstable; urgency=medium

  * New upstream release.

 -- Benjamin Reed <ranger@opennms.org>  Wed, 13 Oct 2010 12:33:00 -0500

opennms (1.8.4-2) unstable; urgency=high

  * Re-release with proper jar versions.

 -- Benjamin Reed <ranger@opennms.org>  Mon, 13 Sep 2010 14:59:00 -0500

opennms (1.8.4-1) unstable; urgency=high

  * New upstream release.  Includes a fix to file handle leaks when monitoring
    WMI, as well as a fix for a cross-site scripting vulnerability in the
    web UI.

 -- Benjamin Reed <ranger@opennms.org>  Mon, 13 Sep 2010 13:20:00 -0500

opennms (1.8.3-1) unstable; urgency=high

  * New upstream release.  Includes a critical fix to snmp-graph.properties.

 -- Benjamin Reed <ranger@opennms.org>  Thu, 12 Aug 2010 09:14:00 -0500

opennms (1.8.2-1) unstable; urgency=low

  * New upstream release.

 -- Benjamin Reed <ranger@opennms.org>  Mon, 09 Aug 2010 15:03:00 -0500

opennms (1.8.1-1) unstable; urgency=medium

  * New upstream release.

 -- Benjamin Reed <ranger@opennms.org>  Wed, 14 Jul 2010 11:23:00 -0500

opennms (1.8.0-2) unstable; urgency=high

  * Handle liquibase upgrade when unable to reach liquibase.org

 -- Benjamin Reed <ranger@opennms.org>  Tue, 08 Jun 2010 07:39:00 -0800

opennms (1.8.0-1) unstable; urgency=high

  * New upstream release.

 -- Benjamin Reed <ranger@opennms.org>  Mon, 07 Jun 2010 18:14:00 -0800

opennms (1.7.92-1) unstable; urgency=medium

  * New upstream release.

 -- Benjamin Reed <ranger@opennms.org>  Wed, 02 Jun 2010 22:33:00 -0500

opennms (1.7.91-1) unstable; urgency=medium

  * New upstream release.

 -- Benjamin Reed <ranger@opennms.org>  Wed, 26 May 2010 12:37:00 -0500

opennms (1.7.90-2) unstable; urgency=medium

  * Build non-SNAPSHOT jars.

 -- Benjamin Reed <ranger@opennms.org>  Thu, 20 May 2010 12:31:00 -0500

opennms (1.7.90-1) unstable; urgency=medium

  * New upstream release.

 -- Benjamin Reed <ranger@opennms.org>  Thu, 20 May 2010 02:00:00 -0500

opennms (1.7.10-4) unstable; urgency=low

  * Fix PostgreSQL dependency

 -- Benjamin Reed <ranger@opennms.org>  Thu, 06 May 2010 10:57:00 +0200

opennms (1.7.10-3) unstable; urgency=low

  * Include small fix for RXTX native libraries.

 -- Benjamin Reed <ranger@opennms.org>  Thu, 18 Mar 2010 10:30:00 -0500

opennms (1.7.10-2) unstable; urgency=low

  * Fix jar filenames.

 -- Benjamin Reed <ranger@opennms.org>  Tue, 11 Mar 2010 17:49:00 -0500

opennms (1.7.10-1) unstable; urgency=medium

  * New upstream release.

 -- Benjamin Reed <ranger@opennms.org>  Tue, 11 Mar 2010 10:35:00 -0500

opennms (1.7.9-1) unstable; urgency=medium

  * New upstream release.

 -- Benjamin Reed <ranger@opennms.org>  Thu, 11 Feb 2010 10:45:00 -0500

opennms (1.7.8-1) unstable; urgency=medium

  * New upstream release.

 -- Benjamin Reed <ranger@opennms.org>  Tue, 08 Dec 2009 12:02:00 -0500

opennms (1.7.7-1) unstable; urgency=medium

  * New upstream release.

 -- Benjamin Reed <ranger@opennms.org>  Mon, 05 Oct 2009 19:57:00 -0500

opennms (1.7.6-1) unstable; urgency=medium

  * New upstream release.

 -- Benjamin Reed <ranger@opennms.org>  Mon, 03 Aug 2009 14:07:00 -0500

opennms (1.7.5-1) unstable; urgency=medium

  * New upstream release.

 -- Benjamin Reed <ranger@opennms.org>  Mon, 13 Jul 2009 12:46:00 -0500

opennms (1.7.4-1) unstable; urgency=medium

  * New upstream release.

 -- Benjamin Reed <ranger@opennms.org>  Sun, 07 Jun 2009 13:21:00 -0500

opennms (1.7.3-1) unstable; urgency=medium

  * New upstream release.

 -- Benjamin Reed <ranger@opennms.org>  Wed, 29 Apr 2009 17:15:00 -0500

opennms (1.7.2-1) unstable; urgency=high

  * New upstream release.

 -- Benjamin Reed <ranger@opennms.org>  Wed, 01 Apr 2009 12:30:00 -0500

opennms (1.7.1-1) unstable; urgency=low

  * New upstream release.

 -- Benjamin Reed <ranger@opennms.org>  Tue, 31 Mar 2009 21:38:55 -0500

opennms (1.7.0-1) unstable; urgency=low

  * New upstream release.

 -- Benjamin Reed <ranger@opennms.org>  Wed, 15 Oct 2008 21:38:55 -0500

opennms (1.6.9-1) stable; urgency=low

  * Fix missing setup war.

 -- Benjamin Reed <ranger@opennms.org>  Mon, 08 Feb 2010 15:16:00 -0500

opennms (1.6.8-1) stable; urgency=low

  * New upstream release.

 -- Benjamin Reed <ranger@opennms.org>  Wed, 09 Dec 2009 22:05:00 -0500

opennms (1.6.7-1) stable; urgency=low

  * New upstream release.

 -- Benjamin Reed <ranger@opennms.org>  Mon, 05 Oct 2009 12:32:00 -0500

opennms (1.6.6-1) stable; urgency=medium

  * New upstream release.

 -- Benjamin Reed <ranger@opennms.org>  Fri, 18 Sep 2009 10:45:00 -0500

opennms (1.6.5-1) stable; urgency=medium

  * New upstream release.

 -- Benjamin Reed <ranger@opennms.org>  Fri, 15 May 2009 13:42:00 -0500

opennms (1.6.4-1) stable; urgency=high

  * New upstream release.

 -- Benjamin Reed <ranger@opennms.org>  Wed, 01 Apr 2009 12:00:00 -0500

opennms (1.6.3-1) stable; urgency=medium

  * New upstream release.

 -- Benjamin Reed <ranger@opennms.org>  Tue, 31 Mar 2009 14:02:00 -0500

opennms (1.6.2-2) stable; urgency=low

  * Update dependencies to allow OpenJDK.

 -- Benjamin Reed <ranger@opennms.org>  Fri, 13 Feb 2009 16:07:00 -0500

opennms (1.6.2-1) stable; urgency=low

  * New upstream release.

 -- Benjamin Reed <ranger@opennms.org>  Thu, 15 Jan 2009 09:15:35 -0500

opennms (1.6.1-1) stable; urgency=low

  * New upstream release.

 -- Benjamin Reed <ranger@opennms.org>  Thu, 13 Nov 2008 14:05:15 -0500

opennms (1.6.0-1) stable; urgency=medium

  * New upstream release.

 -- Benjamin Reed <ranger@opennms.org>  Tue, 28 Oct 2008 10:49:06 -0500

opennms (1.5.99-1) unstable; urgency=medium

  * New upstream release.

 -- Benjamin Reed <ranger@opennms.org>  Wed, 23 Oct 2008 12:11:10 -0500

opennms (1.5.98-1) unstable; urgency=medium

  * New upstream release.

 -- Benjamin Reed <ranger@opennms.org>  Wed, 22 Oct 2008 21:45:57 -0500

opennms (1.5.97-1) unstable; urgency=low

  * New upstream release.

 -- Benjamin Reed <ranger@opennms.org>  Wed, 15 Oct 2008 21:38:55 -0500

opennms (1.5.96-6) unstable; urgency=medium

  * Rebuild with a patch for notification stuff.

 -- Benjamin Reed <ranger@opennms.org>  Wed, 01 Oct 2008 15:37:23 -0500

opennms (1.5.96-4) unstable; urgency=medium

  * New upstream release.

 -- Benjamin Reed <ranger@opennms.org>  Tue, 30 Sep 2008 23:54:22 -0500

opennms (1.5.96-1) unstable; urgency=medium

  * New upstream release.

 -- Benjamin Reed <ranger@opennms.org>  Tue, 30 Sep 2008 18:38:28 -0500

opennms (1.5.95-1) unstable; urgency=high

  * New upstream release.
  * Fix for important poller bug.

 -- Benjamin Reed <ranger@opennms.org>  Tue, 30 Sep 2008 12:23:53 -0500

opennms (1.5.94-1) unstable; urgency=medium

  * New upstream release.

 -- Benjamin Reed <ranger@opennms.org>  Thu, 25 Sep 2008 16:30:23 -0500

opennms (1.5.93-1) unstable; urgency=low

  * New upstream release.

 -- Benjamin Reed <ranger@opennms.org>  Tue, 24 Jun 2008 11:15:23 -0500

opennms (1.5.92-1) unstable; urgency=low

  * New upstream release.

 -- Benjamin Reed <ranger@opennms.org>  Wed, 18 Jun 2008 12:08:13 -0500

opennms (1.5.91-3) unstable; urgency=low

  * More package tweaks and fix for an upgrade issue

 -- Benjamin Reed <ranger@opennms.org>  Fri, 09 May 2008 09:55:57 -0500

opennms (1.5.91-3) unstable; urgency=low

  * Fix for bug #2461 (incorrect script location)

 -- Benjamin Reed <ranger@opennms.org>  Thu, 08 May 2008 08:52:08 -0500

opennms (1.5.91-1) unstable; urgency=low

  * New upstream release.

 -- Benjamin Reed <ranger@opennms.org>  Mon, 05 May 2008 16:54:00 -0500

opennms (1.5.90-1) unstable; urgency=low

  * New upstream release.

 -- Benjamin Reed <ranger@opennms.org>  Fri, 21 Mar 2008 17:43:00 -0500

opennms (1.3.11-1) unstable; urgency=low

  * New upstream release.

 -- Benjamin Reed <ranger@opennms.org>  Wed, 07 Feb 2008 14:40:00 -0500

opennms (1.3.10-1) unstable; urgency=low

  * New upstream release.

 -- Benjamin Reed <ranger@opennms.org>  Wed, 06 Feb 2008 14:30:00 -0500

opennms (1.3.9-1) unstable; urgency=low

  * New upstream release.

 -- Benjamin Reed <ranger@opennms.org>  Wed, 28 Nov 2007 14:29:26 -0500

opennms (1.3.8-1) unstable; urgency=low

  * New upstream release.

 -- Benjamin Reed <ranger@opennms.org>  Wed, 07 Nov 2007 13:11:00 -0500

opennms (1.3.7-1) unstable; urgency=low

  * New upstream release.

 -- Benjamin Reed <ranger@opennms.org>  Fri, 14 Sep 2007 15:26:26 -0500

opennms (1.3.7-SNAPSHOT-1) unstable; urgency=low

  * New upstream release.

 -- Jeff Gehlbach <jeffg@opennms.org>  Sun, 29 Jul 2007 18:51:01 -0500

opennms (1.3.6-1) unstable; urgency=low

  * New upstream release.
  * Removed requirement for libjicmp, changed to suggest jicmp,
    now separately maintained
  * Changed dependency on librrd-java to jrrd, now separately
    maintained

 -- Jeff Gehlbach <jeffg@opennms.org>  Sun, 29 Jul 2007 15:43:47 -0500

opennms (1.3.5-1) unstable; urgency=low

  * New upstream release.

 -- Jeff Gehlbach <jeffg@opennms.org>  Fri, 29 Jun 2007 15:43:10 -0400

opennms (1.3.3-1) unstable; urgency=low

  * New upstream release.
  * Package libiplike-pgsql now separately versioned in three flavors
    to match the target PostgreSQL version (7.4, 8.1, 8.2).

 -- Jeff Gehlbach <jeffg@opennms.org>  Wed, 28 Mar 2007 09:55:31 -0400

opennms (1.3.2) unstable; urgency=low

  * New upstream release.

 -- Jeff Gehlbach <jeffg@opennms.org>  Sat, 13 Jan 2007 22:32:31 -0400

opennms (1.2.5-1) unstable; urgency=low

  * New upstream release.

 -- Eric Evans <eevans@sym-link.com>  Thu, 24 Nov 2005 15:01:19 -0600

opennms (1.2.4-1) unstable; urgency=low

  * New upstream release.

 -- Eric Evans <eevans@sym-link.com>  Sat, 27 Aug 2005 17:20:45 -0500

opennms (1.2.3-1) unstable; urgency=low

  * New upstream release.

 -- Eric Evans <eevans@sym-link.com>  Sun, 29 May 2005 14:20:30 -0500

opennms (1.2.2-1) unstable; urgency=low

  * New upstream release.

 -- Eric Evans <eevans@sym-link.com>  Sat,  2 Apr 2005 14:39:35 -0600

opennms (1.2.1-1) unstable; urgency=low

  * New upstream release.

 -- Eric Evans <eevans@sym-link.com>  Mon, 21 Mar 2005 14:11:28 -0600

opennms (1.2.0-1) unstable; urgency=low

  * New upstream release.

 -- Eric Evans <eevans@sym-link.com>  Mon, 14 Feb 2005 11:26:15 -0600

opennms (1.1.5-1) unstable; urgency=low

  * New upstream release.
  * Dropped installer invocation in opennms-db, opennms-webapp.
  * Only remove data in /var/lib/opennms on purge.
  * Added debconf note, (conditional on upgrade from < 1.1.5), about
    the need to manually run the installer.

 -- Eric Evans <eevans@sym-link.com>  Wed, 26 Jan 2005 13:17:53 -0600

opennms (1.1.4-1) unstable; urgency=low

  * New upstream release.
  * Added debconf note to opennms-webapp regarding need to manually
    remove the old server context, (conditional upon upgrade from 
    versions < 1.1.4).

 -- Eric Evans <eevans@sym-link.com>  Sun, 07 Nov 2004 04:58:21 +0000
 
opennms (1.1.3-2) unstable; urgency=low

  * Updated dependencies to include libpgjava, and dropped the copy of 
    postgresql.jar that was being installed by upstream.
  * Re-added clobbered conffiles

 -- Eric Evans <eevans@sym-link.com>  Tue, 27 Jul 2004 09:30:17 -0500

opennms (1.1.3-1) unstable; urgency=low

  * New upstream release
  * Updated opennms-db post-install to accomodate the new java-based 
    installer.
  * Updated opennms-webapp post-install to accomodate the new java-based
    installer.
  * Added libgetopt-mixed-perl as a dependency for common, removed it as
    a dependency for contrib, (it was backward before, this is how it 
    should have been).
  * Added opennms-common as a dependency for opennms-db, and moved 
    install.pl from common to db.
  * Added a symlink to CATALINA_HOME/server/lib for upstream copy of 
    log4j and removed dependency on package from Debian repository.
  * Reverted log4j.properties back to upstream defaults.
  * Changed opennms-db.postinst and opennms-db.postrm to be kinder
    about starting and stoping the database, (see
    http://bugs.opennms.org/cgi-bin/bugzilla/show_bug.cgi?id=814).
  * Eliminated opennms-server.preinst

 -- Eric Evans <eevans@sym-link.com>  Sat,  14 Feb 2004 14:10:00 -0600

opennms (1.1.2-1) stable; urgency=low

  * Made /etc/opennms/web.xml a symlink that points to
    /usr/share/java/webapps/opennms/WEB-INF/web.xml to make tomcat happy.
  * Changed the post-install of opennms-webapp and opennms-db, since
    install.pl now runs as root.
  * Fixed postrm of opennms-db so that dropdb works.
  * Replaced reference to /opt/Opennms with /usr/share/opennms in init script.
  * Added dependency on libgetopt-mixed-perl for opennms-contrib,
    (send-event.pl requires it).
  * Fixed duplicate and missing depends to make lintian happy.

 -- Eric Evans <eevans@opennms.org>  Fri,  5 Sep 2003 14:10:00 -0500

opennms (1.1.1-5) unstable; urgency=low

  * The "Tax Man Cometh" release!
  * Fixed the database install portion so that upgrades now run smoothly.
  * We now use the "postgres" user to do the db work instead of root.
  * Split up packages again to use an opennms-db package for all database
    stuff.
  * Moved the misc jars (not opennms*jar) to opennms-server, since it's the
    only package that needs them (webapp has it's jars in WEB-INF/lib).

 -- Tony Simone <tony.simone@medvantx.com>  Tue, 15 Apr 2003 11:52:00 -0500

opennms (1.1.1-4) unstable; urgency=low

  * Massive rework to split into numerous packages.
  * Fixed several dependency issues for the latest cut.
  * Fixed the TOMCAT var install / no-install issue in install.pl.

 -- Tony Simone <tony.simone@medvantx.com>  Wed,  2 Apr 2003 23:06:00 -0500

opennms (1.1.1-3) unstable; urgency=low

  * Merged latest changes from upstream 1.1.1.1.
  * Eliminated install-tomcat4.pl, modified the newly enhanced install.pl.

 -- Tony Simone <tony.simone@medvantx.com>  Thu, 27 Feb 2003 16:34:00 -0500

opennms (1.1.1-2) unstable; urgency=low

  * Not released.
  * Updated dependencies to reflect current Postgres version and need for
    Tomcat4 >= 4.1.18.
  * Split off the opennms-webapps opennms-doc packages.
  * Fixed some layout of the libs.
  * Hacked up install.pl, took out the tomcat part and put it in a separate
    install-tomcat4.pl script.

 -- Tony Simone <tony.simone@medvantx.com>  Thu, 14 Feb 2003 11:00:00 -0500

opennms (1.1.1-1) unstable; urgency=low

  * Updated to Debian standards version 3.5.8.
  * Added a (undocumented) manpage.

 -- Tony Simone <tony.simone@medvantx.com>  Mon, 10 Feb 2003 14:27:00 -0500

opennms (1.1.1-0) unstable; urgency=low

  * New upstream release.
  * Added a postgres createuser "root" to the postinst script now that 7.3.1
    doesn't have a root user setup already.
  * Added a fix to install.pl for the proper location of postgres libs on
    Debian.
  * Another fix for the new postgresql pg_hba.conf format.
  * Fixed the log4j problem by depending on a reasonable version.

 -- Tony Simone <tony.simone@medvantx.com>  Mon, 10 Feb 2003 09:11:00 -0500

opennms (1.1.0-0) unstable; urgency=low

  * New upstream release.
  * Fixed the 1.0.2-1 bug of opennms not stopping (due to mismatched
    HttpManagment ports in source file, config file, and opennms.sh script).
  * Fixed the debian/control file to use real and virtual depends on java
    stuff.

 -- Tony Simone <tony.simone@medvantx.com>  Fri, 22 Nov 2002 08:29:00 -0500

opennms (1.0.2-1) unstable; urgency=low

  * Re-worked postinst to take a username/password for Postgres access.
  * Removed the conffiles list since it is autogenerated.
  * Changed configs to match Debian Woody/Sid tomcat4 running on port 8180.
  * To work with Debian tomcat4 which is already on 8180 by default,
    moved HttpConnector to port 8280 and server on 8281.
  * Fixed up all the symlinks using dh_link.

 -- Tony Simone <tony.simone@medvantx.com>  Mon, 18 Nov 2002 13:24:00 -0500

opennms (1.0.2-0) unstable; urgency=low

  * New upstream release.
  * Changed Section to contrib since it depends on a non-free package (java2).
  * Fixed Depends to use autogenerated shlibs deps.
  * Removed logrotate config and just downshifted the defaults in the
    log4j.properties to INFO level and smaller logfiles.
  * Added a tomcat policy to allow proper access to OpenNMS stuff.
    (Thanks to Dmitry Glushenok <glush@rasko.ru> for pointing that out)

 -- Tony Simone <tony.simone@medvantx.com>  Fri, 15 Nov 2002 09:00:00 -0500

opennms (1.0.1-2) unstable; urgency=low

  * Added Depends on metamail since the Reports mailing functions require it.
  * Now linking /usr/share/opennms/share to /var/lib/opennms, since certain
    functions are hardcoded to the share dir.  This fixes reports generation.
  * Moved all Java native libs to /usr/lib, and do ldconfig in postinst.
  * Fixed logrotate script to be quiet unless there is a problem.

 -- Tony Simone <tony.simone@medvantx.com>  Tue, 30 Sep 2002 20:37:00 -0400

opennms (1.0.1-1) unstable; urgency=low

  * Changed postinst to tell admin about some special needs.
  * update-rc.d now starts opennms as S21, since postgresql is S20 and needs
    to start first.
  * Added a logrotate script (these logs get big fast).
  * Changed the Depends to accurately reflect rrdtool instead of librrd0 and
    remove perl since it is required by libdbd-pg-perl.

 -- Tony Simone <tony.simone@medvantx.com>  Thu, 19 Sep 2002 16:15:00 -0400

opennms (1.0.1-0) unstable; urgency=low

  * Upstream update.
  * Complete rebuild to be more Debian FHS compliant. A truly massive work-over
    that hacked up the debian dirs build scripts pretty thoroughly.

 -- Tony Simone <tony.simone@medvantx.com>  Fri, 13 Sep 2002 09:00:00 -0400

opennms (0.9.0-1) unstable; urgency=low

  * Initial Release.

 -- Ben Reed <ben@opennms.org>  Wed, 12 Sep 2001 23:42:39 +0000

Local variables:
mode: debian-changelog
End:<|MERGE_RESOLUTION|>--- conflicted
+++ resolved
@@ -1,12 +1,9 @@
-<<<<<<< HEAD
-=======
 opennms (16.0.3-1) stable; urgency=medium
 
   * New upstream release.  This release contains a number of bug fixes over 16.0.2.
 
  -- OpenNMS Release Manager <opennms@opennms.org>  Thu, 20 Aug 2015 11:36:00 -0500
 
->>>>>>> df258c2a
 opennms (16.0.2-1) stable; urgency=low
 
   * New upstream release.  This is a repack of 16.0.1 with a small bug fix.
