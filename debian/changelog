<<<<<<< HEAD
opennms (1.11.90-1) unstable; urgency=low

  * New upstream release.

 -- OpenNMS Release Manager <opennms@opennms.org>  Wed, 03 Apr 2013 14:57:00 -0400

opennms (1.11.3-1) unstable; urgency=low

  * New upstream release.

 -- OpenNMS Release Manager <opennms@opennms.org>  Thu, 11 Oct 2012 11:52:00 -0400

opennms (1.11.2-1) unstable; urgency=low

  * New upstream release.

 -- OpenNMS Release Manager <opennms@opennms.org>  Wed, 29 Aug 2012 11:09:00 -0400

opennms (1.11.1-1) unstable; urgency=low

  * New upstream release.

 -- OpenNMS Release Manager <opennms@opennms.org>  Fri, 13 Jul 2012 11:14:00 -0400

opennms (1.11.0-1) unstable; urgency=low

  * New upstream release.

 -- OpenNMS Release Manager <opennms@opennms.org>  Mon, 07 May 2012 11:21:00 -0400
=======
opennms (1.10.10-1) stable; urgency=low

  * New upstream release.  This release has a few bug fixes and enhancements.

 -- OpenNMS Release Manager <opennms@opennms.org>  Fri, 31 May 2013 11:13:00 -0500
>>>>>>> 773d359a

opennms (1.10.9-1) stable; urgency=low

  * New upstream release.  This release has a few bug fixes and enhancements.

 -- OpenNMS Release Manager <opennms@opennms.org>  Mon, 08 Apr 2013 10:31:00 -0500

opennms (1.10.8-1) stable; urgency=low

  * New upstream release.  This release has a few bug fixes and enhancements.

 -- OpenNMS Release Manager <opennms@opennms.org>  Wed, 23 Jan 2013 13:46:00 -0500

opennms (1.10.7-1) stable; urgency=low

  * New upstream release.  This release has a few bug fixes and enhancements,
    including support for adding annotations to alarms.

 -- OpenNMS Release Manager <opennms@opennms.org>  Mon, 19 Nov 2012 12:43:00 -0500

opennms (1.10.6-1) stable; urgency=low

  * New upstream release.  This release has a few bug fixes and enhancements,
    including a fix for a memory leak in a thresholding cache.

 -- OpenNMS Release Manager <opennms@opennms.org>  Wed, 10 Oct 2012 14:36:00 -0400

opennms (1.10.5-1) stable; urgency=high

  * New upstream release.  This release fixes an issue in the remote poller where
    the GUI code (including the password prompt) would not initialize.

 -- OpenNMS Release Manager <opennms@opennms.org>  Tue, 28 Aug 2012 11:38:00 -0400

opennms (1.10.4-1) stable; urgency=low

  * New upstream release.

 -- OpenNMS Release Manager <opennms@opennms.org>  Thu, 12 Jul 2012 16:35:00 -0400

opennms (1.10.3-1) stable; urgency=high

  * New upstream release.  Includes a fix for a potential deadlock in provisiond.

 -- OpenNMS Release Manager <opennms@opennms.org>  Mon, 21 May 2012 17:01:00 -0400

opennms (1.10.2-1) stable; urgency=high

  * New upstream release.  Includes a fix to reduce the number of open filehandles
  when using provisiond.

 -- OpenNMS Release Manager <opennms@opennms.org>  Mon, 07 May 2012 10:53:00 -0400

opennms (1.10.1-1) stable; urgency=medium

  * New upstream release.

 -- OpenNMS Release Manager <opennms@opennms.org>  Mon, 09 Apr 2012 09:42:00 -0400

opennms (1.10.0-2) stable; urgency=low

  * Fix inclusion of etc-pristine in -core package

 -- OpenNMS Release Manager <opennms@opennms.org>  Wed, 08 Feb 2012 12:42:00 -0400

opennms (1.10.0-1) unstable; urgency=high

  * New upstream release.

 -- OpenNMS Release Manager <opennms@opennms.org>  Thu, 19 Jan 2012 17:50:00 -0400

opennms (1.9.93-1) unstable; urgency=low

  * New upstream release.

 -- OpenNMS Release Manager <opennms@opennms.org>  Wed, 09 Nov 2011 11:45:00 -0500

opennms (1.9.92-1) unstable; urgency=medium

  * New upstream release.

 -- OpenNMS Release Manager <opennms@opennms.org>  Wed, 12 Oct 2011 13:45:00 -0400

opennms (1.9.91-2) unstable; urgency=low

  * Fix dependency issue in opennms-db.

 -- OpenNMS Release Manager <opennms@opennms.org>  Wed, 14 Sep 2011 12:05:00 -0400

opennms (1.9.91-1) unstable; urgency=medium

  * New upstream release.

 -- OpenNMS Release Manager <opennms@opennms.org>  Tue, 13 Sep 2011 21:31:00 -0400

opennms (1.9.90-1) unstable; urgency=high

  * New upstream release.  Note that this release fixes two important bugs: a
  filehandle leak that can be triggered by Provisiond scanning, and a memory leak
  in the logging infrastructure.

 -- OpenNMS Release Manager <opennms@opennms.org>  Tue, 10 Aug 2011 17:09:00 -0400

opennms (1.9.8-1) unstable; urgency=medium

  * New upstream release.

 -- OpenNMS Release Manager <opennms@opennms.org>  Tue, 10 May 2011 10:00:00 -0400

opennms (1.9.7-1) unstable; urgency=medium

  * New upstream release.

 -- OpenNMS Release Manager <opennms@opennms.org>  Wed, 6 Apr 2011 11:01:00 -0400

opennms (1.9.6-1) unstable; urgency=high

  * New upstream release.  Includes a number of important bugfixes.

 -- OpenNMS Release Manager <opennms@opennms.org>  Wed, 16 Feb 2011 14:14:00 -0400

opennms (1.9.5-1) unstable; urgency=high

  * New upstream release.  Includes a fix for the database check on startup.

 -- OpenNMS Release Manager <opennms@opennms.org>  Wed, 09 Feb 2011 11:41:00 -0400

opennms (1.9.4-1) unstable; urgency=medium

  * New upstream release.

 -- OpenNMS Release Manager <opennms@opennms.org>  Tue, 08 Feb 2011 16:14:00 -0400

opennms (1.9.3-2) unstable; urgency=high

  * Rerelease with reporting fixes.

 -- OpenNMS Release Manager <opennms@opennms.org>  Tue, 7 Dec 2010 16:32:00 -0500

opennms (1.9.3-1) unstable; urgency=high

  * New upstream release.

 -- OpenNMS Release Manager <opennms@opennms.org>  Tue, 7 Dec 2010 11:20:00 -0500

opennms (1.9.2-1) unstable; urgency=low

  * New upstream release.

 -- Benjamin Reed <ranger@opennms.org>  Wed, 13 Oct 2010 12:34:00 -0500

opennms (1.9.1-1) unstable; urgency=low

  * New upstream release.

 -- Benjamin Reed <ranger@opennms.org>  Mon, 13 Sep 2010 13:20:00 -0500

opennms (1.9.0-1) unstable; urgency=low

  * New upstream release.

 -- Benjamin Reed <ranger@opennms.org>  Tue, 10 Aug 2010 11:42:00 -0500

opennms (1.8.17-2) unstable; urgency=low

  * Fix makedeb.sh for source builds.

 -- OpenNMS Release Manager <opennms@opennms.org>  Fri, 03 Feb 2012 16:41:00 -0400

opennms (1.8.17-1) unstable; urgency=low

  * New upstream release.

 -- OpenNMS Release Manager <opennms@opennms.org>  Thu, 19 Jan 2012 11:33:00 -0400

opennms (1.8.16-1) unstable; urgency=low

  * New upstream release.

 -- OpenNMS Release Manager <opennms@opennms.org>  Tue, 08 Nov 2011 14:14:00 -0500

opennms (1.8.15-1) unstable; urgency=low

  * New upstream release.

 -- OpenNMS Release Manager <opennms@opennms.org>  Tue, 11 Oct 2011 12:14:00 -0400

opennms (1.8.14-2) unstable; urgency=low

  * Fix dependency issue in opennms-db.

 -- OpenNMS Release Manager <opennms@opennms.org>  Wed, 14 Sep 2011 12:05:00 -0400

opennms (1.8.14-1) unstable; urgency=low

  * New upstream release.

 -- OpenNMS Release Manager <opennms@opennms.org>  Tue, 13 Sep 2011 10:57:00 -0400

opennms (1.8.13-1) unstable; urgency=high

  * New upstream release.  Note that this release fixes two important bugs: a
  filehandle leak that can be triggered by Provisiond scanning, and a memory leak
  in the logging infrastructure.

 -- OpenNMS Release Manager <opennms@opennms.org>  Tue, 09 Aug 2011 15:41:00 -0400

opennms (1.8.12-1) unstable; urgency=medium

  * New upstream release.

 -- OpenNMS Release Manager <opennms@opennms.org>  Tue, 10 May 2011 10:00:00 -0400

opennms (1.8.11-1) unstable; urgency=medium

  * New upstream release.

 -- OpenNMS Release Manager <opennms@opennms.org>  Wed, 6 Apr 2011 10:57:00 -0400

opennms (1.8.10-1) unstable; urgency=high

  * New upstream release.  Includes a number of important bugfixes.

 -- OpenNMS Release Manager <opennms@opennms.org>  Wed, 16 Feb 2011 14:14:00 -0400

opennms (1.8.9-1) unstable; urgency=high

  * New upstream release.  Includes a fix for the database check on startup.

 -- OpenNMS Release Manager <opennms@opennms.org>  Wed, 09 Feb 2011 11:41:00 -0400

opennms (1.8.8-1) unstable; urgency=medium

  * New upstream release.

 -- OpenNMS Release Manager <opennms@opennms.org>  Tue, 08 Feb 2011 16:14:00 -0400

opennms (1.8.7-1) unstable; urgency=high

  * New upstream release.

 -- OpenNMS Release Manager <opennms@opennms.org>  Wed, 08 Dec 2010 10:31:00 -0400

opennms (1.8.6-1) unstable; urgency=medium

  * New upstream release.

 -- Benjamin Reed <ranger@opennms.org>  Mon, 08 Nov 2010 11:18:00 -0400

opennms (1.8.5-1) unstable; urgency=medium

  * New upstream release.

 -- Benjamin Reed <ranger@opennms.org>  Wed, 13 Oct 2010 12:33:00 -0500

opennms (1.8.4-2) unstable; urgency=high

  * Re-release with proper jar versions.

 -- Benjamin Reed <ranger@opennms.org>  Mon, 13 Sep 2010 14:59:00 -0500

opennms (1.8.4-1) unstable; urgency=high

  * New upstream release.  Includes a fix to file handle leaks when monitoring
    WMI, as well as a fix for a cross-site scripting vulnerability in the
    web UI.

 -- Benjamin Reed <ranger@opennms.org>  Mon, 13 Sep 2010 13:20:00 -0500

opennms (1.8.3-1) unstable; urgency=high

  * New upstream release.  Includes a critical fix to snmp-graph.properties.

 -- Benjamin Reed <ranger@opennms.org>  Thu, 12 Aug 2010 09:14:00 -0500

opennms (1.8.2-1) unstable; urgency=low

  * New upstream release.

 -- Benjamin Reed <ranger@opennms.org>  Mon, 09 Aug 2010 15:03:00 -0500

opennms (1.8.1-1) unstable; urgency=medium

  * New upstream release.

 -- Benjamin Reed <ranger@opennms.org>  Wed, 14 Jul 2010 11:23:00 -0500

opennms (1.8.0-2) unstable; urgency=high

  * Handle liquibase upgrade when unable to reach liquibase.org

 -- Benjamin Reed <ranger@opennms.org>  Tue, 08 Jun 2010 07:39:00 -0800

opennms (1.8.0-1) unstable; urgency=high

  * New upstream release.

 -- Benjamin Reed <ranger@opennms.org>  Mon, 07 Jun 2010 18:14:00 -0800

opennms (1.7.92-1) unstable; urgency=medium

  * New upstream release.

 -- Benjamin Reed <ranger@opennms.org>  Wed, 02 Jun 2010 22:33:00 -0500

opennms (1.7.91-1) unstable; urgency=medium

  * New upstream release.

 -- Benjamin Reed <ranger@opennms.org>  Wed, 26 May 2010 12:37:00 -0500

opennms (1.7.90-2) unstable; urgency=medium

  * Build non-SNAPSHOT jars.

 -- Benjamin Reed <ranger@opennms.org>  Thu, 20 May 2010 12:31:00 -0500

opennms (1.7.90-1) unstable; urgency=medium

  * New upstream release.

 -- Benjamin Reed <ranger@opennms.org>  Thu, 20 May 2010 02:00:00 -0500

opennms (1.7.10-4) unstable; urgency=low

  * Fix PostgreSQL dependency

 -- Benjamin Reed <ranger@opennms.org>  Thu, 06 May 2010 10:57:00 +0200

opennms (1.7.10-3) unstable; urgency=low

  * Include small fix for RXTX native libraries.

 -- Benjamin Reed <ranger@opennms.org>  Thu, 18 Mar 2010 10:30:00 -0500

opennms (1.7.10-2) unstable; urgency=low

  * Fix jar filenames.

 -- Benjamin Reed <ranger@opennms.org>  Tue, 11 Mar 2010 17:49:00 -0500

opennms (1.7.10-1) unstable; urgency=medium

  * New upstream release.

 -- Benjamin Reed <ranger@opennms.org>  Tue, 11 Mar 2010 10:35:00 -0500

opennms (1.7.9-1) unstable; urgency=medium

  * New upstream release.

 -- Benjamin Reed <ranger@opennms.org>  Thu, 11 Feb 2010 10:45:00 -0500

opennms (1.7.8-1) unstable; urgency=medium

  * New upstream release.

 -- Benjamin Reed <ranger@opennms.org>  Tue, 08 Dec 2009 12:02:00 -0500

opennms (1.7.7-1) unstable; urgency=medium

  * New upstream release.

 -- Benjamin Reed <ranger@opennms.org>  Mon, 05 Oct 2009 19:57:00 -0500

opennms (1.7.6-1) unstable; urgency=medium

  * New upstream release.

 -- Benjamin Reed <ranger@opennms.org>  Mon, 03 Aug 2009 14:07:00 -0500

opennms (1.7.5-1) unstable; urgency=medium

  * New upstream release.

 -- Benjamin Reed <ranger@opennms.org>  Mon, 13 Jul 2009 12:46:00 -0500

opennms (1.7.4-1) unstable; urgency=medium

  * New upstream release.

 -- Benjamin Reed <ranger@opennms.org>  Sun, 07 Jun 2009 13:21:00 -0500

opennms (1.7.3-1) unstable; urgency=medium

  * New upstream release.

 -- Benjamin Reed <ranger@opennms.org>  Wed, 29 Apr 2009 17:15:00 -0500

opennms (1.7.2-1) unstable; urgency=high

  * New upstream release.

 -- Benjamin Reed <ranger@opennms.org>  Wed, 01 Apr 2009 12:30:00 -0500

opennms (1.7.1-1) unstable; urgency=low

  * New upstream release.

 -- Benjamin Reed <ranger@opennms.org>  Tue, 31 Mar 2009 21:38:55 -0500

opennms (1.7.0-1) unstable; urgency=low

  * New upstream release.

 -- Benjamin Reed <ranger@opennms.org>  Wed, 15 Oct 2008 21:38:55 -0500

opennms (1.6.9-1) stable; urgency=low

  * Fix missing setup war.

 -- Benjamin Reed <ranger@opennms.org>  Mon, 08 Feb 2010 15:16:00 -0500

opennms (1.6.8-1) stable; urgency=low

  * New upstream release.

 -- Benjamin Reed <ranger@opennms.org>  Wed, 09 Dec 2009 22:05:00 -0500

opennms (1.6.7-1) stable; urgency=low

  * New upstream release.

 -- Benjamin Reed <ranger@opennms.org>  Mon, 05 Oct 2009 12:32:00 -0500

opennms (1.6.6-1) stable; urgency=medium

  * New upstream release.

 -- Benjamin Reed <ranger@opennms.org>  Fri, 18 Sep 2009 10:45:00 -0500

opennms (1.6.5-1) stable; urgency=medium

  * New upstream release.

 -- Benjamin Reed <ranger@opennms.org>  Fri, 15 May 2009 13:42:00 -0500

opennms (1.6.4-1) stable; urgency=high

  * New upstream release.

 -- Benjamin Reed <ranger@opennms.org>  Wed, 01 Apr 2009 12:00:00 -0500

opennms (1.6.3-1) stable; urgency=medium

  * New upstream release.

 -- Benjamin Reed <ranger@opennms.org>  Tue, 31 Mar 2009 14:02:00 -0500

opennms (1.6.2-2) stable; urgency=low

  * Update dependencies to allow OpenJDK.

 -- Benjamin Reed <ranger@opennms.org>  Fri, 13 Feb 2009 16:07:00 -0500

opennms (1.6.2-1) stable; urgency=low

  * New upstream release.

 -- Benjamin Reed <ranger@opennms.org>  Thu, 15 Jan 2009 09:15:35 -0500

opennms (1.6.1-1) stable; urgency=low

  * New upstream release.

 -- Benjamin Reed <ranger@opennms.org>  Thu, 13 Nov 2008 14:05:15 -0500

opennms (1.6.0-1) stable; urgency=medium

  * New upstream release.

 -- Benjamin Reed <ranger@opennms.org>  Tue, 28 Oct 2008 10:49:06 -0500

opennms (1.5.99-1) unstable; urgency=medium

  * New upstream release.

 -- Benjamin Reed <ranger@opennms.org>  Wed, 23 Oct 2008 12:11:10 -0500

opennms (1.5.98-1) unstable; urgency=medium

  * New upstream release.

 -- Benjamin Reed <ranger@opennms.org>  Wed, 22 Oct 2008 21:45:57 -0500

opennms (1.5.97-1) unstable; urgency=low

  * New upstream release.

 -- Benjamin Reed <ranger@opennms.org>  Wed, 15 Oct 2008 21:38:55 -0500

opennms (1.5.96-6) unstable; urgency=medium

  * Rebuild with a patch for notification stuff.

 -- Benjamin Reed <ranger@opennms.org>  Wed, 01 Oct 2008 15:37:23 -0500

opennms (1.5.96-4) unstable; urgency=medium

  * New upstream release.

 -- Benjamin Reed <ranger@opennms.org>  Tue, 30 Sep 2008 23:54:22 -0500

opennms (1.5.96-1) unstable; urgency=medium

  * New upstream release.

 -- Benjamin Reed <ranger@opennms.org>  Tue, 30 Sep 2008 18:38:28 -0500

opennms (1.5.95-1) unstable; urgency=high

  * New upstream release.
  * Fix for important poller bug.

 -- Benjamin Reed <ranger@opennms.org>  Tue, 30 Sep 2008 12:23:53 -0500

opennms (1.5.94-1) unstable; urgency=medium

  * New upstream release.

 -- Benjamin Reed <ranger@opennms.org>  Thu, 25 Sep 2008 16:30:23 -0500

opennms (1.5.93-1) unstable; urgency=low

  * New upstream release.

 -- Benjamin Reed <ranger@opennms.org>  Tue, 24 Jun 2008 11:15:23 -0500

opennms (1.5.92-1) unstable; urgency=low

  * New upstream release.

 -- Benjamin Reed <ranger@opennms.org>  Wed, 18 Jun 2008 12:08:13 -0500

opennms (1.5.91-3) unstable; urgency=low

  * More package tweaks and fix for an upgrade issue

 -- Benjamin Reed <ranger@opennms.org>  Fri, 09 May 2008 09:55:57 -0500

opennms (1.5.91-3) unstable; urgency=low

  * Fix for bug #2461 (incorrect script location)

 -- Benjamin Reed <ranger@opennms.org>  Thu, 08 May 2008 08:52:08 -0500

opennms (1.5.91-1) unstable; urgency=low

  * New upstream release.

 -- Benjamin Reed <ranger@opennms.org>  Mon, 05 May 2008 16:54:00 -0500

opennms (1.5.90-1) unstable; urgency=low

  * New upstream release.

 -- Benjamin Reed <ranger@opennms.org>  Fri, 21 Mar 2008 17:43:00 -0500

opennms (1.3.11-1) unstable; urgency=low

  * New upstream release.

 -- Benjamin Reed <ranger@opennms.org>  Wed, 07 Feb 2008 14:40:00 -0500

opennms (1.3.10-1) unstable; urgency=low

  * New upstream release.

 -- Benjamin Reed <ranger@opennms.org>  Wed, 06 Feb 2008 14:30:00 -0500

opennms (1.3.9-1) unstable; urgency=low

  * New upstream release.

 -- Benjamin Reed <ranger@opennms.org>  Wed, 28 Nov 2007 14:29:26 -0500

opennms (1.3.8-1) unstable; urgency=low

  * New upstream release.

 -- Benjamin Reed <ranger@opennms.org>  Wed, 07 Nov 2007 13:11:00 -0500

opennms (1.3.7-1) unstable; urgency=low

  * New upstream release.

 -- Benjamin Reed <ranger@opennms.org>  Fri, 14 Sep 2007 15:26:26 -0500

opennms (1.3.7-SNAPSHOT-1) unstable; urgency=low

  * New upstream release.

 -- Jeff Gehlbach <jeffg@opennms.org>  Sun, 29 Jul 2007 18:51:01 -0500

opennms (1.3.6-1) unstable; urgency=low

  * New upstream release.
  * Removed requirement for libjicmp, changed to suggest jicmp,
    now separately maintained
  * Changed dependency on librrd-java to jrrd, now separately
    maintained

 -- Jeff Gehlbach <jeffg@opennms.org>  Sun, 29 Jul 2007 15:43:47 -0500

opennms (1.3.5-1) unstable; urgency=low

  * New upstream release.

 -- Jeff Gehlbach <jeffg@opennms.org>  Fri, 29 Jun 2007 15:43:10 -0400

opennms (1.3.3-1) unstable; urgency=low

  * New upstream release.
  * Package libiplike-pgsql now separately versioned in three flavors
    to match the target PostgreSQL version (7.4, 8.1, 8.2).

 -- Jeff Gehlbach <jeffg@opennms.org>  Wed, 28 Mar 2007 09:55:31 -0400

opennms (1.3.2) unstable; urgency=low

  * New upstream release.

 -- Jeff Gehlbach <jeffg@opennms.org>  Sat, 13 Jan 2007 22:32:31 -0400

opennms (1.2.5-1) unstable; urgency=low

  * New upstream release.

 -- Eric Evans <eevans@sym-link.com>  Thu, 24 Nov 2005 15:01:19 -0600

opennms (1.2.4-1) unstable; urgency=low

  * New upstream release.

 -- Eric Evans <eevans@sym-link.com>  Sat, 27 Aug 2005 17:20:45 -0500

opennms (1.2.3-1) unstable; urgency=low

  * New upstream release.

 -- Eric Evans <eevans@sym-link.com>  Sun, 29 May 2005 14:20:30 -0500

opennms (1.2.2-1) unstable; urgency=low

  * New upstream release.

 -- Eric Evans <eevans@sym-link.com>  Sat,  2 Apr 2005 14:39:35 -0600

opennms (1.2.1-1) unstable; urgency=low

  * New upstream release.

 -- Eric Evans <eevans@sym-link.com>  Mon, 21 Mar 2005 14:11:28 -0600

opennms (1.2.0-1) unstable; urgency=low

  * New upstream release.

 -- Eric Evans <eevans@sym-link.com>  Mon, 14 Feb 2005 11:26:15 -0600

opennms (1.1.5-1) unstable; urgency=low

  * New upstream release.
  * Dropped installer invocation in opennms-db, opennms-webapp.
  * Only remove data in /var/lib/opennms on purge.
  * Added debconf note, (conditional on upgrade from < 1.1.5), about
    the need to manually run the installer.

 -- Eric Evans <eevans@sym-link.com>  Wed, 26 Jan 2005 13:17:53 -0600

opennms (1.1.4-1) unstable; urgency=low

  * New upstream release.
  * Added debconf note to opennms-webapp regarding need to manually
    remove the old server context, (conditional upon upgrade from 
    versions < 1.1.4).

 -- Eric Evans <eevans@sym-link.com>  Sun, 07 Nov 2004 04:58:21 +0000
 
opennms (1.1.3-2) unstable; urgency=low

  * Updated dependencies to include libpgjava, and dropped the copy of 
    postgresql.jar that was being installed by upstream.
  * Re-added clobbered conffiles

 -- Eric Evans <eevans@sym-link.com>  Tue, 27 Jul 2004 09:30:17 -0500

opennms (1.1.3-1) unstable; urgency=low

  * New upstream release
  * Updated opennms-db post-install to accomodate the new java-based 
    installer.
  * Updated opennms-webapp post-install to accomodate the new java-based
    installer.
  * Added libgetopt-mixed-perl as a dependency for common, removed it as
    a dependency for contrib, (it was backward before, this is how it 
    should have been).
  * Added opennms-common as a dependency for opennms-db, and moved 
    install.pl from common to db.
  * Added a symlink to CATALINA_HOME/server/lib for upstream copy of 
    log4j and removed dependency on package from Debian repository.
  * Reverted log4j.properties back to upstream defaults.
  * Changed opennms-db.postinst and opennms-db.postrm to be kinder
    about starting and stoping the database, (see
    http://bugs.opennms.org/cgi-bin/bugzilla/show_bug.cgi?id=814).
  * Eliminated opennms-server.preinst

 -- Eric Evans <eevans@sym-link.com>  Sat,  14 Feb 2004 14:10:00 -0600

opennms (1.1.2-1) stable; urgency=low

  * Made /etc/opennms/web.xml a symlink that points to
    /usr/share/java/webapps/opennms/WEB-INF/web.xml to make tomcat happy.
  * Changed the post-install of opennms-webapp and opennms-db, since
    install.pl now runs as root.
  * Fixed postrm of opennms-db so that dropdb works.
  * Replaced reference to /opt/Opennms with /usr/share/opennms in init script.
  * Added dependency on libgetopt-mixed-perl for opennms-contrib,
    (send-event.pl requires it).
  * Fixed duplicate and missing depends to make lintian happy.

 -- Eric Evans <eevans@opennms.org>  Fri,  5 Sep 2003 14:10:00 -0500

opennms (1.1.1-5) unstable; urgency=low

  * The "Tax Man Cometh" release!
  * Fixed the database install portion so that upgrades now run smoothly.
  * We now use the "postgres" user to do the db work instead of root.
  * Split up packages again to use an opennms-db package for all database
    stuff.
  * Moved the misc jars (not opennms*jar) to opennms-server, since it's the
    only package that needs them (webapp has it's jars in WEB-INF/lib).

 -- Tony Simone <tony.simone@medvantx.com>  Tue, 15 Apr 2003 11:52:00 -0500

opennms (1.1.1-4) unstable; urgency=low

  * Massive rework to split into numerous packages.
  * Fixed several dependency issues for the latest cut.
  * Fixed the TOMCAT var install / no-install issue in install.pl.

 -- Tony Simone <tony.simone@medvantx.com>  Wed,  2 Apr 2003 23:06:00 -0500

opennms (1.1.1-3) unstable; urgency=low

  * Merged latest changes from upstream 1.1.1.1.
  * Eliminated install-tomcat4.pl, modified the newly enhanced install.pl.

 -- Tony Simone <tony.simone@medvantx.com>  Thu, 27 Feb 2003 16:34:00 -0500

opennms (1.1.1-2) unstable; urgency=low

  * Not released.
  * Updated dependencies to reflect current Postgres version and need for
    Tomcat4 >= 4.1.18.
  * Split off the opennms-webapps opennms-doc packages.
  * Fixed some layout of the libs.
  * Hacked up install.pl, took out the tomcat part and put it in a separate
    install-tomcat4.pl script.

 -- Tony Simone <tony.simone@medvantx.com>  Thu, 14 Feb 2003 11:00:00 -0500

opennms (1.1.1-1) unstable; urgency=low

  * Updated to Debian standards version 3.5.8.
  * Added a (undocumented) manpage.

 -- Tony Simone <tony.simone@medvantx.com>  Mon, 10 Feb 2003 14:27:00 -0500

opennms (1.1.1-0) unstable; urgency=low

  * New upstream release.
  * Added a postgres createuser "root" to the postinst script now that 7.3.1
    doesn't have a root user setup already.
  * Added a fix to install.pl for the proper location of postgres libs on
    Debian.
  * Another fix for the new postgresql pg_hba.conf format.
  * Fixed the log4j problem by depending on a reasonable version.

 -- Tony Simone <tony.simone@medvantx.com>  Mon, 10 Feb 2003 09:11:00 -0500

opennms (1.1.0-0) unstable; urgency=low

  * New upstream release.
  * Fixed the 1.0.2-1 bug of opennms not stopping (due to mismatched
    HttpManagment ports in source file, config file, and opennms.sh script).
  * Fixed the debian/control file to use real and virtual depends on java
    stuff.

 -- Tony Simone <tony.simone@medvantx.com>  Fri, 22 Nov 2002 08:29:00 -0500

opennms (1.0.2-1) unstable; urgency=low

  * Re-worked postinst to take a username/password for Postgres access.
  * Removed the conffiles list since it is autogenerated.
  * Changed configs to match Debian Woody/Sid tomcat4 running on port 8180.
  * To work with Debian tomcat4 which is already on 8180 by default,
    moved HttpConnector to port 8280 and server on 8281.
  * Fixed up all the symlinks using dh_link.

 -- Tony Simone <tony.simone@medvantx.com>  Mon, 18 Nov 2002 13:24:00 -0500

opennms (1.0.2-0) unstable; urgency=low

  * New upstream release.
  * Changed Section to contrib since it depends on a non-free package (java2).
  * Fixed Depends to use autogenerated shlibs deps.
  * Removed logrotate config and just downshifted the defaults in the
    log4j.properties to INFO level and smaller logfiles.
  * Added a tomcat policy to allow proper access to OpenNMS stuff.
    (Thanks to Dmitry Glushenok <glush@rasko.ru> for pointing that out)

 -- Tony Simone <tony.simone@medvantx.com>  Fri, 15 Nov 2002 09:00:00 -0500

opennms (1.0.1-2) unstable; urgency=low

  * Added Depends on metamail since the Reports mailing functions require it.
  * Now linking /usr/share/opennms/share to /var/lib/opennms, since certain
    functions are hardcoded to the share dir.  This fixes reports generation.
  * Moved all Java native libs to /usr/lib, and do ldconfig in postinst.
  * Fixed logrotate script to be quiet unless there is a problem.

 -- Tony Simone <tony.simone@medvantx.com>  Tue, 30 Sep 2002 20:37:00 -0400

opennms (1.0.1-1) unstable; urgency=low

  * Changed postinst to tell admin about some special needs.
  * update-rc.d now starts opennms as S21, since postgresql is S20 and needs
    to start first.
  * Added a logrotate script (these logs get big fast).
  * Changed the Depends to accurately reflect rrdtool instead of librrd0 and
    remove perl since it is required by libdbd-pg-perl.

 -- Tony Simone <tony.simone@medvantx.com>  Thu, 19 Sep 2002 16:15:00 -0400

opennms (1.0.1-0) unstable; urgency=low

  * Upstream update.
  * Complete rebuild to be more Debian FHS compliant. A truly massive work-over
    that hacked up the debian dirs build scripts pretty thoroughly.

 -- Tony Simone <tony.simone@medvantx.com>  Fri, 13 Sep 2002 09:00:00 -0400

opennms (0.9.0-1) unstable; urgency=low

  * Initial Release.

 -- Ben Reed <ben@opennms.org>  Wed, 12 Sep 2001 23:42:39 +0000

Local variables:
mode: debian-changelog
End:<|MERGE_RESOLUTION|>--- conflicted
+++ resolved
@@ -1,4 +1,3 @@
-<<<<<<< HEAD
 opennms (1.11.90-1) unstable; urgency=low
 
   * New upstream release.
@@ -28,13 +27,12 @@
   * New upstream release.
 
  -- OpenNMS Release Manager <opennms@opennms.org>  Mon, 07 May 2012 11:21:00 -0400
-=======
+
 opennms (1.10.10-1) stable; urgency=low
 
   * New upstream release.  This release has a few bug fixes and enhancements.
 
  -- OpenNMS Release Manager <opennms@opennms.org>  Fri, 31 May 2013 11:13:00 -0500
->>>>>>> 773d359a
 
 opennms (1.10.9-1) stable; urgency=low
 
