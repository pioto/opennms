--- conflicted
+++ resolved
@@ -2,11 +2,7 @@
 Section: contrib/net
 Priority: optional
 Maintainer: Jeff Gehlbach <jeffg@opennms.org>
-<<<<<<< HEAD
-Build-Depends: oracle-java8-installer | openjdk-8-jdk, debhelper (>= 5.0.42), po-debconf (>= 1.0.5), rsync, nsis
-=======
-Build-Depends: oracle-java7-installer | sun-java7-jdk | openjdk-7-jdk | java7-jdk, debhelper (>= 5.0.42), po-debconf (>= 1.0.5), rsync, nsis
->>>>>>> 7bcb50f2
+Build-Depends: oracle-java8-installer | openjdk-8-jdk | java8-jdk, debhelper (>= 5.0.42), po-debconf (>= 1.0.5), rsync, nsis
 Standards-Version: 3.7.3
 
 Package: opennms
@@ -62,11 +58,7 @@
 Package: opennms-remote-poller
 Architecture: all
 Conflicts: opennms-server
-<<<<<<< HEAD
-Depends: oracle-java8-installer | openjdk-8-jre
-=======
-Depends: openjdk-7-jre | sun-java7-jre | oracle-java7-installer | java7-runtime
->>>>>>> 7bcb50f2
+Depends: oracle-java8-installer | openjdk-8-jre | java8-runtime
 Description: Enterprise-grade Open-source Network Management Platform (Remote Poller)
  OpenNMS is an enterprise-grade network management system written in Java.
  .
@@ -80,11 +72,7 @@
 
 Package: opennms-jmx-config-generator
 Architecture: all
-<<<<<<< HEAD
-Depends: oracle-java8-installer | openjdk-8-jre
-=======
-Depends: openjdk-7-jre | sun-java7-jre | oracle-java7-installer | java7-runtime | java7-runtime-headless
->>>>>>> 7bcb50f2
+Depends: oracle-java8-installer | openjdk-8-jre | java8-runtime | java8-runtime-headless
 Description: Enterprise-grade Open-source Network Management Platform (JMX Config Generator)
  OpenNMS is an enterprise-grade network management system written in Java.
  .
@@ -146,11 +134,7 @@
 
 Package: libopennms-java
 Architecture: all
-<<<<<<< HEAD
-Depends: oracle-java8-installer | openjdk-8-jre, jicmp, jicmp6
-=======
-Depends: openjdk-7-jre | sun-java7-jre | oracle-java7-installer | java7-runtime | java7-runtime-headless, jicmp, jicmp6
->>>>>>> 7bcb50f2
+Depends: oracle-java8-installer | openjdk-8-jre | java8-runtime | java8-runtime-headless, jicmp, jicmp6
 Replaces: opennms-common (<< 1.3.0), libicmp-jni (<< 1.3.0)
 Description: Enterprise-grade Open-source Network Management Platform (OpenNMS Libraries)
  OpenNMS is an enterprise-grade network management system written in Java.
@@ -165,11 +149,7 @@
 
 Package: libopennmsdeps-java
 Architecture: all
-<<<<<<< HEAD
-Depends: oracle-java8-installer | openjdk-8-jre
-=======
-Depends: openjdk-7-jre | sun-java7-jre | oracle-java7-installer | java7-runtime | java7-runtime-headless
->>>>>>> 7bcb50f2
+Depends: oracle-java8-installer | openjdk-8-jre | java8-runtime | java8-runtime-headless
 Description: Enterprise-grade Open-source Network Management Platform (Required Libraries)
  OpenNMS is an enterprise-grade network management system written in Java.
  .
