<?xml version="1.0" encoding="UTF-8"?>
<project xmlns="http://maven.apache.org/POM/4.0.0" xmlns:xsi="http://www.w3.org/2001/XMLSchema-instance" xsi:schemaLocation="http://maven.apache.org/POM/4.0.0 http://maven.apache.org/maven-v4_0_0.xsd">
  <modelVersion>4.0.0</modelVersion>
  <groupId>org.opennms</groupId>
  <artifactId>smoke-test</artifactId>
  <version>22.0.0-SNAPSHOT</version>
  <name>OpenNMS Smoke Test</name>
  <properties>
    <skipITs>true</skipITs>
    <project.reporting.outputEncoding>UTF-8</project.reporting.outputEncoding>
    <updatePolicy>interval:60</updatePolicy>
    <camelVersion>2.19.1</camelVersion>
    <frontendPluginVersion>0.0.29</frontendPluginVersion>
    <jackson2Version>2.6.6</jackson2Version>
<<<<<<< HEAD
    <jestVersion>5.3.3</jestVersion>
    <karafVersion>4.1.2</karafVersion>
=======
    <karafVersion>4.1.5</karafVersion>
>>>>>>> d5108f08
    <test.fork.count>1</test.fork.count>
  </properties>
  <build>
    <testResources>
      <testResource>
        <directory>src/test/resources</directory>
        <filtering>true</filtering>
      </testResource>
    </testResources>
    <pluginManagement>
      <plugins>
        <!--This plugin's configuration is used to store Eclipse m2e settings only. It has no influence on the Maven build itself.-->
        <plugin>
          <groupId>org.eclipse.m2e</groupId>
          <artifactId>lifecycle-mapping</artifactId>
          <version>1.0.0</version>
          <configuration>
            <lifecycleMappingMetadata>
              <pluginExecutions>
                <pluginExecution>
                  <pluginExecutionFilter>
                    <groupId>org.apache.maven.plugins</groupId>
                    <artifactId>maven-antrun-plugin</artifactId>
                    <versionRange>[1.8,)</versionRange>
                    <goals><goal>run</goal></goals>
                  </pluginExecutionFilter>
                  <action><ignore></ignore></action>
                </pluginExecution>
              </pluginExecutions>
            </lifecycleMappingMetadata>
          </configuration>
        </plugin>
      </plugins>
    </pluginManagement>
    <plugins>
      <plugin>
         <inherited>false</inherited>
         <groupId>org.apache.maven.plugins</groupId>
         <artifactId>maven-antrun-plugin</artifactId>
         <version>1.8</version>
         <executions>
           <execution>
             <phase>validate</phase>
             <configuration>
               <target>
                 <echo message="skipITs = ${skipITs}"/>
               </target>
             </configuration>
             <goals>
               <goal>run</goal>
             </goals>
           </execution>
         </executions>
      </plugin>
      <plugin>
        <groupId>org.apache.maven.plugins</groupId>
        <artifactId>maven-compiler-plugin</artifactId>
        <version>3.3</version>
        <configuration>
          <source>1.8</source>
          <target>1.8</target>
          <encoding>UTF-8</encoding>
          <optimize>true</optimize>
        </configuration>
      </plugin>
      <plugin>
         <groupId>org.apache.maven.plugins</groupId>
         <artifactId>maven-resources-plugin</artifactId>
         <version>2.7</version>
         <configuration>
           <encoding>UTF-8</encoding>
           <nonFilteredFileExtensions>
             <nonFilteredFileExtension>raw</nonFilteredFileExtension>
             <nonFilteredFileExtension>dat</nonFilteredFileExtension>
           </nonFilteredFileExtensions>
         </configuration>
      </plugin>
      <plugin>
        <groupId>org.apache.maven.plugins</groupId>
        <artifactId>maven-failsafe-plugin</artifactId>
        <version>2.19</version>
        <configuration>
          <!-- Don't specify argLine here or it will override the argLine property value -->
          <systemPropertyVariables/>
          <!--
            Configure failsafe to put reports in the surefire unit test directory so that
            Bamboo and Sonar tally the test results properly.

            https://jira.atlassian.com/browse/BAM-15446
          -->
          <reportsDirectory>${project.build.directory}/surefire-reports</reportsDirectory>
          <forkCount>${test.fork.count}</forkCount>
        </configuration>
        <executions>
          <execution>
            <goals>
              <goal>integration-test</goal>
              <goal>verify</goal>
            </goals>
          </execution>
        </executions>
      </plugin>
    </plugins>
  </build>
  <dependencyManagement>
    <dependencies>
      <dependency>
        <groupId>com.fasterxml.jackson.core</groupId>
        <artifactId>jackson-annotations</artifactId>
        <version>${jackson2Version}</version>
      </dependency>
      <dependency>
        <groupId>com.fasterxml.jackson.core</groupId>
        <artifactId>jackson-core</artifactId>
        <version>${jackson2Version}</version>
      </dependency>
      <dependency>
        <groupId>com.fasterxml.jackson.core</groupId>
        <artifactId>jackson-databind</artifactId>
        <version>${jackson2Version}</version>
      </dependency>
      <dependency>
        <groupId>com.fasterxml.jackson.dataformat</groupId>
        <artifactId>jackson-dataformat-cbor</artifactId>
        <version>${jackson2Version}</version>
      </dependency>
      <dependency>
        <groupId>com.fasterxml.jackson.dataformat</groupId>
        <artifactId>jackson-dataformat-smile</artifactId>
        <version>${jackson2Version}</version>
      </dependency>
      <dependency>
        <groupId>com.fasterxml.jackson.dataformat</groupId>
        <artifactId>jackson-dataformat-yaml</artifactId>
        <version>${jackson2Version}</version>
      </dependency>
      <dependency>
        <groupId>com.fasterxml.jackson.datatype</groupId>
        <artifactId>jackson-datatype-guava</artifactId>
        <version>${jackson2Version}</version>
      </dependency>
      <dependency>
        <groupId>com.fasterxml.jackson.jaxrs</groupId>
        <artifactId>jackson-jaxrs-base</artifactId>
        <version>${jackson2Version}</version>
      </dependency>
      <dependency>
        <groupId>com.fasterxml.jackson.jaxrs</groupId>
        <artifactId>jackson-jaxrs-json-provider</artifactId>
        <version>${jackson2Version}</version>
      </dependency>
      <dependency>
        <groupId>com.fasterxml.jackson.module</groupId>
        <artifactId>jackson-module-jaxb-annotations</artifactId>
        <version>${jackson2Version}</version>
      </dependency>
    </dependencies>
  </dependencyManagement>
  <dependencies>
    <dependency>
      <groupId>junit</groupId>
      <artifactId>junit</artifactId>
      <version>4.12</version>
    </dependency>
    <dependency>
      <groupId>org.opennms</groupId>
      <artifactId>opennms-bootstrap</artifactId>
      <version>${project.version}</version>
    </dependency>
    <dependency>
      <groupId>org.opennms</groupId>
      <artifactId>opennms-model</artifactId>
      <version>${project.version}</version>
    </dependency>
    <dependency>
      <groupId>org.opennms</groupId>
      <artifactId>opennms-dao</artifactId>
      <version>${project.version}</version>
    </dependency>
    <dependency>
        <groupId>org.opennms</groupId>
        <artifactId>opennms-provision-persistence</artifactId>
        <version>${project.version}</version>
        <!-- Exclude all transitive dependencies -->
        <exclusions>
            <exclusion>
                <groupId>*</groupId>
                <artifactId>*</artifactId>
            </exclusion>
        </exclusions>
    </dependency>
    <dependency>
      <groupId>org.opennms.core.test-api</groupId>
      <artifactId>org.opennms.core.test-api.lib</artifactId>
      <version>${project.version}</version>
      <exclusions>
        <exclusion>
          <groupId>log4j</groupId>
          <artifactId>log4j</artifactId>
        </exclusion>
        <exclusion>
          <groupId>org.slf4j</groupId>
          <artifactId>slf4j-log4j12</artifactId>
        </exclusion>
      </exclusions>
    </dependency>
    <dependency>
      <groupId>org.opennms.core.test-api</groupId>
      <artifactId>org.opennms.core.test-api.kafka</artifactId>
      <version>${project.version}</version>
    </dependency>
    <dependency>
      <groupId>org.opennms.core</groupId>
      <artifactId>org.opennms.core.camel</artifactId>
      <version>${project.version}</version>
    </dependency>
    <dependency>
      <groupId>org.opennms.core</groupId>
      <artifactId>org.opennms.core.web</artifactId>
      <version>${project.version}</version>
      <exclusions>
        <exclusion>
          <groupId>org.apache.httpcomponents</groupId>
          <artifactId>httpcore-osgi</artifactId>
        </exclusion>
        <exclusion>
          <groupId>org.apache.httpcomponents</groupId>
          <artifactId>httpclient-osgi</artifactId>
        </exclusion>
      </exclusions>
    </dependency>
    <dependency>
      <groupId>org.opennms.core</groupId>
      <artifactId>org.opennms.core.xml</artifactId>
      <version>${project.version}</version>
    </dependency>
    <dependency>
      <groupId>org.opennms.features.events</groupId>
      <artifactId>org.opennms.features.events.syslog</artifactId>
      <version>${project.version}</version>
    </dependency>
    <dependency>
      <groupId>org.opennms.features.topology</groupId>
      <artifactId>org.opennms.features.topology.link</artifactId>
      <version>${project.version}</version>
    </dependency>
    <dependency>
      <groupId>org.opennms.smoke</groupId>
      <artifactId>org.opennms.smoke.test-api</artifactId>
      <version>2-SNAPSHOT</version>
    </dependency>
    <dependency>
      <groupId>com.google.guava</groupId>
      <artifactId>guava</artifactId>
      <version>18.0</version>
    </dependency>
    <dependency>
      <groupId>net.lightbody.bmp</groupId>
      <artifactId>browsermob-core-littleproxy</artifactId>
      <version>2.1.0-beta-2</version>
      <scope>test</scope>
    </dependency>
    <dependency>
      <groupId>io.searchbox</groupId>
      <artifactId>jest-complete-osgi</artifactId>
      <version>${jestVersion}</version>
      <scope>test</scope>
    </dependency>
    <dependency>
      <groupId>org.apache.httpcomponents</groupId>
      <artifactId>httpasyncclient</artifactId>
      <version>4.1.3</version>
    </dependency>
    <dependency>
      <groupId>org.apache.camel</groupId>
      <artifactId>camel-elasticsearch</artifactId>
      <version>${camelVersion}</version>
      <scope>test</scope>
    </dependency>
    <dependency>
      <groupId>org.opennms.features.telemetry.adapters</groupId>
      <artifactId>org.opennms.features.telemetry.adapters.netflow</artifactId>
      <version>${project.version}</version>
      <scope>test</scope>
    </dependency>
    <dependency>
      <groupId>org.opennms.features.flows.rest</groupId>
      <artifactId>org.opennms.features.flows.rest.api</artifactId>
      <version>${project.version}</version>
      <scope>test</scope>
    </dependency>
    <dependency>
      <groupId>io.rest-assured</groupId>
      <artifactId>rest-assured</artifactId>
      <version>3.0.3</version>
    </dependency>
  </dependencies>
  <repositories>
    <repository>
      <snapshots><enabled>false</enabled><updatePolicy>${updatePolicy}</updatePolicy></snapshots>
      <releases><enabled>true</enabled><updatePolicy>${updatePolicy}</updatePolicy></releases>
      <id>opennms-repo</id>
      <name>OpenNMS Repository</name>
      <url>http://maven.opennms.org/content/groups/opennms.org-release</url>
    </repository>
    <repository>
      <snapshots><enabled>true</enabled><updatePolicy>${updatePolicy}</updatePolicy></snapshots>
      <releases><enabled>false</enabled><updatePolicy>${updatePolicy}</updatePolicy></releases>
      <id>opennms-snapshots</id>
      <name>OpenNMS Snapshot Maven Repository</name>
      <url>http://maven.opennms.org/content/groups/opennms.org-snapshot</url>
    </repository>
  </repositories>
</project><|MERGE_RESOLUTION|>--- conflicted
+++ resolved
@@ -12,12 +12,8 @@
     <camelVersion>2.19.1</camelVersion>
     <frontendPluginVersion>0.0.29</frontendPluginVersion>
     <jackson2Version>2.6.6</jackson2Version>
-<<<<<<< HEAD
     <jestVersion>5.3.3</jestVersion>
-    <karafVersion>4.1.2</karafVersion>
-=======
     <karafVersion>4.1.5</karafVersion>
->>>>>>> d5108f08
     <test.fork.count>1</test.fork.count>
   </properties>
   <build>
