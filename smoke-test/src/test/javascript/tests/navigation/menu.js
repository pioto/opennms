'use strict';

var opennms = require('../../util/opennms')(casper),
	utils = require('utils');

var expected = {
	'Search': {
		href: '/element/index.jsp',
		linkPageSelector: 'h3.panel-title:first-of-type',
		linkPageText: 'Search for Nodes'
	},
	'Info': {
		children: {
			'Nodes': {
				href: '/element/nodeList.htm',
				linkPageSelector: 'h3.panel-title',
				linkPageText: 'Nodes'
			},
			'Assets': {
				href: '/asset/index.jsp',
				linkPageSelector: 'h3.panel-title',
				linkPageText: 'Search Asset Information'
			},
			'Path Outages': {
				href: '/pathOutage/index.jsp',
				linkPageSelector: 'h3.panel-title',
				linkPageText: 'All Path Outages'
			}
		}
	},
	'Status': {
		children: {
			'Events': {
				href: '/event/index',
				linkPageSelector: 'h3.panel-title',
				linkPageText: 'Event Queries'
			},
			'Alarms': {
				href: '/alarm/index.htm',
				linkPageSelector: 'h3.panel-title',
				linkPageText: 'Alarm Queries'
			},
			'Notifications': {
				href: '/notification/index.jsp',
				linkPageSelector: 'h3.panel-title',
				linkPageText: 'Notification queries'
			},
			'Outages': {
				href: '/outage/index.jsp',
				linkPageSelector: 'h3.panel-title',
				linkPageText: 'Outage Menu'
			},
			'Surveillance': '/surveillance-view.jsp',
			'Heatmap': '/heatmap/index.jsp'
			/*,
			'Distributed Status': {
				href: '/distributedStatusSummary.htm',
				linkPageSelector: 'h3.panel-title',
				linkPageText: 'Distributed Status Summary Error: No Applications Defined'
			},
			'Scan Reports': {
				href: '/scanreports/index.jsp',
				linkPageSelector: 'table.table.table-bordered.severity'
			}
			*/
		}
	},
	'Reports': {
		href: '/report/index.jsp',
		linkPageSelector: 'h3.panel-title',
		linkPageText: 'Reports',
		children: {
			'Charts': {
				href: '/charts/index.jsp',
				linkPageSelector: 'img[src="charts?chart-name=sample-bar-chart"]'
			},
			'Resource Graphs': {
				href: '/graph/index.jsp',
				linkPageSelector: 'h3.panel-title',
				linkPageText: 'Network Performance Data'
			},
			'KSC Reports': {
				href: '/KSC/index.htm',
				linkPageSelector: 'h3.panel-title',
				linkPageText: 'Node & Domain Interface Reports'
			},
			'Database Reports': {
				href: '/report/database/index.htm',
				linkPageSelector: 'h3.panel-title',
				linkPageText: 'Database Reports'
			},
			'Statistics': {
				href: '/statisticsReports/index.htm',
				linkPageSelector: 'h3.panel-title',
				linkPageText: 'Statistics Report List'
			}
		}
	},
	'Dashboards': {
		href: '/dashboards.htm',
		linkPageSelector: 'h3.panel-title',
		linkPageText: 'OpenNMS Dashboards',
		children: {
			'Dashboard': '/dashboard.jsp',
			'Ops Board': {
				href: '/vaadin-wallboard',
				linkPageSelector: 'div.v-label.v-widget',
				linkPageText: 'Nothing to display'
			}
		}
	},
	'Maps': {
		href: '/maps.htm',
		linkPageSelector: 'h3.panel-title',
		linkPageText: 'Maps',
		children: {
			/* smoke tests have this, but a default install does not, skip it for now
			'Distributed': {
				'/RemotePollerMap/index.jsp',
			},
			*/
			'Topology': {
				href: '/topology',
				linkPageSelector: 'table.topoHudDisplay div.gwt-Label',
				linkPageText: 'Vertices'
			},
			'Geographical': {
				href: '/node-maps',
				linkPageSelector: 'div[for="alarmControl"]',
				linkPageText: 'Show Severity >='
			}
		}
	},
	'admin': {
		href: '/account/selfService/index.jsp',
		linkPageSelector: 'h3.panel-title',
		linkPageText: 'User Account Self-Service',
		children: {
			'Notices: Off': {
				name: 'nav-admin-notice-status'
			},
			'Configure OpenNMS': {
				name: 'nav-admin-admin',
				href: '/admin/index.jsp',
				linkPageSelector: 'h3.panel-title',
				linkPageText: 'Performance Measurement'
			},
			'Quick-Add Node': {
				name: 'nav-admin-quick-add',
				href: '/admin/node/add.htm',
				linkPageSelector: 'h3.panel-title',
				linkPageText: 'Node Quick-Add'
			},
			'Help/Support': {
				name: 'nav-admin-support',
				href: '/support/index.htm',
				linkPageSelector: 'h3.panel-title',
				linkPageText: 'Commercial Support'
			},
			'Change Password': {
				name: 'nav-admin-self-service',
				href: '/account/selfService/index.jsp',
				linkPageSelector: 'h3.panel-title',
				linkPageText: 'User Account Self-Service'
			},
			'Log Out': {
				name: 'nav-admin-logout',
				href: '/j_spring_security_logout',
				linkPageSelector: 'label[for="input_j_username"]',
				linkPageText: 'Username'
			}
		}
	}
};

<<<<<<< HEAD
casper.test.begin('OpenNMS Nav Bar Menu', 65, {
=======
casper.test.begin('OpenNMS Nav Bar Menu', 59, {
>>>>>>> 22390066
	setUp: function() {
		opennms.initialize();
		opennms.login();
		opennms.ensureNoRequisitions();
	},

	test: function(test) {
		var getElement = function(selector) {
			var elements = rootElement.querySelectorAll(selector);
			if (elements) {
				return elements.length;
			} else {
				return 0;
			}
		};

		var getEntry = function(text, obj, parent) {
			var ret = {
				selector: 'nav-' + text + '-top',
				href: undefined,
				text: text
			};

			if (parent) {
				ret.selector = 'nav-' + parent + '-' + text;
			}

			var entry = obj[text];
			if (typeof entry === 'string') {
				ret.href = opennms.root() + entry;
			} else {
				if (entry.name) {
					ret.selector = entry.name;
				}
				if (entry.href) {
					ret.href = opennms.root() + entry.href;
				}
				if (entry.linkPageSelector) {
					ret.linkPageSelector = entry.linkPageSelector;
				}
				if (entry.linkPageText) {
					ret.linkPageText = entry.linkPageText;
				}
			}
			if (!ret.href) {
				ret.href = '#';
			}

			return ret;
		};

		var testSelectorExists = function(selector, name) {
			casper.waitForSelector(selector);
			casper.then(function() {
				test.assertExists(selector, name);
			});
		};

		var testClickable = function(moveto, selector, text, name) {
			if (!utils.isArray(moveto)) {
				moveto = [moveto];
			}
			for (var m=0, len=moveto.length; m < len; m++) {
				var loc = moveto[m];
				casper.waitForSelector(loc);
				casper.then(function() {
					this.mouseEvent('mouseover', loc);
				});
			}
			casper.then(function() {
				this.click(moveto[moveto.length-1]);
			});

			if (selector) {
				if (text) {
					var desc;
					if (name) {
						desc = name + ' link target page has text "' + text + '"';
					}
					casper.waitForSelector(selector, function() {
						test.assertSelectorHasText(selector, text, desc);
					});
				} else {
					var desc;
					if (name) {
						desc = name + ' link target page selector matches.';
					}
					casper.waitForSelector(selector, function() {
						test.assertExists(selector, desc);
					});
				}
			}

			// Vaadin apps do weird redirects on first launch sometimes, so make sure we've gone back enough to reset.
			casper.then(function() {
				casper.back();
				casper.back();
				casper.back();
			});
		};

		var getMenuEntryName = function(entries) {
			if (!utils.isArray(entries)) {
				entries = [entries];
			}
			return '[' + entries.join(' -> ') + ']';
		};

		for (var text in expected) {
			casper.thenOpen(opennms.root());
			if (expected.hasOwnProperty(text)) {
				var entry = getEntry(text, expected);
				var entrySelector = 'ul > li > a[name=\"' + entry.selector.replace(/\"/, '\\\"') + '\"]';
				testSelectorExists(entrySelector, getMenuEntryName(text) + ' menu entry exists');
				testClickable(entrySelector, entry.linkPageSelector, entry.linkPageText, getMenuEntryName(text));
				if (expected[text].children) {
					var children = expected[text].children;
					for (var child in children) {
						casper.thenOpen(opennms.root());
						if (children.hasOwnProperty(child)) {
							var childEntry = getEntry(child, children, text);
							var childSelector = 'ul > li > ul > li > a[name=\"' + childEntry.selector.replace(/\"/, '\\\"') + '\"]';
							testSelectorExists(childSelector, getMenuEntryName([text, child]) + ' menu entry exists');
							testClickable([entrySelector, childSelector], childEntry.linkPageSelector, childEntry.linkPageText, getMenuEntryName([text, child]));
						}
					}
				}
			}
		}

		////// Special Cases //////
		opennms.login(casper);

		// surveillance view
		casper.thenOpen(opennms.root() + '/surveillance-view.jsp');
		casper.waitForSelector('#surveillance-view-ui');
		casper.then(function() {
			this.page.switchToChildFrame(0);
		});
		casper.waitForSelector('span.v-captiontext', function() {
			test.assertSelectorHasText('span.v-captiontext', 'Surveillance view: default', 'Surveillance View iframe loads');
		});
		casper.then(function() {
			this.page.switchToParentFrame();
		});

		// heatmap
		casper.thenOpen(opennms.root() + '/heatmap/index.jsp');
		casper.waitForSelector('#coreweb', function() {
			test.assertSelectorHasText('h3.panel-title > a', 'Alarm Heatmap  (by Categories)', 'Heatmap iframe loads');
			this.page.switchToParentFrame();
		});

		// dashboard
		casper.thenOpen(opennms.root() + '/dashboard.jsp');
		casper.waitForSelector('#surveillance-view-ui');
		casper.then(function() {
			this.page.switchToChildFrame(0);
		});
		casper.waitForSelector('span.v-captiontext', function() {
			test.assertSelectorHasText('span.v-captiontext', 'Surveillance view: default', 'Surveillance View iframe loads');
		});
		casper.then(function() {
			this.page.switchToParentFrame();
		});

		// distributed maps
		/*
		casper.thenOpen(opennms.root() + '/RemotePollerMap/index.jsp');
		casper.waitForSelector('#app');
		casper.then(function() {
			this.page.switchToChildFrame(0);
		});
		casper.waitForSelector('div.gwt-hyperlink', function() {
			test.assertSelectorHasText('div.gwt-hyperlink', 'Applications', 'Distributed Map has "Applications" chooser in the sidebar.');
		});
		casper.then(function() {
			this.page.switchToParentFrame();
		});
		*/

		opennms.finished(test);
	}
});<|MERGE_RESOLUTION|>--- conflicted
+++ resolved
@@ -173,11 +173,7 @@
 	}
 };
 
-<<<<<<< HEAD
-casper.test.begin('OpenNMS Nav Bar Menu', 65, {
-=======
-casper.test.begin('OpenNMS Nav Bar Menu', 59, {
->>>>>>> 22390066
+casper.test.begin('OpenNMS Nav Bar Menu', 61, {
 	setUp: function() {
 		opennms.initialize();
 		opennms.login();
