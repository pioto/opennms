package org.opennms.smoketest;

import org.junit.After;
import org.junit.Before;
import org.openqa.selenium.WebDriver;
import org.openqa.selenium.WebDriverBackedSelenium;
import org.openqa.selenium.chrome.ChromeDriver;
import org.openqa.selenium.firefox.FirefoxDriver;

import com.thoughtworks.selenium.SeleneseTestBase;

public class OpenNMSSeleniumTestCase extends SeleneseTestBase {

    protected static final String LOAD_TIMEOUT = "30000";

    @Before
    public void setUp() throws Exception {
<<<<<<< HEAD
    	System.setProperty("webdriver.chrome.driver", "/tmp/chromedriver");
    	assertEquals("/tmp/chromedriver", System.getProperty("webdriver.chrome.driver"));
        DesiredCapabilities capability = DesiredCapabilities.firefox();
//      WebDriver driver = new RemoteWebDriver(new URL("http://localhost:4444/wd/hub"), capability);
//		WebDriver driver = new FirefoxDriver();
        WebDriver driver = new ChromeDriver();
=======
        // Google Chrome
        // System.setProperty("webdriver.chrome.driver", "/Users/ranger/Downloads/chromedriver");
        // WebDriver driver = new ChromeDriver();

        // Selenium remote server
        // DesiredCapabilities capability = DesiredCapabilities.firefox();
        // WebDriver driver = new RemoteWebDriver(new URL("http://localhost:4444/wd/hub"), capability);

        // Firefox
        WebDriver driver = new FirefoxDriver();
>>>>>>> 34bbbde9

        String baseUrl = "http://localhost:8980/";
        selenium = new WebDriverBackedSelenium(driver, baseUrl);
        selenium.open("/opennms/login.jsp");
        selenium.type("name=j_username", "admin");
        selenium.type("name=j_password", "admin");
        selenium.click("name=Login");
        waitForPageToLoad();
    }

    @After
    public void tearDown() throws Exception {
        selenium.stop();
    }

    protected void waitForPageToLoad() {
        selenium.waitForPageToLoad(LOAD_TIMEOUT);
    }

}<|MERGE_RESOLUTION|>--- conflicted
+++ resolved
@@ -4,7 +4,6 @@
 import org.junit.Before;
 import org.openqa.selenium.WebDriver;
 import org.openqa.selenium.WebDriverBackedSelenium;
-import org.openqa.selenium.chrome.ChromeDriver;
 import org.openqa.selenium.firefox.FirefoxDriver;
 
 import com.thoughtworks.selenium.SeleneseTestBase;
@@ -15,14 +14,6 @@
 
     @Before
     public void setUp() throws Exception {
-<<<<<<< HEAD
-    	System.setProperty("webdriver.chrome.driver", "/tmp/chromedriver");
-    	assertEquals("/tmp/chromedriver", System.getProperty("webdriver.chrome.driver"));
-        DesiredCapabilities capability = DesiredCapabilities.firefox();
-//      WebDriver driver = new RemoteWebDriver(new URL("http://localhost:4444/wd/hub"), capability);
-//		WebDriver driver = new FirefoxDriver();
-        WebDriver driver = new ChromeDriver();
-=======
         // Google Chrome
         // System.setProperty("webdriver.chrome.driver", "/Users/ranger/Downloads/chromedriver");
         // WebDriver driver = new ChromeDriver();
@@ -33,7 +24,6 @@
 
         // Firefox
         WebDriver driver = new FirefoxDriver();
->>>>>>> 34bbbde9
 
         String baseUrl = "http://localhost:8980/";
         selenium = new WebDriverBackedSelenium(driver, baseUrl);
