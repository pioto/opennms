/*******************************************************************************
 * This file is part of OpenNMS(R).
 *
 * Copyright (C) 2008-2011 The OpenNMS Group, Inc.
 * OpenNMS(R) is Copyright (C) 1999-2011 The OpenNMS Group, Inc.
 *
 * OpenNMS(R) is a registered trademark of The OpenNMS Group, Inc.
 *
 * OpenNMS(R) is free software: you can redistribute it and/or modify
 * it under the terms of the GNU General Public License as published
 * by the Free Software Foundation, either version 3 of the License,
 * or (at your option) any later version.
 *
 * OpenNMS(R) is distributed in the hope that it will be useful,
 * but WITHOUT ANY WARRANTY; without even the implied warranty of
 * MERCHANTABILITY or FITNESS FOR A PARTICULAR PURPOSE.  See the
 * GNU General Public License for more details.
 *
 * You should have received a copy of the GNU General Public License
 * along with OpenNMS(R).  If not, see:
 *      http://www.gnu.org/licenses/
 *
 * For more information contact:
 *     OpenNMS(R) Licensing <license@opennms.org>
 *     http://www.opennms.org/
 *     http://www.opennms.com/
 *******************************************************************************/

package org.opennms.netmgt.provision.support;

import org.apache.mina.core.service.IoHandlerAdapter;
import org.apache.mina.core.session.IdleStatus;
import org.apache.mina.core.session.IoSession;
import org.opennms.core.utils.LogUtils;

/**
 * <p>BaseDetectorHandler class.</p>
 *
 * @author Donald Desloge
 * @version $Id: $
 */
public class BaseDetectorHandler<Request, Response> extends IoHandlerAdapter {
    
    private DetectFutureMinaImpl m_future;
    private AsyncClientConversation<Request, Response> m_conversation;
    

    /**
     * <p>setFuture</p>
     *
     * @param future a {@link org.opennms.netmgt.provision.DetectFuture} object.
     * @param <Request> a Request object.
     * @param <Response> a Response object.
     */
    public void setFuture(DetectFutureMinaImpl future) {
        m_future = future;
    }

    /**
     * <p>getFuture</p>
     *
     * @return a {@link org.opennms.netmgt.provision.DetectFuture} object.
     */
    public DetectFutureMinaImpl getFuture() {
        return m_future;
    }
    
    /** {@inheritDoc} */
    @Override
    public void sessionCreated(IoSession session) throws Exception {
        
    }

    /** {@inheritDoc} */
    @Override
    public void sessionOpened(IoSession session) throws Exception {
        if(!getConversation().hasBanner() && getConversation().getRequest() != null) {
            Object request = getConversation().getRequest();
            session.write(request);
       }
    }

    /** {@inheritDoc} */
    @Override
    public void sessionClosed(IoSession session) throws Exception {
        if(!getFuture().isDone()) {
            getFuture().setServiceDetected(false);
        }
    }

    /** {@inheritDoc} */
    @Override
    public void sessionIdle(IoSession session, IdleStatus status) throws Exception {
        if(getConversation().hasBanner() && status == IdleStatus.READER_IDLE) {
            getFuture().setServiceDetected(false);
            session.close(true);
        }
    }

    /** {@inheritDoc} */
    @Override
    public void exceptionCaught(IoSession session, Throwable cause) throws Exception {
        LogUtils.debugf(this, cause, "Caught a Throwable in BaseDetectorHandler");
        getFuture().setException(cause);
        session.close(true);
    }

    /** {@inheritDoc} */
    @Override
    @SuppressWarnings("unchecked")
    public void messageReceived(IoSession session, Object message) throws Exception {
        try {
            LogUtils.debugf(this, "Client Receiving: %s\n", message.toString().trim());
            
            if(getConversation().hasExchanges() && getConversation().validate((Response)message)) {
               
               Object request = getConversation().getRequest();
               
                if(request != null) {
                   session.write(request);
               }else if(request == null && getConversation().isComplete()){
                   getFuture().setServiceDetected(true);
                   session.close(false);
               }else {
                   
                   getFuture().setServiceDetected(false);
                   session.close(false);
               }
            }else {
                getFuture().setServiceDetected(false);
                session.close(false);
            }
            
        }catch(Throwable e){
              if(!session.isClosing()){
                  session.close(true);
              }
        }
        
    }

<<<<<<< HEAD
    /** {@inheritDoc} */
    @Override
    public void messageSent(IoSession session, Object message) throws Exception {}

=======
>>>>>>> 50d3e52b
    /**
     * <p>setConversation</p>
     *
     * @param conversation a {@link org.opennms.netmgt.provision.support.AsyncClientConversation} object.
     */
    public void setConversation(AsyncClientConversation<Request, Response> conversation) {
        m_conversation = conversation;        
    }
    
    /**
     * <p>getConversation</p>
     *
     * @return a {@link org.opennms.netmgt.provision.support.AsyncClientConversation} object.
     */
    public AsyncClientConversation<Request, Response> getConversation() {
        return m_conversation;
    }
    
}<|MERGE_RESOLUTION|>--- conflicted
+++ resolved
@@ -139,13 +139,6 @@
         
     }
 
-<<<<<<< HEAD
-    /** {@inheritDoc} */
-    @Override
-    public void messageSent(IoSession session, Object message) throws Exception {}
-
-=======
->>>>>>> 50d3e52b
     /**
      * <p>setConversation</p>
      *
