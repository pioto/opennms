/*******************************************************************************
 * This file is part of OpenNMS(R).
 *
 * Copyright (C) 2012 The OpenNMS Group, Inc.
 * OpenNMS(R) is Copyright (C) 1999-2012 The OpenNMS Group, Inc.
 *
 * OpenNMS(R) is a registered trademark of The OpenNMS Group, Inc.
 *
 * OpenNMS(R) is free software: you can redistribute it and/or modify
 * it under the terms of the GNU General Public License as published
 * by the Free Software Foundation, either version 3 of the License,
 * or (at your option) any later version.
 *
 * OpenNMS(R) is distributed in the hope that it will be useful,
 * but WITHOUT ANY WARRANTY; without even the implied warranty of
 * MERCHANTABILITY or FITNESS FOR A PARTICULAR PURPOSE.  See the
 * GNU General Public License for more details.
 *
 * You should have received a copy of the GNU General Public License
 * along with OpenNMS(R).  If not, see:
 *      http://www.gnu.org/licenses/
 *
 * For more information contact:
 *     OpenNMS(R) Licensing <license@opennms.org>
 *     http://www.opennms.org/
 *     http://www.opennms.com/
 *******************************************************************************/

package org.opennms.netmgt.provision.service;

import static org.junit.Assert.assertEquals;
import static org.junit.Assert.assertNull;

import org.junit.After;
import org.junit.Before;
import org.junit.Ignore;
import org.junit.Test;
import org.junit.runner.RunWith;
import org.opennms.core.test.MockLogAppender;
import org.opennms.core.test.OpenNMSJUnit4ClassRunner;
import org.opennms.core.test.db.annotations.JUnitTemporaryDatabase;
import org.opennms.core.utils.BeanUtils;
import org.opennms.core.utils.InetAddressUtils;
import org.opennms.netmgt.EventConstants;
import org.opennms.netmgt.dao.EventDao;
import org.opennms.netmgt.dao.NodeDao;
import org.opennms.netmgt.eventd.mock.EventAnticipator;
import org.opennms.netmgt.eventd.mock.MockEventIpcManager;
import org.opennms.netmgt.model.OnmsEvent;
import org.opennms.netmgt.model.OnmsNode;
import org.opennms.netmgt.model.events.EventBuilder;
import org.opennms.netmgt.xml.event.Event;
import org.opennms.test.JUnitConfigurationEnvironment;
import org.springframework.beans.factory.InitializingBean;
import org.springframework.beans.factory.annotation.Autowired;
import org.springframework.beans.factory.annotation.Qualifier;
import org.springframework.core.io.Resource;
import org.springframework.core.io.ResourceLoader;
import org.springframework.test.annotation.DirtiesContext;
import org.springframework.test.context.ContextConfiguration;

@RunWith(OpenNMSJUnit4ClassRunner.class)
@ContextConfiguration(locations={
        "classpath:/META-INF/opennms/applicationContext-soa.xml",
        "classpath:/META-INF/opennms/applicationContext-dao.xml",
        "classpath:/META-INF/opennms/applicationContext-daemon.xml",
        "classpath:/META-INF/opennms/applicationContext-proxy-snmp.xml",
        "classpath:/META-INF/opennms/mockEventIpcManager.xml",
        "classpath:/META-INF/opennms/applicationContext-setupIpLike-enabled.xml",
        "classpath:/META-INF/opennms/applicationContext-provisiond.xml",
        "classpath*:/META-INF/opennms/component-dao.xml",
        "classpath*:/META-INF/opennms/provisiond-extensions.xml",
        "classpath*:/META-INF/opennms/detectors.xml",
        "classpath:/META-INF/opennms/applicationContext-databasePopulator.xml",
        "classpath:/importerServiceTest.xml"
})
/* This test is for bug 3778 */
@JUnitTemporaryDatabase
@JUnitConfigurationEnvironment
@DirtiesContext
<<<<<<< HEAD
public class InvalidRequisitionDataTest implements InitializingBean {
=======
@Ignore("These tests are fixed in 1.13, and backporting the fixes are not worth it.  Narf.")
public class InvalidRequisitionDataTest {
>>>>>>> 84cc2dd8
    
    @Autowired
    private NodeDao m_nodeDao;

    @Autowired
    private EventDao m_eventDao;
    
    @Autowired
    private Provisioner m_provisioner;
    
    @Autowired
    private ResourceLoader m_resourceLoader;
    
    @Autowired
    @Qualifier("mock")
    private MockEventIpcManager m_eventManager;

    private EventAnticipator m_anticipator;

    @Override
    public void afterPropertiesSet() throws Exception {
        BeanUtils.assertAutowiring(this);
    }

    @Before
    public void setUp() throws Exception {
        // clean out any existing nodes
        for (final OnmsNode node : m_nodeDao.findAll()) {
            m_nodeDao.delete(node);
        }
        m_nodeDao.flush();
        for (final OnmsEvent event : m_eventDao.findAll()) {
        	m_eventDao.delete(event);
        }

        MockLogAppender.setupLogging(true, "DEBUG");
        m_anticipator = new EventAnticipator();
        m_eventManager.setEventAnticipator(m_anticipator);
        m_eventManager.setSynchronous(true);
        m_provisioner.start();
    }

    @After
    public void tearDown() throws Exception {
        Thread.sleep(5000);
        m_anticipator.verifyAnticipated();
    }
    
    @Test
    @JUnitTemporaryDatabase
    public void testImportInvalidAsset() throws Exception {
        assertEquals(0, m_nodeDao.countAll());

        final Resource invalidAssetFieldResource = getResource("classpath:/import_invalidAssetFieldName.xml");

        m_anticipator.anticipateEvent(getStarted(invalidAssetFieldResource));
        m_anticipator.anticipateEvent(getSuccessful(invalidAssetFieldResource));
        m_anticipator.anticipateEvent(getNodeAdded());
        m_anticipator.anticipateEvent(getNodeGainedInterface());
        m_anticipator.anticipateEvent(getNodeGainedService());

        // This requisition has an asset on some nodes called "pollercategory".
        // Change it to "pollerCategory" (capital 'C') and the test passes...
        m_provisioner.doImport(invalidAssetFieldResource.getURL().toString(), true);

        // should still import the node, just skip the asset field
        assertEquals(1, m_nodeDao.countAll());
        OnmsNode node = m_nodeDao.get(m_nodeDao.getNodeIds().iterator().next());
        assertEquals("yellow human", node.getAssetRecord().getDescription());
        assertNull(node.getAssetRecord().getPollerCategory());
    }

    /**
     * @see http://issues.opennms.org/browse/NMS-5191
     */
    @Test
    @JUnitTemporaryDatabase
    public void testImportLegacyAssetNameRequisition() throws Exception {
        assertEquals(0, m_nodeDao.countAll());

        final Resource resource = getResource("classpath:/import_legacyAssetFieldName.xml");

        m_anticipator.anticipateEvent(getStarted(resource));
        m_anticipator.anticipateEvent(getSuccessful(resource));
        m_anticipator.anticipateEvent(getNodeAdded());
        m_anticipator.anticipateEvent(getNodeGainedInterface());
        m_anticipator.anticipateEvent(getNodeGainedService());

        // This requisition has an asset called "maintContractNumber" which was changed in
        // OpenNMS 1.10. We want to preserve backwards compatibility so make sure that the
        // field still works.
        m_provisioner.doImport(resource.getURL().toString(), true);

        // should still import the node, just skip the asset field
        assertEquals(1, m_nodeDao.countAll());
        OnmsNode node = m_nodeDao.get(m_nodeDao.getNodeIds().iterator().next());
        assertEquals("yellow human", node.getAssetRecord().getDescription());
        assertEquals("123456", node.getAssetRecord().getMaintcontract());
    }

    @Test
    @JUnitTemporaryDatabase
    public void testImportInvalidXml() throws Exception {
        assertEquals(0, m_nodeDao.countAll());

        final Resource invalidRequisitionResource = getResource("classpath:/import_invalidRequisition.xml");

        m_anticipator.anticipateEvent(getStarted(invalidRequisitionResource));
        m_anticipator.anticipateEvent(getFailed(invalidRequisitionResource));

        // This requisition has a "foreign-source" on the node tag, which is invalid,
        // foreign-source only belongs on the top-level model-import tag.
        m_provisioner.doImport(invalidRequisitionResource.getURL().toString(), true);

        // should fail to import the node, it should bomb if the requisition is unparseable
        assertEquals(0, m_nodeDao.countAll());
    }

    private Event getStarted(final Resource resource) {
        return new EventBuilder( EventConstants.IMPORT_STARTED_UEI, "Provisiond" )
        .addParam( EventConstants.PARM_IMPORT_RESOURCE, resource.toString() )
        .getEvent();
    }

    private Event getSuccessful(final Resource resource) {
        return new EventBuilder( EventConstants.IMPORT_SUCCESSFUL_UEI, "Provisiond" )
        .addParam( EventConstants.PARM_IMPORT_RESOURCE, resource.toString() )
        .getEvent();
    }

    private Event getFailed(final Resource resource) {
        return new EventBuilder( EventConstants.IMPORT_FAILED_UEI, "Provisiond" )
        .addParam( EventConstants.PARM_IMPORT_RESOURCE, resource.toString() )
        .getEvent();
    }
    
    private Event getNodeAdded() {
        return new EventBuilder( EventConstants.NODE_ADDED_EVENT_UEI, "Provisiond" )
        .setNodeid(1).getEvent();
    }

    private Event getNodeGainedInterface() {
        return new EventBuilder( EventConstants.NODE_GAINED_INTERFACE_EVENT_UEI, "Provisiond" )
        .setNodeid(1).setInterface(InetAddressUtils.addr("10.0.0.1")).getEvent();
    }

    private Event getNodeGainedService() {
        return new EventBuilder( EventConstants.NODE_GAINED_SERVICE_EVENT_UEI, "Provisiond" )
        .setNodeid(1).setInterface(InetAddressUtils.addr("10.0.0.1")).setService("ICMP").getEvent();
    }

    protected Resource getResource(final String location) {
        return m_resourceLoader.getResource(location);
    }
}<|MERGE_RESOLUTION|>--- conflicted
+++ resolved
@@ -78,12 +78,8 @@
 @JUnitTemporaryDatabase
 @JUnitConfigurationEnvironment
 @DirtiesContext
-<<<<<<< HEAD
+@Ignore("These tests are fixed in 1.13, and backporting the fixes are not worth it.  Narf.")
 public class InvalidRequisitionDataTest implements InitializingBean {
-=======
-@Ignore("These tests are fixed in 1.13, and backporting the fixes are not worth it.  Narf.")
-public class InvalidRequisitionDataTest {
->>>>>>> 84cc2dd8
     
     @Autowired
     private NodeDao m_nodeDao;
