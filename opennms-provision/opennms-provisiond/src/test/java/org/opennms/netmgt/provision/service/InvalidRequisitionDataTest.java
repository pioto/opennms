--- conflicted
+++ resolved
@@ -74,13 +74,8 @@
 })
 @JUnitConfigurationEnvironment(systemProperties="org.opennms.provisiond.enableDiscovery=false")
 @DirtiesContext
-<<<<<<< HEAD
 @Transactional
-public class InvalidRequisitionDataTest implements InitializingBean {
-=======
-// @Ignore("These tests are fixed in 1.13, and backporting the fixes are not worth it.  Narf.")
 public class InvalidRequisitionDataTest extends ProvisioningTestCase implements InitializingBean {
->>>>>>> a5844a4e
     
     @Autowired
     private MockNodeDao m_nodeDao;
