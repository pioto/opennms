--- conflicted
+++ resolved
@@ -66,11 +66,7 @@
 import org.springframework.util.Assert;
 
 // FIXME inner non static class with backreference, bad design, keeps objects alive
-<<<<<<< HEAD
-public class NodeScan implements RunInBatch {
-=======
 public class NodeScan implements Scan {
->>>>>>> b72eb48d
     private static final Logger LOG = LoggerFactory.getLogger(NodeScan.class);
 
     private Integer m_nodeId;
