/*******************************************************************************
 * This file is part of OpenNMS(R).
 *
 * Copyright (C) 2008-2017 The OpenNMS Group, Inc.
 * OpenNMS(R) is Copyright (C) 1999-2017 The OpenNMS Group, Inc.
 *
 * OpenNMS(R) is a registered trademark of The OpenNMS Group, Inc.
 *
 * OpenNMS(R) is free software: you can redistribute it and/or modify
 * it under the terms of the GNU Affero General Public License as published
 * by the Free Software Foundation, either version 3 of the License,
 * or (at your option) any later version.
 *
 * OpenNMS(R) is distributed in the hope that it will be useful,
 * but WITHOUT ANY WARRANTY; without even the implied warranty of
 * MERCHANTABILITY or FITNESS FOR A PARTICULAR PURPOSE.  See the
 * GNU Affero General Public License for more details.
 *
 * You should have received a copy of the GNU Affero General Public License
 * along with OpenNMS(R).  If not, see:
 *      http://www.gnu.org/licenses/
 *
 * For more information contact:
 *     OpenNMS(R) Licensing <license@opennms.org>
 *     http://www.opennms.org/
 *     http://www.opennms.com/
 *******************************************************************************/

package org.opennms.netmgt.provision.service;

import static org.opennms.core.utils.InetAddressUtils.addr;
import static org.opennms.core.utils.InetAddressUtils.str;

import java.net.InetAddress;
import java.util.ArrayList;
import java.util.Collection;
import java.util.Collections;
import java.util.Date;
import java.util.HashMap;
import java.util.HashSet;
import java.util.Iterator;
import java.util.List;
import java.util.Map;
import java.util.Objects;
import java.util.Set;
import java.util.TreeSet;

import org.joda.time.DateTime;
import org.joda.time.Duration;
import org.opennms.core.spring.BeanUtils;
import org.opennms.core.utils.InetAddressUtils;
import org.opennms.netmgt.dao.api.CategoryDao;
import org.opennms.netmgt.dao.api.IpInterfaceDao;
import org.opennms.netmgt.dao.api.MonitoredServiceDao;
import org.opennms.netmgt.dao.api.MonitoringLocationDao;
import org.opennms.netmgt.dao.api.MonitoringLocationUtils;
import org.opennms.netmgt.dao.api.NodeDao;
import org.opennms.netmgt.dao.api.RequisitionedCategoryAssociationDao;
import org.opennms.netmgt.dao.api.ServiceTypeDao;
import org.opennms.netmgt.dao.api.SnmpInterfaceDao;
import org.opennms.netmgt.dao.support.CreateIfNecessaryTemplate;
import org.opennms.netmgt.dao.support.UpsertTemplate;
import org.opennms.netmgt.events.api.EventConstants;
import org.opennms.netmgt.events.api.EventForwarder;
import org.opennms.netmgt.model.AbstractEntityVisitor;
import org.opennms.netmgt.model.EntityVisitor;
import org.opennms.netmgt.model.OnmsCategory;
import org.opennms.netmgt.model.OnmsIpInterface;
import org.opennms.netmgt.model.OnmsMonitoredService;
import org.opennms.netmgt.model.OnmsNode;
import org.opennms.netmgt.model.OnmsNode.NodeLabelSource;
import org.opennms.netmgt.model.OnmsNode.NodeType;
import org.opennms.netmgt.model.OnmsServiceType;
import org.opennms.netmgt.model.OnmsSnmpInterface;
import org.opennms.netmgt.model.PathElement;
import org.opennms.netmgt.model.PrimaryType;
import org.opennms.netmgt.model.RequisitionedCategoryAssociation;
import org.opennms.netmgt.model.events.AddEventVisitor;
import org.opennms.netmgt.model.events.DeleteEventVisitor;
import org.opennms.netmgt.model.events.EventBuilder;
import org.opennms.netmgt.model.events.EventUtils;
import org.opennms.netmgt.model.events.UpdateEventVisitor;
import org.opennms.netmgt.model.foreignsource.DetectorPluginConfigEntity;
import org.opennms.netmgt.model.foreignsource.ForeignSourceEntity;
import org.opennms.netmgt.model.foreignsource.PluginConfigEntity;
import org.opennms.netmgt.model.foreignsource.PolicyPluginConfigEntity;
import org.opennms.netmgt.model.monitoringLocations.OnmsMonitoringLocation;
import org.opennms.netmgt.model.requisition.RequisitionEntity;
import org.opennms.netmgt.model.requisition.RequisitionInterfaceEntity;
import org.opennms.netmgt.model.requisition.RequisitionNodeEntity;
import org.opennms.netmgt.provision.IpInterfacePolicy;
import org.opennms.netmgt.provision.LocationAwareDetectorClient;
import org.opennms.netmgt.provision.LocationAwareDnsLookupClient;
import org.opennms.netmgt.provision.NodePolicy;
import org.opennms.netmgt.provision.SnmpInterfacePolicy;
import org.opennms.netmgt.provision.persist.ForeignSourceService;
import org.opennms.netmgt.provision.persist.OnmsNodeBuilder;
import org.opennms.netmgt.provision.persist.RequisitionService;
import org.opennms.netmgt.snmp.proxy.LocationAwareSnmpClient;
import org.slf4j.Logger;
import org.slf4j.LoggerFactory;
import org.springframework.beans.factory.InitializingBean;
import org.springframework.beans.factory.annotation.Autowired;
import org.springframework.beans.factory.annotation.Qualifier;
import org.springframework.stereotype.Service;
import org.springframework.transaction.PlatformTransactionManager;
import org.springframework.transaction.annotation.Transactional;
import org.springframework.util.Assert;

import com.google.common.base.Strings;

/**
 * DefaultProvisionService
 *
 * @author brozow
 * @version $Id: $
 */
@Service
public class DefaultProvisionService implements ProvisionService, InitializingBean {
    private static final Logger LOG = LoggerFactory.getLogger(DefaultProvisionService.class);

    private final static String FOREIGN_SOURCE_FOR_DISCOVERED_NODES = null;

    /**
     * ServiceTypeFulfiller
     *
     * @author brozow
     */
    private final class ServiceTypeFulfiller extends AbstractEntityVisitor {
        @Override
        public void visitMonitoredService(OnmsMonitoredService monSvc) {
            OnmsServiceType dbType = monSvc.getServiceType();
            if (dbType.getId() == null) {
                dbType = createServiceTypeIfNecessary(dbType.getName());
            }
            monSvc.setServiceType(dbType);
        }
    }

    @Autowired
    private MonitoringLocationDao m_monitoringLocationDao;

    @Autowired
    private NodeDao m_nodeDao;

    @Autowired
    private IpInterfaceDao m_ipInterfaceDao;

    @Autowired
    private SnmpInterfaceDao m_snmpInterfaceDao;

    @Autowired
    private MonitoredServiceDao m_monitoredServiceDao;

    @Autowired
    private ServiceTypeDao m_serviceTypeDao;

    @Autowired
    private CategoryDao m_categoryDao;

    @Autowired
    private RequisitionedCategoryAssociationDao m_categoryAssociationDao;

    @Autowired
    @Qualifier("transactionAware")
    private EventForwarder m_eventForwarder;

    @Autowired
    private PluginRegistry m_pluginRegistry;

    @Autowired
    private PlatformTransactionManager m_transactionManager;

    private HostnameResolver m_hostnameResolver;

    @Autowired
    private LocationAwareDetectorClient m_locationAwareDetectorClient;

    @Autowired
    private LocationAwareDnsLookupClient m_locationAwareDnsLookuClient;

    @Autowired
    private LocationAwareSnmpClient m_locationAwareSnmpClient;

    @Autowired
    private RequisitionService requisitionService;

    @Autowired
    @Qualifier("default")
    private ForeignSourceService foreignSourceService;

    private final ThreadLocal<Map<String, OnmsServiceType>> m_typeCache = new ThreadLocal<Map<String, OnmsServiceType>>();
    private final ThreadLocal<Map<String, OnmsCategory>> m_categoryCache = new ThreadLocal<Map<String, OnmsCategory>>();

    @Override
    public void afterPropertiesSet() throws Exception {
        BeanUtils.assertAutowiring(this);
        m_hostnameResolver = new DefaultHostnameResolver(m_locationAwareDnsLookuClient);
    }

    /**
     * <p>isDiscoveryEnabled</p>
     *
     * @return a boolean.
     */
    @Override
    public boolean isDiscoveryEnabled() {
        return System.getProperty("org.opennms.provisiond.enableDiscovery", "true").equalsIgnoreCase("true");
    }

    @Override
    public boolean isRequisitionedEntityDeletionEnabled() {
        return System.getProperty("org.opennms.provisiond.enableDeletionOfRequisitionedEntities", "false").equalsIgnoreCase("true");
    }

    private void updateLocation(final OnmsNode node) {
        if (node.getLocation() == null) {
            node.setLocation(m_monitoringLocationDao.getDefaultLocation());
        } else {
            node.setLocation(createLocationIfNecessary(node.getLocation().getLocationName()));
        }
    }

    /** {@inheritDoc} */
    @Transactional
    @Override
    public void insertNode(final OnmsNode node) {
        updateLocation(node);
        m_nodeDao.save(node);
        m_nodeDao.flush();

        final EntityVisitor visitor = new AddEventVisitor(m_eventForwarder);
        node.visit(visitor);
    }

    /** {@inheritDoc} */
    @Transactional
    @Override
    public void updateNode(final OnmsNode node, boolean rescanExisting) {
        updateLocation(node);
        final OnmsNode dbNode = m_nodeDao.getHierarchy(node.getId());

        // on an update, leave categories alone, let the NodeScan handle applying requisitioned categories
        node.setCategories(dbNode.getCategories());

        final EventAccumulator accumulator = new EventAccumulator(m_eventForwarder);
        dbNode.mergeNode(node, accumulator, false);

        updateNodeHostname(dbNode);
        m_nodeDao.update(dbNode);
        m_nodeDao.flush();

        accumulator.flush();
        final EntityVisitor eventAccumlator = new UpdateEventVisitor(m_eventForwarder, rescanExisting);
        dbNode.visit(eventAccumlator);
    }

    private void updateNodeHostname(final OnmsNode node) {
        if (NodeLabelSource.HOSTNAME.equals(node.getLabelSource()) || NodeLabelSource.ADDRESS.equals(node.getLabelSource())) {
            OnmsIpInterface primary = node.getPrimaryInterface();
            if (primary == null && node.getIpInterfaces() != null) {
                primary = node.getIpInterfaces().iterator().next();
            }

            final InetAddress primaryAddr = primary.getIpAddress();
            final String primaryHostname = getHostnameResolver().getHostname(primaryAddr, node.getLocation().getLocationName());

            if (primaryHostname == null && node.getLabel() != null && NodeLabelSource.HOSTNAME.equals((node.getLabelSource()))) {
                LOG.warn("Previous node label source for address {} was hostname, but it does not currently resolve.  Skipping update.", InetAddressUtils.str(primaryAddr));
                return;
            }

            for (final OnmsIpInterface iface : node.getIpInterfaces()) {
                final InetAddress addr = iface.getIpAddress();
                final String ipAddress = str(addr);
                final String hostname = getHostnameResolver().getHostname(addr, node.getLocation().getLocationName());

                if (iface.equals(primary)) {
                    LOG.debug("Node Label was set by hostname or address.  Re-setting.");
                    if (hostname == null || ipAddress.equals(hostname)) {
                        node.setLabel(ipAddress);
                        node.setLabelSource(NodeLabelSource.ADDRESS);
                    } else {
                        node.setLabel(hostname);
                        node.setLabelSource(NodeLabelSource.HOSTNAME);
                    }
                }

                if (hostname == null) {
                    iface.setIpHostName(ipAddress);
                } else {
                    iface.setIpHostName(hostname);
                }
            }
        } else {
            LOG.debug("Node label source ({}) is not host or address. Skipping update.", node.getLabelSource());
        }
    }

    /** {@inheritDoc} */
    @Transactional
    @Override
    public void deleteNode(final Integer nodeId) {
        final OnmsNode node = m_nodeDao.get(nodeId);

        if (node != null && shouldDelete(node)) {
            m_nodeDao.delete(node);
            m_nodeDao.flush();
            node.visit(new DeleteEventVisitor(m_eventForwarder));
        }


    }

    private boolean shouldDelete(final OnmsNode node) {
        String foreignSource = node.getForeignSource();

        // only delete services that are on discovered nodes if discovery is enabled 
        // meaning provisiond is managing discovered nodes rather than capsd
        if (foreignSource == null) return isDiscoveryEnabled();

        // if we enable deletion of requisitioned entities then we can delete this 
        if (isRequisitionedEntityDeletionEnabled()) return true;

        // otherwise only delete if it is not requistioned
        return !isRequisitioned(node);

    }

    /** {@inheritDoc} */
    @Transactional
    @Override
    public void deleteInterface(final Integer nodeId, final String ipAddr) {
        final OnmsIpInterface iface = m_ipInterfaceDao.findByNodeIdAndIpAddress(nodeId, ipAddr);
        if (iface != null && shouldDelete(iface)) {
            m_ipInterfaceDao.delete(iface);
            m_ipInterfaceDao.flush();
            iface.visit(new DeleteEventVisitor(m_eventForwarder));
        }

    }

    private boolean shouldDelete(final OnmsIpInterface iface) {

        String foreignSource = iface.getNode().getForeignSource();

        // only delete services that are on discovered nodes if discovery is enabled 
        // meaning provisiond is managing discovered nodes rather than capsd
        if (foreignSource == null) return isDiscoveryEnabled();

        // if we enable deletion of requisitioned entities then we can delete this 
        if (isRequisitionedEntityDeletionEnabled()) return true;

        // otherwise only delete if it is not requistioned
        return !isRequisitioned(iface);

    }

    /** {@inheritDoc} */
    @Transactional
    @Override
    public void deleteService(final Integer nodeId, final InetAddress addr, final String service) {
        LOG.debug("deleteService: nodeId={}, addr={}, service={}", nodeId, addr, service);
        final OnmsMonitoredService monSvc = m_monitoredServiceDao.get(nodeId, addr, service);
        if (monSvc == null) return;

        final DeleteEventVisitor visitor = new DeleteEventVisitor(m_eventForwarder);
        final String addrAsString = str(addr);

        if (isDiscoveryEnabled()) {
            LOG.debug("deleteService: discovery is enabled");
            final String foreignSource = monSvc.getForeignSource();
            final String foreignId = monSvc.getForeignId();
            OnmsNode requisitionedNode = null;
            if (foreignSource != null && foreignId != null) {
                requisitionedNode = getRequisitionedNode(foreignSource, foreignId);
            }

            if (isRequisitionedEntityDeletionEnabled() || requisitionedNode == null) {
                LOG.debug("deleteService: requisitioned entity deletion is enabled, or the node does not exist in the requisition");
                // we're allowing deletion, or there is no requisition for the node, so go for it
                final OnmsIpInterface iface = monSvc.getIpInterface();
                final OnmsNode node = iface.getNode();

                final boolean lastService = (iface.getMonitoredServices().size() == 1);
                final boolean lastInterface = (node.getIpInterfaces().size() == 1);

                if (requisitionedNode != null && requisitionedNode.containsService(addr, service)) {
                    LOG.warn("Deleting requisitioned service {} from node {}/{}/{} on address {} (it will come back on next import)", service, nodeId, foreignSource, foreignId, addrAsString);
                } else {
                    LOG.debug("Deleting discovered service {} from node {}/{}/{} on address {}", service, nodeId, foreignSource, foreignId, addrAsString);
                }

                // remove the service from the interface
                iface.removeMonitoredService(monSvc);
                m_nodeDao.saveOrUpdate(iface.getNode());
                m_nodeDao.flush();
                monSvc.visit(visitor);

                if (lastService) {
                    // the interface should be deleted too
                    if (requisitionedNode != null && requisitionedNode.containsInterface(addr)) {
                        LOG.warn("Deleting requisitioned interface {} from node {}/{}/{} (it will come back on next import)", addrAsString, nodeId, foreignSource, foreignId);
                    } else {
                        LOG.debug("Deleting discovered interface {} from node {}/{}/{}", addrAsString, nodeId, foreignSource, foreignId);
                    }
                    node.removeIpInterface(iface);
                    m_nodeDao.saveOrUpdate(node);
                    m_nodeDao.flush();
                    iface.visit(visitor);

                    if (lastInterface) {
                        // the node should be deleted too
                        if (requisitionedNode != null) {
                            LOG.warn("Deleting requisitioned node {}/{}/{} (it will come back on next import)", nodeId, foreignSource, foreignId);
                        } else {
                            LOG.debug("Deleting discovered node {}/{}/{}", nodeId, foreignSource, foreignId);
                        }
                        m_nodeDao.delete(node);
                        m_nodeDao.flush();
                        node.visit(visitor);
                    }
                }
            } else {
                LOG.debug("NOT deleting requisitioned service {} from node {}/{}/{} on address {} (enableDeletionOfRequisitionedEntities=false)", service, nodeId, foreignSource, foreignId, addrAsString);
            }
        } else {
            if (shouldDelete(monSvc)) {
                final OnmsIpInterface iface = monSvc.getIpInterface();
                iface.removeMonitoredService(monSvc);
                m_nodeDao.saveOrUpdate(iface.getNode());
                m_nodeDao.flush();
                monSvc.visit(visitor);
            }
        }
    }

    private boolean shouldDelete(final OnmsMonitoredService monSvc) {
        String foreignSource = monSvc.getIpInterface().getNode().getForeignSource();

        // only delete services that are on discovered nodes if discovery is enabled 
        // meaning provisiond is managing discovered nodes rather than capsd
        if (foreignSource == null) return isDiscoveryEnabled();

        // if we enable deletion of requisitioned entities then we can delete this 
        if (isRequisitionedEntityDeletionEnabled()) {
            return true;
        }

        // otherwise only delete if it is not requisitioned
        return !isRequisitioned(monSvc);
    }

    public boolean isRequisitioned(OnmsNode node) {
        String foreignSource = node.getForeignSource();
        String foreignId = node.getForeignId();

        // is this a discovered node
        if (foreignSource == null) return false;

        OnmsNode reqNode = getRequisitionedNode(foreignSource, foreignId);
        if (reqNode == null) { 
            // this is no requisition node?
            LOG.error("No requistion exists for node with foreignSource {} and foreignId {}.  Treating node as unrequistioned", foreignSource, foreignId);
            return false;
        } else {
            return true;
        }

    }

    public boolean isRequisitioned(final OnmsIpInterface ip) {
        final String foreignSource = ip.getNode().getForeignSource();
        final String foreignId = ip.getNode().getForeignId();

        // is this a discovered node
        if (foreignSource == null) return false;

        final OnmsNode reqNode = getRequisitionedNode(foreignSource, foreignId);
        if (reqNode == null) { 
            // this is no requisition node?
            LOG.error("No requistion exists for node with foreignSource {} and foreignId {}.  Treating node as unrequistioned", foreignSource, foreignId);
            return false;
        }

        final OnmsIpInterface reqIp = reqNode.getIpInterfaceByIpAddress(ip.getIpAddress());
        // if we found the IP then its a requisitioned interface
        return reqIp != null;
    }

    public boolean isRequisitioned(final OnmsMonitoredService monSvc) {
        final String foreignSource = monSvc.getIpInterface().getNode().getForeignSource();
        final String foreignId = monSvc.getIpInterface().getNode().getForeignId();

        // is this a discovered node
        if (foreignSource == null) return false;

        final OnmsNode reqNode = getRequisitionedNode(foreignSource, foreignId);
        if (reqNode == null) { 
            // this is no requisition node?
            LOG.error("No requistion exists for node with foreignSource {} and foreignId {}.  Treating node as unrequistioned", foreignSource, foreignId);
            return false;
        }

        final OnmsIpInterface reqIp = reqNode.getIpInterfaceByIpAddress(monSvc.getIpAddress());
        if (reqIp == null) {
            // there is no matching requisition IP so the interface was discovered
            return false;
        }

        final OnmsMonitoredService reqSvc =  reqIp.getMonitoredServiceByServiceType(monSvc.getServiceName());

        // if we found the service then its a requisition service
        return reqSvc != null;
    }

    private void assertNotNull(final Object o, final String format, final Object... args) {
        if (o == null) {
            throw new IllegalArgumentException(String.format(format, args));
        }
    }

    /** {@inheritDoc} */
    @Transactional
    @Override
    public OnmsIpInterface updateIpInterfaceAttributes(final Integer nodeId, final OnmsIpInterface scannedIface) {
        final OnmsSnmpInterface snmpInterface = scannedIface.getSnmpInterface();
        if (snmpInterface != null && snmpInterface.getIfIndex() != null) {
            scannedIface.setSnmpInterface(updateSnmpInterfaceAttributes(nodeId, snmpInterface));
        }

        return new UpsertTemplate<OnmsIpInterface, IpInterfaceDao>(m_transactionManager, m_ipInterfaceDao) {

            @Override
            protected OnmsIpInterface query() {
                OnmsIpInterface dbIface = m_ipInterfaceDao.findByNodeIdAndIpAddress(nodeId, str(scannedIface.getIpAddress()));
                LOG.debug("Updating interface attributes for DB interface {} for node {} with ip {}", dbIface, nodeId, str(scannedIface.getIpAddress()));
                return dbIface;
            }

            @Override
            protected OnmsIpInterface doUpdate(final OnmsIpInterface dbIface) {
                final EventAccumulator accumulator = new EventAccumulator(m_eventForwarder);

                if(dbIface.isManaged() && !scannedIface.isManaged()){
                    final Set<OnmsMonitoredService> monSvcs = dbIface.getMonitoredServices();

                    for(final OnmsMonitoredService monSvc : monSvcs){
                        monSvc.visit(new DeleteEventVisitor(accumulator));
                    }
                    monSvcs.clear();
                }

                dbIface.updateSnmpInterface(scannedIface);
                dbIface.mergeInterfaceAttributes(scannedIface);
                LOG.info("Updating IpInterface {}", dbIface);
                m_ipInterfaceDao.update(dbIface);
                m_ipInterfaceDao.flush();
                accumulator.flush();

                return dbIface;
            }

            @Override
            protected OnmsIpInterface doInsert() {
                final OnmsNode dbNode = m_nodeDao.load(nodeId);
                assertNotNull(dbNode, "no node found with nodeId %d", nodeId);

                // for performance reasons we don't add the IP interface to the node so we avoid loading all the interfaces
                // setNode only sets the node in the interface
                scannedIface.setNode(dbNode);
                saveOrUpdate(scannedIface);
                m_ipInterfaceDao.flush();

                final AddEventVisitor visitor = new AddEventVisitor(m_eventForwarder);
                scannedIface.visit(visitor);

                return scannedIface;
            }
        }.execute();


    }

    /** {@inheritDoc} */
    @Transactional
    @Override
    public OnmsSnmpInterface updateSnmpInterfaceAttributes(final Integer nodeId, final OnmsSnmpInterface snmpInterface) {
        return new UpsertTemplate<OnmsSnmpInterface, SnmpInterfaceDao>(m_transactionManager, m_snmpInterfaceDao) {

            @Override
            public OnmsSnmpInterface query() {
                final OnmsSnmpInterface dbSnmpIface = m_snmpInterfaceDao.findByNodeIdAndIfIndex(nodeId, snmpInterface.getIfIndex());
                LOG.debug("nodeId = {}, ifIndex = {}, dbSnmpIface = {}", nodeId, snmpInterface.getIfIndex(), dbSnmpIface);
                return dbSnmpIface;
            }

            @Override
            public OnmsSnmpInterface doUpdate(final OnmsSnmpInterface dbSnmpIface) {
                // update the interface that was found
                dbSnmpIface.mergeSnmpInterfaceAttributes(snmpInterface);
                LOG.info("Updating SnmpInterface {}", dbSnmpIface);
                m_snmpInterfaceDao.update(dbSnmpIface);
                m_snmpInterfaceDao.flush();
                return dbSnmpIface;
            }

            @Override
            public OnmsSnmpInterface doInsert() {
                // add the interface to the node, if it wasn't found
                final OnmsNode dbNode = m_nodeDao.load(nodeId);
                assertNotNull(dbNode, "no node found with nodeId %d", nodeId);
                // for performance reasons we don't add the snmp interface to the node so we avoid loading all the interfaces
                // setNode only sets the node in the interface
                snmpInterface.setNode(dbNode);
                LOG.info("Saving SnmpInterface {}", snmpInterface);
                m_snmpInterfaceDao.save(snmpInterface);
                m_snmpInterfaceDao.flush();
                return snmpInterface;
            }

        }.execute();
    }

    /** {@inheritDoc} */
    @Transactional
    @Override
    public OnmsMonitoredService addMonitoredService(final Integer ipInterfaceId, final String svcName) {
        final OnmsIpInterface iface = m_ipInterfaceDao.get(ipInterfaceId);
        assertNotNull(iface, "could not find interface with id %d", ipInterfaceId);
        return addMonitoredService(iface, svcName);

    }

    private OnmsMonitoredService addMonitoredService(final OnmsIpInterface iface, final String svcName) {
        final OnmsServiceType svcType = createServiceTypeIfNecessary(svcName);

        return new CreateIfNecessaryTemplate<OnmsMonitoredService, MonitoredServiceDao>(m_transactionManager, m_monitoredServiceDao) {

            @Override
            protected OnmsMonitoredService query() {
                return iface.getMonitoredServiceByServiceType(svcName);
            }

            @Override
            protected OnmsMonitoredService doInsert() {
                final OnmsMonitoredService svc = new OnmsMonitoredService(iface, svcType);
                svc.setStatus("A");
                m_ipInterfaceDao.saveOrUpdate(iface);
                m_ipInterfaceDao.flush();

                final AddEventVisitor visitor = new AddEventVisitor(m_eventForwarder);
                svc.visit(visitor);

                return svc;
            }

        }.execute();
    }

    /** {@inheritDoc} */
    @Transactional
    @Override
    public OnmsMonitoredService addMonitoredService(final Integer nodeId, final String ipAddress, final String svcName) {
        final OnmsIpInterface iface = m_ipInterfaceDao.findByNodeIdAndIpAddress(nodeId, ipAddress);
        assertNotNull(iface, "could not find interface with nodeid %d and ipAddr %s", nodeId, ipAddress);
        return addMonitoredService(iface, svcName);
    }

    @Transactional
    @Override
    public OnmsMonitoredService updateMonitoredServiceState(final Integer nodeId, final String ipAddress, final String svcName) {
        final OnmsIpInterface iface = m_ipInterfaceDao.findByNodeIdAndIpAddress(nodeId, ipAddress);
        assertNotNull(iface, "could not find interface with nodeid %d and ipAddr %s", nodeId, ipAddress);

        return new UpsertTemplate<OnmsMonitoredService, MonitoredServiceDao>(m_transactionManager, m_monitoredServiceDao) {

            @Override
            protected OnmsMonitoredService query() {
                return iface.getMonitoredServiceByServiceType(svcName);
            }

            @Override
            protected OnmsMonitoredService doUpdate(OnmsMonitoredService dbObj) { // NMS-3906
                LOG.debug("current status of service {} on node with IP {} is {} ", dbObj.getServiceName(), dbObj.getIpAddress().getHostAddress(), dbObj.getStatus());
                switch (dbObj.getStatus()) {
                case "S":
                    LOG.debug("suspending polling for service {} on node with IP {}", dbObj.getServiceName(), dbObj.getIpAddress().getHostAddress());
                    dbObj.setStatus("F");
                    m_monitoredServiceDao.update(dbObj);
                    sendEvent(EventConstants.SUSPEND_POLLING_SERVICE_EVENT_UEI, dbObj);
                    break;
                case "R":
                    LOG.debug("resume polling for service {} on node with IP {}", dbObj.getServiceName(), dbObj.getIpAddress().getHostAddress());
                    dbObj.setStatus("A");
                    m_monitoredServiceDao.update(dbObj);
                    sendEvent(EventConstants.RESUME_POLLING_SERVICE_EVENT_UEI, dbObj);
                    break;
                case "A":
                    // we can ignore active statuses
                    break;
                default:
                    LOG.warn("Unhandled state: {}", dbObj.getStatus());
                    break;
                }
                return dbObj;
            }

            @Override
            protected OnmsMonitoredService doInsert() {
                return null;
            }

            private void sendEvent(String eventUEI, OnmsMonitoredService dbObj) {
                final EventBuilder bldr = new EventBuilder(eventUEI, "ProvisionService");
                bldr.setNodeid(dbObj.getNodeId());
                bldr.setInterface(dbObj.getIpAddress());
                bldr.setService(dbObj.getServiceName());
                m_eventForwarder.sendNow(bldr.getEvent());
            }

        }.execute();
    }

    /**
     * <p>clearCache</p>
     */
    @Transactional
    @Override
    public void clearCache() {
        m_nodeDao.clear();
        m_nodeDao.flush();
    }

    @Override
    public OnmsMonitoringLocation createLocationIfNecessary(final String locationName) {
        if (locationName == null) {
            return createLocationIfNecessary(MonitoringLocationDao.DEFAULT_MONITORING_LOCATION_ID);
        } else {
            OnmsMonitoringLocation location = new OnmsMonitoringLocation();
            location.setLocationName(locationName);
            // NMS-7968: Set monitoring area too because it is a non-null field
            location.setMonitoringArea(locationName);
            return createLocationDefIfNecessary(location);
        }
    }

    protected OnmsMonitoringLocation createLocationDefIfNecessary(final OnmsMonitoringLocation location) {
        return new CreateIfNecessaryTemplate<OnmsMonitoringLocation, MonitoringLocationDao>(m_transactionManager, m_monitoringLocationDao) {

            @Override
            protected OnmsMonitoringLocation query() {
                return m_dao.get(location.getLocationName());
            }

            @Override
            public OnmsMonitoringLocation doInsert() {
                m_dao.save(location);
                m_dao.flush();
                return location;
            }
        }.execute();
    }


    @Transactional
    @Override
    public OnmsNode getRequisitionedNode(final String foreignSource, final String foreignId) {
        final RequisitionNodeEntity requisitionNode = requisitionService.getRequisition(foreignSource).getNode(foreignId);
        if (requisitionNode != null) {
            final OnmsNode node = new OnmsNodeBuilder().buildNode(requisitionNode);

            // fill in real database categories
            final HashSet<OnmsCategory> dbCategories = new HashSet<>();
            for(final OnmsCategory category : node.getCategories()) {
                dbCategories.add(createCategoryIfNecessary(category.getName()));
            }

            node.setCategories(dbCategories);

<<<<<<< HEAD
            // fill in real service types
            node.visit(new ServiceTypeFulfiller());
=======
        if (node.getLocation() == null || Strings.isNullOrEmpty(node.getLocation().getLocationName())) {
            node.setLocation(m_monitoringLocationDao.getDefaultLocation());
        }

        // fill in real service types
        node.visit(new ServiceTypeFulfiller());
>>>>>>> 6893ceba

            return node;
        }
        return null;
    }

    @Transactional
    @Override
    public OnmsServiceType createServiceTypeIfNecessary(final String serviceName) {
        preloadExistingTypes();
        OnmsServiceType type = m_typeCache.get().get(serviceName);
        if (type == null) {
            type = loadServiceType(serviceName);
            m_typeCache.get().put(serviceName, type);
        }
        return type;
    }

    /** {@inheritDoc} */
    @Transactional
    @Override
    public OnmsCategory createCategoryIfNecessary(final String name) {
        preloadExistingCategories();

        OnmsCategory category = m_categoryCache.get().get(name);
        if (category == null) {    
            category = loadCategory(name);
            m_categoryCache.get().put(category.getName(), category);
        }
        return category;
    }

    /** {@inheritDoc} */
    @Transactional(readOnly=true)
    @Override
    public Map<String, Integer> getForeignIdToNodeIdMap(final String foreignSource) {
        return m_nodeDao.getForeignIdToNodeIdMap(foreignSource);
    }

    /** {@inheritDoc} */
    @Override
    @Transactional
    public void setNodeParentAndDependencies(final String foreignSource, final String foreignId, final String parentForeignSource, final String parentForeignId, final String parentNodeLabel) {

        final OnmsNode node = findNodebyForeignId(foreignSource, foreignId);
        if (node == null) {
            return;
        }

        final OnmsNode parent = findParent(parentForeignSource, parentForeignId, parentNodeLabel);

        setParent(node, parent);
        setPathDependency(node, parent);

        m_nodeDao.update(node);
        m_nodeDao.flush();
    }

    private void preloadExistingTypes() {
        if (m_typeCache.get() == null) {
            m_typeCache.set(loadServiceTypeMap());
        }
    }

    @Transactional(readOnly=true)
    private Map<String, OnmsServiceType> loadServiceTypeMap() {
        final HashMap<String, OnmsServiceType> serviceTypeMap = new HashMap<String, OnmsServiceType>();
        for (final OnmsServiceType svcType : m_serviceTypeDao.findAll()) {
            serviceTypeMap.put(svcType.getName(), svcType);
        }
        return serviceTypeMap;
    }

    @Transactional
    private OnmsServiceType loadServiceType(final String serviceName) {
        return new CreateIfNecessaryTemplate<OnmsServiceType, ServiceTypeDao>(m_transactionManager, m_serviceTypeDao) {

            @Override
            protected OnmsServiceType query() {
                return m_serviceTypeDao.findByName(serviceName);
            }

            @Override
            public OnmsServiceType doInsert() {
                OnmsServiceType type = new OnmsServiceType(serviceName);
                m_serviceTypeDao.save(type);
                m_serviceTypeDao.flush();
                return type;
            }

        }.execute();
    }

    private void preloadExistingCategories() {
        if (m_categoryCache.get() == null) {
            m_categoryCache.set(loadCategoryMap());
        }
    }

    @Transactional(readOnly=true)
    private Map<String, OnmsCategory> loadCategoryMap() {
        final HashMap<String, OnmsCategory> categoryMap = new HashMap<String, OnmsCategory>();
        for (final OnmsCategory category : m_categoryDao.findAll()) {
            categoryMap.put(category.getName(), category);
        }
        return categoryMap;
    }

    @Transactional
    private OnmsCategory loadCategory(final String name) {
        return new CreateIfNecessaryTemplate<OnmsCategory, CategoryDao>(m_transactionManager, m_categoryDao) {

            @Override
            protected OnmsCategory query() {
                return m_categoryDao.findByName(name);
            }

            @Override
            public OnmsCategory doInsert() {
                OnmsCategory category = new OnmsCategory(name);
                m_categoryDao.save(category);
                m_categoryDao.flush();
                return category;
            }
        }.execute();

    }

    @Transactional(readOnly=true)
    private OnmsNode findNodebyNodeLabel(final String label) {
        Collection<OnmsNode> nodes = m_nodeDao.findByLabel(label);
        if (nodes.size() == 1) {
            return nodes.iterator().next();
        }
        LOG.error("Unable to locate a unique node using label {}: {} nodes found.  Ignoring relationship.", label, nodes.size());
        return null;
    }

    @Transactional(readOnly=true)
    private OnmsNode findNodebyForeignId(final String foreignSource, final String foreignId) {
        return m_nodeDao.findByForeignId(foreignSource, foreignId);
    }

    @Transactional(readOnly=true)
    private OnmsNode findParent(final String foreignSource, final String parentForeignId, final String parentNodeLabel) {
        if (parentForeignId != null) {
            return findNodebyForeignId(foreignSource, parentForeignId);
        } else {
            if (parentNodeLabel != null) {
                return findNodebyNodeLabel(parentNodeLabel);
            }
        }

        return null;
    }

    private void setPathDependency(final OnmsNode node, final OnmsNode parent) {
        if (node == null) return;

        OnmsIpInterface critIface = null;
        if (parent != null) {
            critIface = parent.getCriticalInterface();
        }

        LOG.info("Setting criticalInterface of node: {} to: {}", node, critIface);
        node.setPathElement(critIface == null ? null : new PathElement(str(critIface.getIpAddress()), "ICMP"));

    }

    @Transactional
    private void setParent(final OnmsNode node, final OnmsNode parent) {
        if (node == null) return;

        LOG.info("Setting parent of node: {} to: {}", node, parent);
        node.setParent(parent);

        m_nodeDao.update(node);
        m_nodeDao.flush();
    }

    /** {@inheritDoc} */
    @Transactional(readOnly=true)
    @Override
    public NodeScanSchedule getScheduleForNode(final int nodeId, final boolean force) {
        return createScheduleForNode(m_nodeDao.get(nodeId), force);
    }

    /**
     * <p>getScheduleForNodes</p>
     *
     * @return a {@link java.util.List} object.
     */
    @Transactional(readOnly=true)
    @Override
    public List<NodeScanSchedule> getScheduleForNodes() {
        Assert.notNull(m_nodeDao, "Node DAO is null and is not supposed to be");
        final List<OnmsNode> nodes = isDiscoveryEnabled() ? m_nodeDao.findAll() : m_nodeDao.findAllProvisionedNodes();

        final List<NodeScanSchedule> scheduledNodes = new ArrayList<NodeScanSchedule>();
        for(final OnmsNode node : nodes) {
            final NodeScanSchedule nodeScanSchedule = createScheduleForNode(node, false);
            if (nodeScanSchedule != null) {
                scheduledNodes.add(nodeScanSchedule);
            }
        }

        return scheduledNodes;
    }

    private NodeScanSchedule createScheduleForNode(final OnmsNode node, final boolean force) {
        Assert.notNull(node, "Node may not be null");
        final String actualForeignSource = node.getForeignSource();
        if (actualForeignSource == null && !isDiscoveryEnabled()) {
            LOG.info("Not scheduling node {} to be scanned since it has a null foreignSource and handling of discovered nodes is disabled in provisiond", node);
            return null;
        }

        final String effectiveForeignSource = actualForeignSource == null ? "default" : actualForeignSource;
        try {
            final ForeignSourceEntity fs = foreignSourceService.getForeignSource(effectiveForeignSource);

            final Duration scanInterval = Duration.millis(fs.getScanInterval());

            if (scanInterval.getMillis() <= 0) {
                LOG.debug("Node ({}/{}/{}) scan interval is zero, skipping schedule.", node.getId(), node.getForeignSource(), node.getForeignId());
                return null;
            }

            Duration initialDelay = Duration.ZERO;
            if (node.getLastCapsdPoll() != null && !force) {
                final DateTime nextPoll = new DateTime(node.getLastCapsdPoll().getTime()).plus(scanInterval);
                final DateTime now = new DateTime();
                if (nextPoll.isAfter(now)) {
                    initialDelay = new Duration(now, nextPoll);
                }
            }

            return new NodeScanSchedule(node.getId(), actualForeignSource, node.getForeignId(), node.getLocation(), initialDelay, scanInterval);
        } catch (final Exception e) {
            LOG.warn("unable to get foreign source '{}' from repository", effectiveForeignSource, e);
            return null;
        }
    }

    @Transactional
    @Override
    public OnmsNode updateNodeAttributes(final OnmsNode node) {

        return new UpsertTemplate<OnmsNode, NodeDao>(m_transactionManager, m_nodeDao) {

            @Override
            protected OnmsNode query() {
                return getDbNode(node);
            }

            private final List<String> m_categoriesAdded = new ArrayList<>();
            private final List<String> m_categoriesDeleted = new ArrayList<>();

            private boolean handleCategoryChanges(final OnmsNode dbNode) {
                final String foreignSource = dbNode.getForeignSource();
                final List<String> categories = new ArrayList<>();
                boolean changed = false;

                if (foreignSource == null) {
                    // this is a newSuspect-scanned node, so there are no requisitioned categories
                } else {
                    categories.addAll(requisitionService.getRequisition(foreignSource).getNode(dbNode.getForeignId()).getCategories());
                }

                // this will add any newly-requisitioned categories, as well as ones added by policies
                for (final String cat : node.getRequisitionedCategories()) {
                    categories.add(cat);
                }

                LOG.debug("Node {}/{}/{} has the following requisitioned categories: {}", dbNode.getId(), foreignSource, dbNode.getForeignId(), categories);
                final List<RequisitionedCategoryAssociation> reqCats = new ArrayList<>(m_categoryAssociationDao.findByNodeId(dbNode.getId()));
                for (final Iterator<RequisitionedCategoryAssociation> reqIter = reqCats.iterator(); reqIter.hasNext(); ) {
                    final RequisitionedCategoryAssociation reqCat = reqIter.next();
                    final String categoryName = reqCat.getCategory().getName();
                    if (categories.contains(categoryName)) {
                        // we've already stored this category before, remove it from the list of "new" categories
                        categories.remove(categoryName);
                    } else {
                        // we previously stored this category, but now it shouldn't be there anymore
                        // remove it from the category association
                        LOG.debug("Node {}/{}/{} no longer has the category: {}", dbNode.getId(), foreignSource, dbNode.getForeignId(), categoryName);
                        m_categoriesDeleted.add(categoryName);
                        dbNode.removeCategory(reqCat.getCategory());
                        node.removeCategory(reqCat.getCategory());
                        reqIter.remove();
                        m_categoryAssociationDao.delete(reqCat);
                        changed = true;
                    }
                }

                // the remainder of requisitioned categories get added
                for (final String cat : categories) {
                    m_categoriesAdded.add(cat);
                    final OnmsCategory onmsCat = createCategoryIfNecessary(cat);
                    final RequisitionedCategoryAssociation r = new RequisitionedCategoryAssociation(dbNode, onmsCat);
                    node.addCategory(onmsCat);
                    dbNode.addCategory(onmsCat);
                    m_categoryAssociationDao.saveOrUpdate(r);
                    changed = true;
                }

                m_categoryAssociationDao.flush();
                return changed;
            }

            @Override
            protected OnmsNode doUpdate(final OnmsNode dbNode) {
                dbNode.setLocation(createLocationIfNecessary(node.getLocation() == null ? null : node.getLocation().getLocationName()));
                LOG.debug("Associating node {}/{}/{} with location: {}", dbNode.getId(), dbNode.getForeignSource(), dbNode.getForeignId(), dbNode.getLocation());

                final EventAccumulator accumulator = new EventAccumulator(m_eventForwarder);

                final boolean changed = handleCategoryChanges(dbNode);

                dbNode.mergeNodeAttributes(node, accumulator);
                updateNodeHostname(dbNode);
                final OnmsNode ret = saveOrUpdate(dbNode);

                if (changed) {
                    accumulator.sendNow(EventUtils.createNodeCategoryMembershipChangedEvent("Provisiond", ret.getId(), ret.getLabel(), m_categoriesAdded.toArray(new String[0]), m_categoriesDeleted.toArray(new String[0])));
                    LOG.debug("Node {}/{}/{} categories changed: {}", dbNode.getId(), dbNode.getForeignSource(), dbNode.getForeignId(), getCategoriesForNode(dbNode));
                } else {
                    LOG.debug("Node {}/{}/{} categories unchanged: {}", dbNode.getId(), dbNode.getForeignSource(), dbNode.getForeignId(), getCategoriesForNode(dbNode));
                }

                accumulator.flush();
                return ret;
            }

            @Override
            protected OnmsNode doInsert() {
                return saveOrUpdate(node);
            }
        }.execute();

    }

    public Set<String> getCategoriesForNode(final OnmsNode node) {
        final TreeSet<String> categories = new TreeSet<>();
        for (final OnmsCategory cat : node.getCategories()) {
            categories.add(cat.getName());
        }
        return categories;
    }

    @Transactional(readOnly=true)
    private OnmsNode getDbNode(final OnmsNode node) {
        OnmsNode dbNode;
        if (node.getId() != null) {
            dbNode = m_nodeDao.get(node.getId());
        } else {
            dbNode = m_nodeDao.findByForeignId(node.getForeignSource(), node.getForeignId());
        }
        return dbNode;
    }

    @Transactional
    private OnmsNode saveOrUpdate(final OnmsNode node) {
        final Set<OnmsCategory> updatedCategories = new HashSet<OnmsCategory>();
        for(final Iterator<OnmsCategory> it = node.getCategories().iterator(); it.hasNext(); ) {
            final OnmsCategory category = it.next();
            if (category.getId() == null) {
                it.remove();
                updatedCategories.add(createCategoryIfNecessary(category.getName()));
            }
        }

        node.getCategories().addAll(updatedCategories);

        m_nodeDao.saveOrUpdate(node);
        m_nodeDao.flush();

        return node;

    }

    @Transactional
    private OnmsIpInterface saveOrUpdate(final OnmsIpInterface iface) {
        iface.visit(new ServiceTypeFulfiller());
        LOG.info("SaveOrUpdating IpInterface {}", iface);
        m_ipInterfaceDao.saveOrUpdate(iface);
        m_ipInterfaceDao.flush();

        return iface;
    }

    /** {@inheritDoc} */
    @Override
    public List<DetectorPluginConfigEntity> getDetectorsForForeignSource(final String foreignSourceName) {
        final ForeignSourceEntity foreignSource = foreignSourceService.getForeignSource(foreignSourceName);
        assertNotNull(foreignSource, "Expected a foreignSource with name %s", foreignSourceName);
        return foreignSource.getDetectors();
    }

    /** {@inheritDoc} */
    @Override
    public List<NodePolicy> getNodePoliciesForForeignSource(final String foreignSourceName) {
        return getPluginsForForeignSource(NodePolicy.class, foreignSourceName);
    }

    /** {@inheritDoc} */
    @Override
    public List<IpInterfacePolicy> getIpInterfacePoliciesForForeignSource(final String foreignSourceName) {
        return getPluginsForForeignSource(IpInterfacePolicy.class, foreignSourceName);
    }

    /** {@inheritDoc} */
    @Override
    public List<SnmpInterfacePolicy> getSnmpInterfacePoliciesForForeignSource(final String foreignSourceName) {
        return getPluginsForForeignSource(SnmpInterfacePolicy.class, foreignSourceName);
    }


    /**
     * <p>getPluginsForForeignSource</p>
     *
     * @param pluginClass a {@link java.lang.Class} object.
     * @param foreignSourceName a {@link java.lang.String} object.
     * @param <T> a T object.
     * @return a {@link java.util.List} object.
     */
    public <T> List<T> getPluginsForForeignSource(final Class<T> pluginClass, final String foreignSourceName) {
        final ForeignSourceEntity foreignSource = foreignSourceService.getForeignSource(foreignSourceName);
        assertNotNull(foreignSource, "Expected a foreignSource with name %s", foreignSourceName);

        final List<PolicyPluginConfigEntity> configs = foreignSource.getPolicies();
        if (configs == null) {
            return Collections.emptyList(); 
        }

        final List<T> plugins = new ArrayList<T>(configs.size());
        for(final PluginConfigEntity config : configs) {
            final T plugin = m_pluginRegistry.getPluginInstance(pluginClass, config);
            if (plugin == null) {
                LOG.trace("Configured plugin is not appropropriate for policy class {}: {}", pluginClass, config);
            } else {
                plugins.add(plugin);
            }
        }

        return plugins;

    }

    /** {@inheritDoc} */
    @Transactional
    @Override
    public void deleteObsoleteInterfaces(final Integer nodeId, final Date scanStamp) {
        final List<OnmsIpInterface> obsoleteInterfaces = m_nodeDao.findObsoleteIpInterfaces(nodeId, scanStamp);

        final EventAccumulator accumulator = new EventAccumulator(m_eventForwarder);

        for(final OnmsIpInterface iface : obsoleteInterfaces) {
            iface.visit(new DeleteEventVisitor(accumulator));
        }

        m_nodeDao.deleteObsoleteInterfaces(nodeId, scanStamp);
        accumulator.flush();
    }

    /** {@inheritDoc} */
    @Transactional
    @Override
    public void updateNodeScanStamp(final Integer nodeId, final Date scanStamp) {
        m_nodeDao.updateNodeScanStamp(nodeId, scanStamp);
        m_nodeDao.flush();
    }

    /** {@inheritDoc} */
    @Transactional
    @Override
    public OnmsIpInterface setIsPrimaryFlag(final Integer nodeId, final String ipAddress) {
        // TODO upsert? not sure if this needs one.. leave the todo here in case
        if (nodeId == null) {
            LOG.debug("nodeId is null!");
            return null;
        } else if (ipAddress == null) {
            LOG.debug("ipAddress is null!");
            return null;
        }
        final OnmsIpInterface svcIface = m_ipInterfaceDao.findByNodeIdAndIpAddress(nodeId, ipAddress);
        if (svcIface == null) {
            LOG.info("unable to find IPInterface for nodeId={}, ipAddress={}", nodeId, ipAddress);
            return null;
        }
        OnmsIpInterface primaryIface = null;
        if (svcIface.isPrimary()) {
            primaryIface = svcIface;
        } 
        else if (svcIface.getNode().getPrimaryInterface() == null) {
            svcIface.setIsSnmpPrimary(PrimaryType.PRIMARY);
            m_ipInterfaceDao.saveOrUpdate(svcIface);
            m_ipInterfaceDao.flush();
            primaryIface= svcIface;
        } else {
            svcIface.setIsSnmpPrimary(PrimaryType.SECONDARY);
            m_ipInterfaceDao.saveOrUpdate(svcIface);
            m_ipInterfaceDao.flush();
        }

        m_ipInterfaceDao.initialize(primaryIface);
        return primaryIface;
    }

    /** {@inheritDoc} */
    @Transactional
    @Override
    public OnmsIpInterface getPrimaryInterfaceForNode(final OnmsNode node) {
        final OnmsNode dbNode = getDbNode(node);
        if (dbNode == null) {
            return null;
        }
        else {
            final OnmsIpInterface primaryIface = dbNode.getPrimaryInterface();
            if (primaryIface != null) {
                m_ipInterfaceDao.initialize(primaryIface);
                m_ipInterfaceDao.initialize(primaryIface.getMonitoredServices());
            }
            return primaryIface;
        }
    }

    /** {@inheritDoc} */
    @Transactional
    @Override
    public OnmsNode createUndiscoveredNode(final String ipAddress, final String foreignSource, final String locationString) {
        final String effectiveForeignSource = foreignSource == null ? FOREIGN_SOURCE_FOR_DISCOVERED_NODES : foreignSource;
        final String effectiveLocationName = MonitoringLocationUtils.isDefaultLocationName(locationString) ? null : locationString;

        final OnmsNode node = new UpsertTemplate<OnmsNode, NodeDao>(m_transactionManager, m_nodeDao) {

            @Override
            protected OnmsNode query() {
                // Find all of the nodes in the target requisition with the given IP address
                return m_nodeDao.findByForeignSourceAndIpAddress(effectiveForeignSource, ipAddress).stream().filter(n -> {
                    // Now filter the nodes by location
                    final String existingLocationName = MonitoringLocationUtils.getLocationNameOrNullIfDefault(n);
                    return Objects.equals(existingLocationName, effectiveLocationName);
                }).findFirst().orElse(null);
            }

            @Override
            protected OnmsNode doUpdate(OnmsNode existingNode) {
                // we found an existing node so exit by returning null;
                return null;
            }

            @Override
            protected OnmsNode doInsert() {
                final Date now = new Date();

                OnmsMonitoringLocation location = createLocationIfNecessary(locationString);
                // Associate the location with the node
                final OnmsNode node = new OnmsNode(location);

                final String hostname = getHostnameResolver().getHostname(addr(ipAddress), locationString);
                if (hostname == null || ipAddress.equals(hostname)) {
                    node.setLabel(ipAddress);
                    node.setLabelSource(NodeLabelSource.ADDRESS);
                } else {
                    node.setLabel(hostname);
                    node.setLabelSource(NodeLabelSource.HOSTNAME);
                }

                node.setForeignSource(effectiveForeignSource);
                node.setType(NodeType.ACTIVE);
                node.setLastCapsdPoll(now);

                final OnmsIpInterface iface = new OnmsIpInterface(InetAddressUtils.addr(ipAddress), node);
                iface.setIsManaged("M");
                iface.setIpHostName(hostname);
                iface.setIsSnmpPrimary(PrimaryType.NOT_ELIGIBLE);
                iface.setIpLastCapsdPoll(now);

                m_nodeDao.save(node);
                m_nodeDao.flush();
                return node;
            }
        }.execute();

        if (node != null) {
            if (effectiveForeignSource != null) {
                node.setForeignId(node.getNodeId());
                createUpdateRequisition(ipAddress, node, effectiveLocationName, effectiveForeignSource);
            }

            // we do this here rather than in the doInsert method because
            // the doInsert may abort
            node.visit(new AddEventVisitor(m_eventForwarder));
        }

        return node;

    }

    private boolean createUpdateRequisition(final String addrString, final OnmsNode node, final String locationName, String m_foreignSource) {
        LOG.debug("Creating/Updating requisition {} for newSuspect {}...", m_foreignSource, addrString);
        try {
            RequisitionEntity r = null;
            if (m_foreignSource != null) {
                r = requisitionService.getRequisition(m_foreignSource);
                if (r == null) {
                    r = new RequisitionEntity(m_foreignSource);
                }
            }

            RequisitionNodeEntity rn = new RequisitionNodeEntity();

            RequisitionInterfaceEntity iface = new RequisitionInterfaceEntity();
            iface.setDescription("disc-if");
            iface.setIpAddress(addrString);
            iface.setManaged(true);
            iface.setSnmpPrimary(PrimaryType.PRIMARY);
            iface.setStatus(Integer.valueOf(1));

            rn.addInterface(iface);
            rn.setBuilding(m_foreignSource);
            rn.setForeignId(node.getForeignId());
            rn.setNodeLabel(node.getLabel());
            rn.setLocation(locationName);
            r.addNode(rn);
            requisitionService.saveOrUpdateRequisition(r);
        } catch (Exception e) {
            LOG.error("Couldn't create/update requisition for newSuspect "+addrString, e);
            return false;
        }
        LOG.debug("Created/Updated requisition {} for newSuspect {}.", m_foreignSource, addrString);
        return true;
    }

    /** {@inheritDoc} */
    @Transactional
    @Override
    public OnmsNode getNode(final Integer nodeId) {
        final OnmsNode node = m_nodeDao.get(nodeId);
        // TODO: Does calling initialize() on an entity do anything?
        m_nodeDao.initialize(node);
        m_nodeDao.initialize(node.getCategories());
        m_nodeDao.initialize(node.getIpInterfaces());
        m_nodeDao.initialize(node.getLocation());
        return node;
    }

    /** {@inheritDoc} */
    @Transactional
    @Override
    public OnmsNode getDbNodeInitCat(final Integer nodeId) {
        final OnmsNode node = m_nodeDao.get(nodeId);
        // TODO: Does calling initialize() on an entity do anything?
        m_nodeDao.initialize(node);
        m_nodeDao.initialize(node.getCategories());
        m_nodeDao.initialize(node.getLocation());
        return node;
    }

    public void setHostnameResolver(final HostnameResolver resolver) {
        m_hostnameResolver = resolver;
    }

    public HostnameResolver getHostnameResolver() {
        return m_hostnameResolver;
    }

    @Override
    public LocationAwareDetectorClient getLocationAwareDetectorClient() {
        return m_locationAwareDetectorClient;
    }

    @Override
    public LocationAwareSnmpClient getLocationAwareSnmpClient() {
        return m_locationAwareSnmpClient;
    }

    @Override
    public LocationAwareDnsLookupClient getLocationAwareDnsLookupClient() {
        return m_locationAwareDnsLookuClient;
    }
}<|MERGE_RESOLUTION|>--- conflicted
+++ resolved
@@ -778,17 +778,12 @@
 
             node.setCategories(dbCategories);
 
-<<<<<<< HEAD
+            if (node.getLocation() == null || Strings.isNullOrEmpty(node.getLocation().getLocationName())) {
+                node.setLocation(m_monitoringLocationDao.getDefaultLocation());
+            }
+
             // fill in real service types
             node.visit(new ServiceTypeFulfiller());
-=======
-        if (node.getLocation() == null || Strings.isNullOrEmpty(node.getLocation().getLocationName())) {
-            node.setLocation(m_monitoringLocationDao.getDefaultLocation());
-        }
-
-        // fill in real service types
-        node.visit(new ServiceTypeFulfiller());
->>>>>>> 6893ceba
 
             return node;
         }
