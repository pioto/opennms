/*******************************************************************************
 * This file is part of OpenNMS(R).
 *
<<<<<<< HEAD
 * Copyright (C) 2008-2017 The OpenNMS Group, Inc.
 * OpenNMS(R) is Copyright (C) 1999-2017 The OpenNMS Group, Inc.
=======
 * Copyright (C) 2008-2018 The OpenNMS Group, Inc.
 * OpenNMS(R) is Copyright (C) 1999-2018 The OpenNMS Group, Inc.
>>>>>>> 45056691
 *
 * OpenNMS(R) is a registered trademark of The OpenNMS Group, Inc.
 *
 * OpenNMS(R) is free software: you can redistribute it and/or modify
 * it under the terms of the GNU Affero General Public License as published
 * by the Free Software Foundation, either version 3 of the License,
 * or (at your option) any later version.
 *
 * OpenNMS(R) is distributed in the hope that it will be useful,
 * but WITHOUT ANY WARRANTY; without even the implied warranty of
 * MERCHANTABILITY or FITNESS FOR A PARTICULAR PURPOSE.  See the
 * GNU Affero General Public License for more details.
 *
 * You should have received a copy of the GNU Affero General Public License
 * along with OpenNMS(R).  If not, see:
 *      http://www.gnu.org/licenses/
 *
 * For more information contact:
 *     OpenNMS(R) Licensing <license@opennms.org>
 *     http://www.opennms.org/
 *     http://www.opennms.com/
 *******************************************************************************/

package org.opennms.netmgt.provision.service;

import static org.opennms.core.utils.InetAddressUtils.addr;
import static org.opennms.core.utils.InetAddressUtils.str;

import java.net.InetAddress;
import java.util.ArrayList;
import java.util.Collection;
import java.util.Collections;
import java.util.Date;
import java.util.HashMap;
import java.util.HashSet;
import java.util.Iterator;
import java.util.List;
import java.util.Map;
import java.util.Objects;
import java.util.Set;
import java.util.TreeSet;

import org.joda.time.DateTime;
import org.joda.time.Duration;
import org.opennms.core.spring.BeanUtils;
import org.opennms.core.utils.InetAddressUtils;
import org.opennms.netmgt.dao.api.CategoryDao;
import org.opennms.netmgt.dao.api.IpInterfaceDao;
import org.opennms.netmgt.dao.api.MonitoredServiceDao;
import org.opennms.netmgt.dao.api.MonitoringLocationDao;
import org.opennms.netmgt.dao.api.MonitoringLocationUtils;
import org.opennms.netmgt.dao.api.NodeDao;
import org.opennms.netmgt.dao.api.RequisitionedCategoryAssociationDao;
import org.opennms.netmgt.dao.api.ServiceTypeDao;
import org.opennms.netmgt.dao.api.SnmpInterfaceDao;
import org.opennms.netmgt.dao.support.CreateIfNecessaryTemplate;
import org.opennms.netmgt.dao.support.UpsertTemplate;
import org.opennms.netmgt.events.api.EventConstants;
import org.opennms.netmgt.events.api.EventForwarder;
import org.opennms.netmgt.model.AbstractEntityVisitor;
import org.opennms.netmgt.model.EntityVisitor;
import org.opennms.netmgt.model.OnmsCategory;
import org.opennms.netmgt.model.OnmsIpInterface;
import org.opennms.netmgt.model.OnmsMonitoredService;
import org.opennms.netmgt.model.OnmsNode;
import org.opennms.netmgt.model.OnmsNode.NodeLabelSource;
import org.opennms.netmgt.model.OnmsNode.NodeType;
import org.opennms.netmgt.model.OnmsServiceType;
import org.opennms.netmgt.model.OnmsSnmpInterface;
import org.opennms.netmgt.model.PathElement;
import org.opennms.netmgt.model.PrimaryType;
import org.opennms.netmgt.model.RequisitionedCategoryAssociation;
import org.opennms.netmgt.model.events.AddEventVisitor;
import org.opennms.netmgt.model.events.DeleteEventVisitor;
import org.opennms.netmgt.model.events.EventBuilder;
import org.opennms.netmgt.model.events.EventUtils;
import org.opennms.netmgt.model.events.UpdateEventVisitor;
import org.opennms.netmgt.model.monitoringLocations.OnmsMonitoringLocation;
import org.opennms.netmgt.provision.IpInterfacePolicy;
import org.opennms.netmgt.provision.LocationAwareDetectorClient;
import org.opennms.netmgt.provision.LocationAwareDnsLookupClient;
import org.opennms.netmgt.provision.NodePolicy;
import org.opennms.netmgt.provision.SnmpInterfacePolicy;
import org.opennms.netmgt.provision.persist.ForeignSourceRepository;
import org.opennms.netmgt.provision.persist.ForeignSourceRepositoryException;
import org.opennms.netmgt.provision.persist.OnmsNodeRequisition;
import org.opennms.netmgt.provision.persist.RequisitionFileUtils;
import org.opennms.netmgt.provision.persist.foreignsource.ForeignSource;
import org.opennms.netmgt.provision.persist.foreignsource.PluginConfig;
import org.opennms.netmgt.provision.persist.requisition.Requisition;
import org.opennms.netmgt.provision.persist.requisition.RequisitionCategory;
import org.opennms.netmgt.provision.persist.requisition.RequisitionInterface;
import org.opennms.netmgt.provision.persist.requisition.RequisitionInterfaceCollection;
import org.opennms.netmgt.provision.persist.requisition.RequisitionNode;
import org.opennms.netmgt.snmp.proxy.LocationAwareSnmpClient;
import org.slf4j.Logger;
import org.slf4j.LoggerFactory;
import org.springframework.beans.factory.InitializingBean;
import org.springframework.beans.factory.annotation.Autowired;
import org.springframework.beans.factory.annotation.Qualifier;
import org.springframework.core.io.Resource;
import org.springframework.stereotype.Service;
import org.springframework.transaction.PlatformTransactionManager;
import org.springframework.transaction.annotation.Transactional;
import org.springframework.util.Assert;

import com.google.common.base.Strings;

/**
 * DefaultProvisionService
 *
 * @author brozow
 * @version $Id: $
 */
@Service
public class DefaultProvisionService implements ProvisionService, InitializingBean {
    private static final Logger LOG = LoggerFactory.getLogger(DefaultProvisionService.class);

    private final static String FOREIGN_SOURCE_FOR_DISCOVERED_NODES = null;

    /**
     * ServiceTypeFulfiller
     *
     * @author brozow
     */
    private final class ServiceTypeFulfiller extends AbstractEntityVisitor {
        @Override
        public void visitMonitoredService(OnmsMonitoredService monSvc) {
            OnmsServiceType dbType = monSvc.getServiceType();
            if (dbType.getId() == null) {
                dbType = createServiceTypeIfNecessary(dbType.getName());
            }
            monSvc.setServiceType(dbType);
        }
    }

    @Autowired
    private MonitoringLocationDao m_monitoringLocationDao;

    @Autowired
    private NodeDao m_nodeDao;

    @Autowired
    private IpInterfaceDao m_ipInterfaceDao;

    @Autowired
    private SnmpInterfaceDao m_snmpInterfaceDao;

    @Autowired
    private MonitoredServiceDao m_monitoredServiceDao;

    @Autowired
    private ServiceTypeDao m_serviceTypeDao;

    @Autowired
    private CategoryDao m_categoryDao;

    @Autowired
    private RequisitionedCategoryAssociationDao m_categoryAssociationDao;

    @Autowired
    @Qualifier("transactionAware")
    private EventForwarder m_eventForwarder;

    @Autowired
    @Qualifier("fastFused")
    private ForeignSourceRepository m_foreignSourceRepository;

    @Autowired
    @Qualifier("fastFilePending")
    private ForeignSourceRepository m_pendingForeignSourceRepository;

    @Autowired
    private PluginRegistry m_pluginRegistry;

    @Autowired
    private PlatformTransactionManager m_transactionManager;

    private HostnameResolver m_hostnameResolver;

    @Autowired
    private LocationAwareDetectorClient m_locationAwareDetectorClient;

    @Autowired
    private LocationAwareDnsLookupClient m_locationAwareDnsLookuClient;

    @Autowired
    private LocationAwareSnmpClient m_locationAwareSnmpClient;

    private final ThreadLocal<Map<String, OnmsServiceType>> m_typeCache = new ThreadLocal<Map<String, OnmsServiceType>>();
    private final ThreadLocal<Map<String, OnmsCategory>> m_categoryCache = new ThreadLocal<Map<String, OnmsCategory>>();

    @Override
    public void afterPropertiesSet() throws Exception {
        BeanUtils.assertAutowiring(this);
        RequisitionFileUtils.deleteAllSnapshots(m_pendingForeignSourceRepository);
        m_hostnameResolver = new DefaultHostnameResolver(m_locationAwareDnsLookuClient);
    }

    /**
     * <p>isDiscoveryEnabled</p>
     *
     * @return a boolean.
     */
    @Override
    public boolean isDiscoveryEnabled() {
        return System.getProperty("org.opennms.provisiond.enableDiscovery", "true").equalsIgnoreCase("true");
    }

    private void updateLocation(final OnmsNode node) {
        if (node.getLocation() == null) {
            node.setLocation(m_monitoringLocationDao.getDefaultLocation());
        } else {
            node.setLocation(createLocationIfNecessary(node.getLocation().getLocationName()));
        }
    }

    /** {@inheritDoc} */
    @Transactional
    @Override
    public void insertNode(final OnmsNode node) {
        updateLocation(node);
        m_nodeDao.save(node);
        m_nodeDao.flush();

        final EntityVisitor visitor = new AddEventVisitor(m_eventForwarder);
        node.visit(visitor);
    }

    /** {@inheritDoc} */
    @Transactional
    @Override
    public void updateNode(final OnmsNode node, String rescanExisting) {
        updateLocation(node);
        final OnmsNode dbNode = m_nodeDao.getHierarchy(node.getId());

        // on an update, leave categories alone, let the NodeScan handle applying requisitioned categories
        node.setCategories(dbNode.getCategories());

        final EventAccumulator accumulator = new EventAccumulator(m_eventForwarder);
        dbNode.mergeNode(node, accumulator, false);

        updateNodeHostname(dbNode);
        m_nodeDao.update(dbNode);
        m_nodeDao.flush();

        accumulator.flush();
        final EntityVisitor eventAccumlator = new UpdateEventVisitor(m_eventForwarder, rescanExisting);
        dbNode.visit(eventAccumlator);
    }

    private void updateNodeHostname(final OnmsNode node) {
        if (NodeLabelSource.HOSTNAME.equals(node.getLabelSource()) || NodeLabelSource.ADDRESS.equals(node.getLabelSource())) {
            OnmsIpInterface primary = node.getPrimaryInterface();
            if (primary == null && node.getIpInterfaces() != null) {
                primary = node.getIpInterfaces().iterator().next();
            }

            final InetAddress primaryAddr = primary.getIpAddress();
            final String primaryHostname = getHostnameResolver().getHostname(primaryAddr, node.getLocation().getLocationName());

            if (primaryHostname == null && node.getLabel() != null && NodeLabelSource.HOSTNAME.equals((node.getLabelSource()))) {
                LOG.warn("Previous node label source for address {} was hostname, but it does not currently resolve.  Skipping update.", InetAddressUtils.str(primaryAddr));
                return;
            }

            for (final OnmsIpInterface iface : node.getIpInterfaces()) {
                final InetAddress addr = iface.getIpAddress();
                final String ipAddress = str(addr);
                final String hostname = getHostnameResolver().getHostname(addr, node.getLocation().getLocationName());

                if (iface.equals(primary)) {
                    LOG.debug("Node Label was set by hostname or address.  Re-setting.");
                    if (hostname == null || ipAddress.equals(hostname)) {
                        node.setLabel(ipAddress);
                        node.setLabelSource(NodeLabelSource.ADDRESS);
                    } else {
                        node.setLabel(hostname);
                        node.setLabelSource(NodeLabelSource.HOSTNAME);
                    }
                }

                if (hostname == null) {
                    iface.setIpHostName(ipAddress);
                } else {
                    iface.setIpHostName(hostname);
                }
            }
        } else {
            LOG.debug("Node label source ({}) is not host or address. Skipping update.", node.getLabelSource());
        }
    }

    /** {@inheritDoc} */
    @Transactional
    @Override
    public void deleteNode(final Integer nodeId) {
        LOG.debug("deleteNode: nodeId={}", nodeId);

        final OnmsNode node = m_nodeDao.get(nodeId);
        if (node != null) {
            final DeleteEventVisitor visitor = new DeleteEventVisitor(m_eventForwarder);

            m_nodeDao.delete(node);
            m_nodeDao.flush();
            node.visit(visitor);
        }
    }

    /** {@inheritDoc} */
    @Transactional
    @Override
    public void deleteInterface(final Integer nodeId, final String ipAddr) {
        LOG.debug("deleteInterface: nodeId={}, addr={}", nodeId, ipAddr);

        final OnmsIpInterface iface = m_ipInterfaceDao.findByNodeIdAndIpAddress(nodeId, ipAddr);
        if (iface != null) {

            final OnmsNode node = iface.getNode();

            final boolean lastInterface = (node.getIpInterfaces().size() == 1);

            final DeleteEventVisitor visitor = new DeleteEventVisitor(m_eventForwarder);

            node.removeIpInterface(iface);
            m_nodeDao.saveOrUpdate(node);
            m_nodeDao.flush();
            iface.visit(visitor);

            if (lastInterface) {
                LOG.debug("Deleting node {}", nodeId);

                m_nodeDao.delete(node);
                m_nodeDao.flush();
                node.visit(visitor);
            }
        }
    }

    /** {@inheritDoc} */
    @Transactional
    @Override
    public void deleteService(final Integer nodeId, final InetAddress addr, final String svcName) {
        LOG.debug("deleteService: nodeId={}, addr={}, service={}", nodeId, addr, svcName);

        final OnmsMonitoredService service = m_monitoredServiceDao.get(nodeId, addr, svcName);
        if (service != null) {

            final OnmsIpInterface iface = service.getIpInterface();
            final OnmsNode node = iface.getNode();

            final boolean lastService = (iface.getMonitoredServices().size() == 1);
            final boolean lastInterface = (node.getIpInterfaces().size() == 1);

            final DeleteEventVisitor visitor = new DeleteEventVisitor(m_eventForwarder);

            iface.removeMonitoredService(service);
            m_nodeDao.saveOrUpdate(node);
            m_nodeDao.flush();
            service.visit(visitor);

            if (lastService) {
                LOG.debug("Deleting interface {} from node {}", InetAddressUtils.str(iface.getIpAddress()), nodeId);

                node.removeIpInterface(iface);
                m_nodeDao.saveOrUpdate(node);
                m_nodeDao.flush();
                iface.visit(visitor);

                if (lastInterface) {
                    LOG.debug("Deleting node {}", nodeId);

                    m_nodeDao.delete(node);
                    m_nodeDao.flush();
                    node.visit(visitor);
                }
            }
        }
    }

    private void assertNotNull(final Object o, final String format, final Object... args) {
        if (o == null) {
            throw new IllegalArgumentException(String.format(format, args));
        }
    }

    /** {@inheritDoc} */
    @Transactional
    @Override
    public OnmsIpInterface updateIpInterfaceAttributes(final Integer nodeId, final OnmsIpInterface scannedIface) {
        final OnmsSnmpInterface snmpInterface = scannedIface.getSnmpInterface();
        if (snmpInterface != null && snmpInterface.getIfIndex() != null) {
            scannedIface.setSnmpInterface(updateSnmpInterfaceAttributes(nodeId, snmpInterface));
        }

        return new UpsertTemplate<OnmsIpInterface, IpInterfaceDao>(m_transactionManager, m_ipInterfaceDao) {

            @Override
            protected OnmsIpInterface query() {
                OnmsIpInterface dbIface = m_ipInterfaceDao.findByNodeIdAndIpAddress(nodeId, str(scannedIface.getIpAddress()));
                LOG.debug("Updating interface attributes for DB interface {} for node {} with ip {}", dbIface, nodeId, str(scannedIface.getIpAddress()));
                return dbIface;
            }

            @Override
            protected OnmsIpInterface doUpdate(final OnmsIpInterface dbIface) {
                final EventAccumulator accumulator = new EventAccumulator(m_eventForwarder);

                if(dbIface.isManaged() && !scannedIface.isManaged()){
                    final Set<OnmsMonitoredService> monSvcs = dbIface.getMonitoredServices();

                    for(final OnmsMonitoredService monSvc : monSvcs){
                        monSvc.visit(new DeleteEventVisitor(accumulator));
                    }
                    monSvcs.clear();
                }

                dbIface.updateSnmpInterface(scannedIface);
                dbIface.mergeInterfaceAttributes(scannedIface);
                LOG.info("Updating IpInterface {}", dbIface);
                m_ipInterfaceDao.update(dbIface);
                m_ipInterfaceDao.flush();
                accumulator.flush();

                return dbIface;
            }

            @Override
            protected OnmsIpInterface doInsert() {
                final OnmsNode dbNode = m_nodeDao.load(nodeId);
                assertNotNull(dbNode, "no node found with nodeId %d", nodeId);

                // for performance reasons we don't add the IP interface to the node so we avoid loading all the interfaces
                // setNode only sets the node in the interface
                scannedIface.setNode(dbNode);
                saveOrUpdate(scannedIface);
                m_ipInterfaceDao.flush();

                final AddEventVisitor visitor = new AddEventVisitor(m_eventForwarder);
                scannedIface.visit(visitor);

                return scannedIface;
            }
        }.execute();


    }

    /** {@inheritDoc} */
    @Transactional
    @Override
    public OnmsSnmpInterface updateSnmpInterfaceAttributes(final Integer nodeId, final OnmsSnmpInterface snmpInterface) {
        return new UpsertTemplate<OnmsSnmpInterface, SnmpInterfaceDao>(m_transactionManager, m_snmpInterfaceDao) {

            @Override
            public OnmsSnmpInterface query() {
                final OnmsSnmpInterface dbSnmpIface = m_snmpInterfaceDao.findByNodeIdAndIfIndex(nodeId, snmpInterface.getIfIndex());
                LOG.debug("nodeId = {}, ifIndex = {}, dbSnmpIface = {}", nodeId, snmpInterface.getIfIndex(), dbSnmpIface);
                return dbSnmpIface;
            }

            @Override
            public OnmsSnmpInterface doUpdate(final OnmsSnmpInterface dbSnmpIface) {
                // update the interface that was found
                dbSnmpIface.mergeSnmpInterfaceAttributes(snmpInterface);
                LOG.info("Updating SnmpInterface {}", dbSnmpIface);
                m_snmpInterfaceDao.update(dbSnmpIface);
                m_snmpInterfaceDao.flush();
                return dbSnmpIface;
            }

            @Override
            public OnmsSnmpInterface doInsert() {
                // add the interface to the node, if it wasn't found
                final OnmsNode dbNode = m_nodeDao.load(nodeId);
                assertNotNull(dbNode, "no node found with nodeId %d", nodeId);
                // for performance reasons we don't add the snmp interface to the node so we avoid loading all the interfaces
                // setNode only sets the node in the interface
                snmpInterface.setNode(dbNode);
                LOG.info("Saving SnmpInterface {}", snmpInterface);
                m_snmpInterfaceDao.save(snmpInterface);
                m_snmpInterfaceDao.flush();
                return snmpInterface;
            }

        }.execute();
    }

    /** {@inheritDoc} */
    @Transactional
    @Override
    public OnmsMonitoredService addMonitoredService(final Integer ipInterfaceId, final String svcName) {
        final OnmsIpInterface iface = m_ipInterfaceDao.get(ipInterfaceId);
        assertNotNull(iface, "could not find interface with id %d", ipInterfaceId);
        return addMonitoredService(iface, svcName);

    }

    private OnmsMonitoredService addMonitoredService(final OnmsIpInterface iface, final String svcName) {
        final OnmsServiceType svcType = createServiceTypeIfNecessary(svcName);

        return new CreateIfNecessaryTemplate<OnmsMonitoredService, MonitoredServiceDao>(m_transactionManager, m_monitoredServiceDao) {

            @Override
            protected OnmsMonitoredService query() {
                return iface.getMonitoredServiceByServiceType(svcName);
            }

            @Override
            protected OnmsMonitoredService doInsert() {
                final OnmsMonitoredService svc = new OnmsMonitoredService(iface, svcType);
                svc.setStatus("A");
                m_ipInterfaceDao.saveOrUpdate(iface);
                m_ipInterfaceDao.flush();

                final AddEventVisitor visitor = new AddEventVisitor(m_eventForwarder);
                svc.visit(visitor);

                return svc;
            }

        }.execute();
    }

    /** {@inheritDoc} */
    @Transactional
    @Override
    public OnmsMonitoredService addMonitoredService(final Integer nodeId, final String ipAddress, final String svcName) {
        final OnmsIpInterface iface = m_ipInterfaceDao.findByNodeIdAndIpAddress(nodeId, ipAddress);
        assertNotNull(iface, "could not find interface with nodeid %d and ipAddr %s", nodeId, ipAddress);
        return addMonitoredService(iface, svcName);
    }

    @Transactional
    @Override
    public OnmsMonitoredService updateMonitoredServiceState(final Integer nodeId, final String ipAddress, final String svcName) {
        final OnmsIpInterface iface = m_ipInterfaceDao.findByNodeIdAndIpAddress(nodeId, ipAddress);
        assertNotNull(iface, "could not find interface with nodeid %d and ipAddr %s", nodeId, ipAddress);

        return new UpsertTemplate<OnmsMonitoredService, MonitoredServiceDao>(m_transactionManager, m_monitoredServiceDao) {

            @Override
            protected OnmsMonitoredService query() {
                return iface.getMonitoredServiceByServiceType(svcName);
            }

            @Override
            protected OnmsMonitoredService doUpdate(OnmsMonitoredService dbObj) { // NMS-3906
                LOG.debug("current status of service {} on node with IP {} is {} ", dbObj.getServiceName(), dbObj.getIpAddress().getHostAddress(), dbObj.getStatus());
                switch (dbObj.getStatus()) {
                case "S":
                    LOG.debug("suspending polling for service {} on node with IP {}", dbObj.getServiceName(), dbObj.getIpAddress().getHostAddress());
                    dbObj.setStatus("F");
                    m_monitoredServiceDao.update(dbObj);
                    sendEvent(EventConstants.SUSPEND_POLLING_SERVICE_EVENT_UEI, dbObj);
                    break;
                case "R":
                    LOG.debug("resume polling for service {} on node with IP {}", dbObj.getServiceName(), dbObj.getIpAddress().getHostAddress());
                    dbObj.setStatus("A");
                    m_monitoredServiceDao.update(dbObj);
                    sendEvent(EventConstants.RESUME_POLLING_SERVICE_EVENT_UEI, dbObj);
                    break;
                case "A":
                    // we can ignore active statuses
                    break;
                case "N":
                    // we can ignore not-polled statuses
                    break;
                default:
                    LOG.warn("Unhandled state: {}", dbObj.getStatus());
                    break;
                }
                return dbObj;
            }

            @Override
            protected OnmsMonitoredService doInsert() {
                return null;
            }

            private void sendEvent(String eventUEI, OnmsMonitoredService dbObj) {
                final EventBuilder bldr = new EventBuilder(eventUEI, "ProvisionService");
                bldr.setNodeid(dbObj.getNodeId());
                bldr.setInterface(dbObj.getIpAddress());
                bldr.setService(dbObj.getServiceName());
                m_eventForwarder.sendNow(bldr.getEvent());
            }

        }.execute();
    }

    /**
     * <p>clearCache</p>
     */
    @Transactional
    @Override
    public void clearCache() {
        m_nodeDao.clear();
        m_nodeDao.flush();
    }

    @Override
    public OnmsMonitoringLocation createLocationIfNecessary(final String locationName) {
        if (locationName == null) {
            return createLocationIfNecessary(MonitoringLocationDao.DEFAULT_MONITORING_LOCATION_ID);
        } else {
            OnmsMonitoringLocation location = new OnmsMonitoringLocation();
            location.setLocationName(locationName);
            // NMS-7968: Set monitoring area too because it is a non-null field
            location.setMonitoringArea(locationName);
            return createLocationDefIfNecessary(location);
        }
    }

    protected OnmsMonitoringLocation createLocationDefIfNecessary(final OnmsMonitoringLocation location) {
        return new CreateIfNecessaryTemplate<OnmsMonitoringLocation, MonitoringLocationDao>(m_transactionManager, m_monitoringLocationDao) {

            @Override
            protected OnmsMonitoringLocation query() {
                return m_dao.get(location.getLocationName());
            }

            @Override
            public OnmsMonitoringLocation doInsert() {
                m_dao.save(location);
                m_dao.flush();
                return location;
            }
        }.execute();
    }


    /** {@inheritDoc} */
    @Transactional
    @Override
    public OnmsNode getRequisitionedNode(final String foreignSource, final String foreignId) throws ForeignSourceRepositoryException {
        OnmsNodeRequisition nodeReq = null;
        try {
            nodeReq = m_foreignSourceRepository.getNodeRequisition(foreignSource, foreignId);
        } catch (ForeignSourceRepositoryException e) {
            // just fall through, nodeReq will be null
        }
        if (nodeReq == null) {
            LOG.warn("nodeReq for node {}:{} cannot be null!", foreignSource, foreignId);
            return null;
        }
        final OnmsNode node = nodeReq.constructOnmsNodeFromRequisition();

        // fill in real database categories
        final HashSet<OnmsCategory> dbCategories = new HashSet<OnmsCategory>();
        for(final OnmsCategory category : node.getCategories()) {
            dbCategories.add(createCategoryIfNecessary(category.getName()));
        }

        node.setCategories(dbCategories);

        if (node.getLocation() == null || Strings.isNullOrEmpty(node.getLocation().getLocationName())) {
            node.setLocation(m_monitoringLocationDao.getDefaultLocation());
        }

        // fill in real service types
        node.visit(new ServiceTypeFulfiller());

        return node;
    }

    /** {@inheritDoc} */
    @Transactional
    @Override
    public OnmsServiceType createServiceTypeIfNecessary(final String serviceName) {
        preloadExistingTypes();
        OnmsServiceType type = m_typeCache.get().get(serviceName);
        if (type == null) {
            type = loadServiceType(serviceName);
            m_typeCache.get().put(serviceName, type);
        }
        return type;
    }

    /** {@inheritDoc} */
    @Transactional
    @Override
    public OnmsCategory createCategoryIfNecessary(final String name) {
        preloadExistingCategories();

        OnmsCategory category = m_categoryCache.get().get(name);
        if (category == null) {    
            category = loadCategory(name);
            m_categoryCache.get().put(category.getName(), category);
        }
        return category;
    }

    /** {@inheritDoc} */
    @Transactional(readOnly=true)
    @Override
    public Map<String, Integer> getForeignIdToNodeIdMap(final String foreignSource) {
        return m_nodeDao.getForeignIdToNodeIdMap(foreignSource);
    }

    /** {@inheritDoc} */
    @Override
    @Transactional
    public void setNodeParentAndDependencies(final String foreignSource, final String foreignId, final String parentForeignSource, final String parentForeignId, final String parentNodeLabel) {

        final OnmsNode node = findNodebyForeignId(foreignSource, foreignId);
        if (node == null) {
            return;
        }

        final OnmsNode parent = findParent(parentForeignSource, parentForeignId, parentNodeLabel);

        setParent(node, parent);
        setPathDependency(node, parent);

        m_nodeDao.update(node);
        m_nodeDao.flush();
    }

    private void preloadExistingTypes() {
        if (m_typeCache.get() == null) {
            m_typeCache.set(loadServiceTypeMap());
        }
    }

    @Transactional(readOnly=true)
    private Map<String, OnmsServiceType> loadServiceTypeMap() {
        final HashMap<String, OnmsServiceType> serviceTypeMap = new HashMap<String, OnmsServiceType>();
        for (final OnmsServiceType svcType : m_serviceTypeDao.findAll()) {
            serviceTypeMap.put(svcType.getName(), svcType);
        }
        return serviceTypeMap;
    }

    @Transactional
    private OnmsServiceType loadServiceType(final String serviceName) {
        return new CreateIfNecessaryTemplate<OnmsServiceType, ServiceTypeDao>(m_transactionManager, m_serviceTypeDao) {

            @Override
            protected OnmsServiceType query() {
                return m_serviceTypeDao.findByName(serviceName);
            }

            @Override
            public OnmsServiceType doInsert() {
                OnmsServiceType type = new OnmsServiceType(serviceName);
                m_serviceTypeDao.save(type);
                m_serviceTypeDao.flush();
                return type;
            }

        }.execute();
    }

    private void preloadExistingCategories() {
        if (m_categoryCache.get() == null) {
            m_categoryCache.set(loadCategoryMap());
        }
    }

    @Transactional(readOnly=true)
    private Map<String, OnmsCategory> loadCategoryMap() {
        final HashMap<String, OnmsCategory> categoryMap = new HashMap<String, OnmsCategory>();
        for (final OnmsCategory category : m_categoryDao.findAll()) {
            categoryMap.put(category.getName(), category);
        }
        return categoryMap;
    }

    @Transactional
    private OnmsCategory loadCategory(final String name) {
        return new CreateIfNecessaryTemplate<OnmsCategory, CategoryDao>(m_transactionManager, m_categoryDao) {

            @Override
            protected OnmsCategory query() {
                return m_categoryDao.findByName(name);
            }

            @Override
            public OnmsCategory doInsert() {
                OnmsCategory category = new OnmsCategory(name);
                m_categoryDao.save(category);
                m_categoryDao.flush();
                return category;
            }
        }.execute();

    }

    @Transactional(readOnly=true)
    private OnmsNode findNodebyNodeLabel(final String label) {
        Collection<OnmsNode> nodes = m_nodeDao.findByLabel(label);
        if (nodes.size() == 1) {
            return nodes.iterator().next();
        }
        LOG.error("Unable to locate a unique node using label {}: {} nodes found.  Ignoring relationship.", label, nodes.size());
        return null;
    }

    @Transactional(readOnly=true)
    private OnmsNode findNodebyForeignId(final String foreignSource, final String foreignId) {
        return m_nodeDao.findByForeignId(foreignSource, foreignId);
    }

    @Transactional(readOnly=true)
    private OnmsNode findParent(final String foreignSource, final String parentForeignId, final String parentNodeLabel) {
        if (parentForeignId != null) {
            return findNodebyForeignId(foreignSource, parentForeignId);
        } else {
            if (parentNodeLabel != null) {
                return findNodebyNodeLabel(parentNodeLabel);
            }
        }

        return null;
    }

    private void setPathDependency(final OnmsNode node, final OnmsNode parent) {
        if (node == null) return;

        OnmsIpInterface critIface = null;
        if (parent != null) {
            critIface = parent.getCriticalInterface();
        }

        LOG.info("Setting criticalInterface of node: {} to: {}", node, critIface);
        node.setPathElement(critIface == null ? null : new PathElement(str(critIface.getIpAddress()), "ICMP"));

    }

    @Transactional
    private void setParent(final OnmsNode node, final OnmsNode parent) {
        if (node == null) return;

        LOG.info("Setting parent of node: {} to: {}", node, parent);
        node.setParent(parent);

        m_nodeDao.update(node);
        m_nodeDao.flush();
    }

    /** {@inheritDoc} */
    @Transactional(readOnly=true)
    @Override
    public NodeScanSchedule getScheduleForNode(final int nodeId, final boolean force) {
        return createScheduleForNode(m_nodeDao.get(nodeId), force);
    }

    /**
     * <p>getScheduleForNodes</p>
     *
     * @return a {@link java.util.List} object.
     */
    @Transactional(readOnly=true)
    @Override
    public List<NodeScanSchedule> getScheduleForNodes() {
        Assert.notNull(m_nodeDao, "Node DAO is null and is not supposed to be");
        final List<OnmsNode> nodes = isDiscoveryEnabled() ? m_nodeDao.findAll() : m_nodeDao.findAllProvisionedNodes();

        final List<NodeScanSchedule> scheduledNodes = new ArrayList<NodeScanSchedule>();
        for(final OnmsNode node : nodes) {
            final NodeScanSchedule nodeScanSchedule = createScheduleForNode(node, false);
            if (nodeScanSchedule != null) {
                scheduledNodes.add(nodeScanSchedule);
            }
        }

        return scheduledNodes;
    }

    private NodeScanSchedule createScheduleForNode(final OnmsNode node, final boolean force) {
        Assert.notNull(node, "Node may not be null");
        final String actualForeignSource = node.getForeignSource();
        if (actualForeignSource == null && !isDiscoveryEnabled()) {
            LOG.info("Not scheduling node {} to be scanned since it has a null foreignSource and handling of discovered nodes is disabled in provisiond", node);
            return null;
        }

        final String effectiveForeignSource = actualForeignSource == null ? "default" : actualForeignSource;
        try {
            final ForeignSource fs = m_foreignSourceRepository.getForeignSource(effectiveForeignSource);

            final Duration scanInterval = fs.getScanInterval();

            if (scanInterval.getMillis() <= 0) {
                LOG.debug("Node ({}/{}/{}) scan interval is zero, skipping schedule.", node.getId(), node.getForeignSource(), node.getForeignId());
                return null;
            }

            Duration initialDelay = Duration.ZERO;
            if (node.getLastCapsdPoll() != null && !force) {
                final DateTime nextPoll = new DateTime(node.getLastCapsdPoll().getTime()).plus(scanInterval);
                final DateTime now = new DateTime();
                if (nextPoll.isAfter(now)) {
                    initialDelay = new Duration(now, nextPoll);
                }
            }

            return new NodeScanSchedule(node.getId(), actualForeignSource, node.getForeignId(), node.getLocation(), initialDelay, scanInterval);
        } catch (final ForeignSourceRepositoryException e) {
            LOG.warn("unable to get foreign source '{}' from repository", effectiveForeignSource, e);
            return null;
        }
    }

    /** {@inheritDoc} */
    @Override
    public void setForeignSourceRepository(final ForeignSourceRepository foreignSourceRepository) {
        m_foreignSourceRepository = foreignSourceRepository;
    }

    /**
     * <p>getForeignSourceRepository</p>
     *
     * @return a {@link org.opennms.netmgt.provision.persist.ForeignSourceRepository} object.
     */
    public ForeignSourceRepository getForeignSourceRepository() {
        return m_foreignSourceRepository;
    }

    /* (non-Javadoc)
     * @see org.opennms.netmgt.provision.service.ProvisionService#loadRequisition(java.lang.String, org.springframework.core.io.Resource)
     */
    /** {@inheritDoc} */
    @Override
    public Requisition loadRequisition(final Resource resource) {
        final Requisition r = m_foreignSourceRepository.importResourceRequisition(resource);
        r.updateLastImported();
        m_foreignSourceRepository.save(r);
        m_foreignSourceRepository.flush();
        return r;
    }

    /* (non-Javadoc)
     * @see org.opennms.netmgt.provision.service.ProvisionService#updateNodeInfo(org.opennms.netmgt.model.OnmsNode)
     */
    /** {@inheritDoc} */
    @Transactional
    @Override
    public OnmsNode updateNodeAttributes(final OnmsNode node) {

        return new UpsertTemplate<OnmsNode, NodeDao>(m_transactionManager, m_nodeDao) {

            @Override
            protected OnmsNode query() {
                return getDbNode(node);
            }

            private final List<String> m_categoriesAdded = new ArrayList<>();
            private final List<String> m_categoriesDeleted = new ArrayList<>();

            private boolean handleCategoryChanges(final OnmsNode dbNode) {
                final String foreignSource = dbNode.getForeignSource();
                final List<String> categories = new ArrayList<>();
                boolean changed = false;

                if (foreignSource == null) {
                    // this is a newSuspect-scanned node, so there are no requisitioned categories
                } else {
                    final OnmsNodeRequisition req = m_foreignSourceRepository.getNodeRequisition(foreignSource, dbNode.getForeignId());
                    for (final RequisitionCategory cat : req.getNode().getCategories()) {
                        categories.add(cat.getName());
                    }
                }

                // this will add any newly-requisitioned categories, as well as ones added by policies
                for (final String cat : node.getRequisitionedCategories()) {
                    categories.add(cat);
                }

                LOG.debug("Node {}/{}/{} has the following requisitioned categories: {}", dbNode.getId(), foreignSource, dbNode.getForeignId(), categories);
                final List<RequisitionedCategoryAssociation> reqCats = new ArrayList<>(m_categoryAssociationDao.findByNodeId(dbNode.getId()));
                for (final Iterator<RequisitionedCategoryAssociation> reqIter = reqCats.iterator(); reqIter.hasNext(); ) {
                    final RequisitionedCategoryAssociation reqCat = reqIter.next();
                    final String categoryName = reqCat.getCategory().getName();
                    if (categories.contains(categoryName)) {
                        // we've already stored this category before, remove it from the list of "new" categories
                        categories.remove(categoryName);
                    } else {
                        // we previously stored this category, but now it shouldn't be there anymore
                        // remove it from the category association
                        LOG.debug("Node {}/{}/{} no longer has the category: {}", dbNode.getId(), foreignSource, dbNode.getForeignId(), categoryName);
                        m_categoriesDeleted.add(categoryName);
                        dbNode.removeCategory(reqCat.getCategory());
                        node.removeCategory(reqCat.getCategory());
                        reqIter.remove();
                        m_categoryAssociationDao.delete(reqCat);
                        changed = true;
                    }
                }

                // the remainder of requisitioned categories get added
                for (final String cat : categories) {
                    m_categoriesAdded.add(cat);
                    final OnmsCategory onmsCat = createCategoryIfNecessary(cat);
                    final RequisitionedCategoryAssociation r = new RequisitionedCategoryAssociation(dbNode, onmsCat);
                    node.addCategory(onmsCat);
                    dbNode.addCategory(onmsCat);
                    m_categoryAssociationDao.saveOrUpdate(r);
                    changed = true;
                }

                m_categoryAssociationDao.flush();
                return changed;
            }

            @Override
            protected OnmsNode doUpdate(final OnmsNode dbNode) {
                dbNode.setLocation(createLocationIfNecessary(node.getLocation() == null ? null : node.getLocation().getLocationName()));
                LOG.debug("Associating node {}/{}/{} with location: {}", dbNode.getId(), dbNode.getForeignSource(), dbNode.getForeignId(), dbNode.getLocation());

                final EventAccumulator accumulator = new EventAccumulator(m_eventForwarder);

                final boolean changed = handleCategoryChanges(dbNode);

                dbNode.mergeNodeAttributes(node, accumulator);
                updateNodeHostname(dbNode);
                final OnmsNode ret = saveOrUpdate(dbNode);

                if (changed) {
                    accumulator.sendNow(EventUtils.createNodeCategoryMembershipChangedEvent("Provisiond", ret.getId(), ret.getLabel(), m_categoriesAdded.toArray(new String[0]), m_categoriesDeleted.toArray(new String[0])));
                    LOG.debug("Node {}/{}/{} categories changed: {}", dbNode.getId(), dbNode.getForeignSource(), dbNode.getForeignId(), getCategoriesForNode(dbNode));
                } else {
                    LOG.debug("Node {}/{}/{} categories unchanged: {}", dbNode.getId(), dbNode.getForeignSource(), dbNode.getForeignId(), getCategoriesForNode(dbNode));
                }

                accumulator.flush();
                return ret;
            }

            @Override
            protected OnmsNode doInsert() {
                return saveOrUpdate(node);
            }
        }.execute();

    }

    public Set<String> getCategoriesForNode(final OnmsNode node) {
        final TreeSet<String> categories = new TreeSet<>();
        for (final OnmsCategory cat : node.getCategories()) {
            categories.add(cat.getName());
        }
        return categories;
    }

    @Transactional(readOnly=true)
    private OnmsNode getDbNode(final OnmsNode node) {
        OnmsNode dbNode;
        if (node.getId() != null) {
            dbNode = m_nodeDao.get(node.getId());
        } else {
            dbNode = m_nodeDao.findByForeignId(node.getForeignSource(), node.getForeignId());
        }
        return dbNode;
    }

    @Transactional
    private OnmsNode saveOrUpdate(final OnmsNode node) {
        final Set<OnmsCategory> updatedCategories = new HashSet<OnmsCategory>();
        for(final Iterator<OnmsCategory> it = node.getCategories().iterator(); it.hasNext(); ) {
            final OnmsCategory category = it.next();
            if (category.getId() == null) {
                it.remove();
                updatedCategories.add(createCategoryIfNecessary(category.getName()));
            }
        }

        node.getCategories().addAll(updatedCategories);

        m_nodeDao.saveOrUpdate(node);
        m_nodeDao.flush();

        return node;

    }

    @Transactional
    private OnmsIpInterface saveOrUpdate(final OnmsIpInterface iface) {
        iface.visit(new ServiceTypeFulfiller());
        LOG.info("SaveOrUpdating IpInterface {}", iface);
        m_ipInterfaceDao.saveOrUpdate(iface);
        m_ipInterfaceDao.flush();

        return iface;
    }

    /** {@inheritDoc} */
    @Override
    public List<PluginConfig> getDetectorsForForeignSource(final String foreignSourceName) {
        final ForeignSource foreignSource = m_foreignSourceRepository.getForeignSource(foreignSourceName);
        assertNotNull(foreignSource, "Expected a foreignSource with name %s", foreignSourceName);
        return foreignSource.getDetectors();
    }

    /** {@inheritDoc} */
    @Override
    public List<NodePolicy> getNodePoliciesForForeignSource(final String foreignSourceName) {
        return getPluginsForForeignSource(NodePolicy.class, foreignSourceName);
    }

    /** {@inheritDoc} */
    @Override
    public List<IpInterfacePolicy> getIpInterfacePoliciesForForeignSource(final String foreignSourceName) {
        return getPluginsForForeignSource(IpInterfacePolicy.class, foreignSourceName);
    }

    /** {@inheritDoc} */
    @Override
    public List<SnmpInterfacePolicy> getSnmpInterfacePoliciesForForeignSource(final String foreignSourceName) {
        return getPluginsForForeignSource(SnmpInterfacePolicy.class, foreignSourceName);
    }


    /**
     * <p>getPluginsForForeignSource</p>
     *
     * @param pluginClass a {@link java.lang.Class} object.
     * @param foreignSourceName a {@link java.lang.String} object.
     * @param <T> a T object.
     * @return a {@link java.util.List} object.
     */
    public <T> List<T> getPluginsForForeignSource(final Class<T> pluginClass, final String foreignSourceName) {
        final ForeignSource foreignSource = m_foreignSourceRepository.getForeignSource(foreignSourceName);
        assertNotNull(foreignSource, "Expected a foreignSource with name %s", foreignSourceName);

        final List<PluginConfig> configs = foreignSource.getPolicies();
        if (configs == null) {
            return Collections.emptyList(); 
        }

        final List<T> plugins = new ArrayList<T>(configs.size());
        for(final PluginConfig config : configs) {
            final T plugin = m_pluginRegistry.getPluginInstance(pluginClass, config);
            if (plugin == null) {
                LOG.trace("Configured plugin is not appropropriate for policy class {}: {}", pluginClass, config);
            } else {
                plugins.add(plugin);
            }
        }

        return plugins;

    }

    /** {@inheritDoc} */
    @Transactional
    @Override
    public void deleteObsoleteInterfaces(final Integer nodeId, final Date scanStamp) {
        final List<OnmsIpInterface> obsoleteInterfaces = m_nodeDao.findObsoleteIpInterfaces(nodeId, scanStamp);

        final EventAccumulator accumulator = new EventAccumulator(m_eventForwarder);

        for(final OnmsIpInterface iface : obsoleteInterfaces) {
            iface.visit(new DeleteEventVisitor(accumulator));
        }

        m_nodeDao.deleteObsoleteInterfaces(nodeId, scanStamp);
        accumulator.flush();
    }

    /** {@inheritDoc} */
    @Transactional
    @Override
    public void updateNodeScanStamp(final Integer nodeId, final Date scanStamp) {
        m_nodeDao.updateNodeScanStamp(nodeId, scanStamp);
        m_nodeDao.flush();
    }

    /** {@inheritDoc} */
    @Transactional
    @Override
    public OnmsIpInterface setIsPrimaryFlag(final Integer nodeId, final String ipAddress) {
        // TODO upsert? not sure if this needs one.. leave the todo here in case
        if (nodeId == null) {
            LOG.debug("nodeId is null!");
            return null;
        } else if (ipAddress == null) {
            LOG.debug("ipAddress is null!");
            return null;
        }
        final OnmsIpInterface svcIface = m_ipInterfaceDao.findByNodeIdAndIpAddress(nodeId, ipAddress);
        if (svcIface == null) {
            LOG.info("unable to find IPInterface for nodeId={}, ipAddress={}", nodeId, ipAddress);
            return null;
        }
        OnmsIpInterface primaryIface = null;
        if (svcIface.isPrimary()) {
            primaryIface = svcIface;
        } 
        else if (svcIface.getNode().getPrimaryInterface() == null) {
            svcIface.setIsSnmpPrimary(PrimaryType.PRIMARY);
            m_ipInterfaceDao.saveOrUpdate(svcIface);
            m_ipInterfaceDao.flush();
            primaryIface= svcIface;
        } else {
            svcIface.setIsSnmpPrimary(PrimaryType.SECONDARY);
            m_ipInterfaceDao.saveOrUpdate(svcIface);
            m_ipInterfaceDao.flush();
        }

        m_ipInterfaceDao.initialize(primaryIface);
        return primaryIface;
    }

    /** {@inheritDoc} */
    @Transactional
    @Override
    public OnmsIpInterface getPrimaryInterfaceForNode(final OnmsNode node) {
        final OnmsNode dbNode = getDbNode(node);
        if (dbNode == null) {
            return null;
        }
        else {
            final OnmsIpInterface primaryIface = dbNode.getPrimaryInterface();
            if (primaryIface != null) {
                m_ipInterfaceDao.initialize(primaryIface);
                m_ipInterfaceDao.initialize(primaryIface.getMonitoredServices());
            }
            return primaryIface;
        }
    }

    /** {@inheritDoc} */
    @Transactional
    @Override
    public OnmsNode createUndiscoveredNode(final String ipAddress, final String foreignSource, final String locationString) {
        final String effectiveForeignSource = foreignSource == null ? FOREIGN_SOURCE_FOR_DISCOVERED_NODES : foreignSource;
        final String effectiveLocationName = MonitoringLocationUtils.isDefaultLocationName(locationString) ? null : locationString;

        final OnmsNode node = new UpsertTemplate<OnmsNode, NodeDao>(m_transactionManager, m_nodeDao) {

            @Override
            protected OnmsNode query() {
                // Find all of the nodes in the target requisition with the given IP address
                return m_nodeDao.findByForeignSourceAndIpAddress(effectiveForeignSource, ipAddress).stream().filter(n -> {
                    // Now filter the nodes by location
                    final String existingLocationName = MonitoringLocationUtils.getLocationNameOrNullIfDefault(n);
                    return Objects.equals(existingLocationName, effectiveLocationName);
                }).findFirst().orElse(null);
            }

            @Override
            protected OnmsNode doUpdate(OnmsNode existingNode) {
                // we found an existing node so exit by returning null;
                return null;
            }

            @Override
            protected OnmsNode doInsert() {
                final Date now = new Date();

                OnmsMonitoringLocation location = createLocationIfNecessary(locationString);
                // Associate the location with the node
                final OnmsNode node = new OnmsNode(location);

                final String hostname = getHostnameResolver().getHostname(addr(ipAddress), locationString);
                if (hostname == null || ipAddress.equals(hostname)) {
                    node.setLabel(ipAddress);
                    node.setLabelSource(NodeLabelSource.ADDRESS);
                } else {
                    node.setLabel(hostname);
                    node.setLabelSource(NodeLabelSource.HOSTNAME);
                }

                node.setForeignSource(effectiveForeignSource);
                node.setType(NodeType.ACTIVE);
                node.setLastCapsdPoll(now);

                final OnmsIpInterface iface = new OnmsIpInterface(InetAddressUtils.addr(ipAddress), node);
                iface.setIsManaged("M");
                iface.setIpHostName(hostname);
                iface.setIsSnmpPrimary(PrimaryType.NOT_ELIGIBLE);
                iface.setIpLastCapsdPoll(now);

                m_nodeDao.save(node);
                m_nodeDao.flush();
                return node;
            }
        }.execute();

        if (node != null) {
            if (effectiveForeignSource != null) {
                node.setForeignId(node.getNodeId());
                createUpdateRequistion(ipAddress, node, effectiveLocationName, effectiveForeignSource);
            }

            // we do this here rather than in the doInsert method because
            // the doInsert may abort
            node.visit(new AddEventVisitor(m_eventForwarder));
        }

        return node;

    }

    private boolean createUpdateRequistion(final String addrString, final OnmsNode node, final String locationName, String m_foreignSource) {
        LOG.debug("Creating/Updating requistion {} for newSuspect {}...", m_foreignSource, addrString);
        try {
            Requisition r = null;
            if (m_foreignSource != null) {
                r = m_foreignSourceRepository.getRequisition(m_foreignSource);
                if (r == null) {
                    r = new Requisition(m_foreignSource);
                }
            }

            r.updateDateStamp();
            RequisitionNode rn = new RequisitionNode();

            RequisitionInterface iface = new RequisitionInterface();
            iface.setDescr("disc-if");
            iface.setIpAddr(addrString);
            iface.setManaged(true);
            iface.setSnmpPrimary(PrimaryType.PRIMARY);
            iface.setStatus(Integer.valueOf(1));
            RequisitionInterfaceCollection ric = new RequisitionInterfaceCollection();
            ric.add(iface);
            rn.setInterfaces(ric.getObjects());
            rn.setBuilding(m_foreignSource);
            rn.setForeignId(node.getForeignId());
            rn.setNodeLabel(node.getLabel());
            rn.setLocation(locationName);
            r.putNode(rn);
            m_foreignSourceRepository.save(r);
            m_foreignSourceRepository.flush();
        } catch (ForeignSourceRepositoryException e) {
            LOG.error("Couldn't create/update requistion for newSuspect "+addrString, e);
            return false;
        }
        LOG.debug("Created/Updated requistion {} for newSuspect {}.", m_foreignSource, addrString);
        return true;
    }

    /** {@inheritDoc} */
    @Transactional
    @Override
    public OnmsNode getNode(final Integer nodeId) {
        final OnmsNode node = m_nodeDao.get(nodeId);
        // TODO: Does calling initialize() on an entity do anything?
        m_nodeDao.initialize(node);
        m_nodeDao.initialize(node.getCategories());
        m_nodeDao.initialize(node.getIpInterfaces());
        m_nodeDao.initialize(node.getLocation());
        return node;
    }

    /** {@inheritDoc} */
    @Transactional
    @Override
    public OnmsNode getDbNodeInitCat(final Integer nodeId) {
        final OnmsNode node = m_nodeDao.get(nodeId);
        // TODO: Does calling initialize() on an entity do anything?
        m_nodeDao.initialize(node);
        m_nodeDao.initialize(node.getCategories());
        m_nodeDao.initialize(node.getLocation());
        return node;
    }

    public void setHostnameResolver(final HostnameResolver resolver) {
        m_hostnameResolver = resolver;
    }

    public HostnameResolver getHostnameResolver() {
        return m_hostnameResolver;
    }

    @Override
    public LocationAwareDetectorClient getLocationAwareDetectorClient() {
        return m_locationAwareDetectorClient;
    }

    @Override
    public LocationAwareSnmpClient getLocationAwareSnmpClient() {
        return m_locationAwareSnmpClient;
    }

    @Override
    public LocationAwareDnsLookupClient getLocationAwareDnsLookupClient() {
        return m_locationAwareDnsLookuClient;
    }
}<|MERGE_RESOLUTION|>--- conflicted
+++ resolved
@@ -1,13 +1,8 @@
 /*******************************************************************************
  * This file is part of OpenNMS(R).
  *
-<<<<<<< HEAD
- * Copyright (C) 2008-2017 The OpenNMS Group, Inc.
- * OpenNMS(R) is Copyright (C) 1999-2017 The OpenNMS Group, Inc.
-=======
  * Copyright (C) 2008-2018 The OpenNMS Group, Inc.
  * OpenNMS(R) is Copyright (C) 1999-2018 The OpenNMS Group, Inc.
->>>>>>> 45056691
  *
  * OpenNMS(R) is a registered trademark of The OpenNMS Group, Inc.
  *
