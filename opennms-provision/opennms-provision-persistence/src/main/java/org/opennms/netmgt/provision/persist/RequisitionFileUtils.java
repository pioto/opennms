--- conflicted
+++ resolved
@@ -39,12 +39,9 @@
 import org.opennms.core.xml.JaxbUtils;
 import org.opennms.netmgt.provision.persist.foreignsource.ForeignSource;
 import org.opennms.netmgt.provision.persist.requisition.Requisition;
-<<<<<<< HEAD
 import org.slf4j.Logger;
 import org.slf4j.LoggerFactory;
-=======
 import org.springframework.core.io.FileSystemResource;
->>>>>>> a5eee111
 import org.springframework.core.io.Resource;
 
 public class RequisitionFileUtils {
@@ -159,7 +156,7 @@
         try {
             final File resourceFile = resource.getFile();
             if (isSnapshot(requisition.getForeignSource(), resourceFile)) {
-                LogUtils.tracef(RequisitionFileUtils.class, "Deleting %s", resourceFile);
+                LOG.trace("Deleting {}", resourceFile);
                 if (!resourceFile.delete()) {
                     LOG.debug("Failed to delete {}", resourceFile);
                 }
@@ -174,7 +171,7 @@
     public static void deleteSnapshotsOlderThan(final ForeignSourceRepository repository, final String foreignSource, final Date date) {
         for (final File snapshotFile : findSnapshots(repository, foreignSource)) {
             if (!isNewer(snapshotFile, date)) {
-                LogUtils.tracef(RequisitionFileUtils.class, "Deleting %s", snapshotFile);
+                LOG.trace("Deleting {}", snapshotFile);
                 snapshotFile.delete();
             }
         }
@@ -184,7 +181,7 @@
         for (final String foreignSource : repository.getActiveForeignSourceNames()) {
             final List<File> snapshots = findSnapshots(repository, foreignSource);
             for (final File snapshot : snapshots) {
-                LogUtils.tracef(RequisitionFileUtils.class, "Deleting %s", snapshot);
+                LOG.trace("Deleting {}", snapshot);
                 snapshot.delete();
             }
         }
@@ -207,7 +204,7 @@
         final String timestamp = name.substring(name.lastIndexOf(".") + 1);
         final Date snapshotDate = new Date(Long.valueOf(timestamp));
         final boolean isNewer = snapshotDate.after(date);
-        LogUtils.tracef(RequisitionFileUtils.class, "snapshot date = %s, comparison date = %s, snapshot date %s newer than comparison date", snapshotDate.getTime(), date.getTime(), (isNewer? "is" : "is not"));
+        LOG.trace("snapshot date = {}, comparison date = {}, snapshot date {} newer than comparison date", snapshotDate.getTime(), date.getTime(), (isNewer? "is" : "is not"));
         return isNewer;
     }
 
