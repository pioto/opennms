--- conflicted
+++ resolved
@@ -133,20 +133,7 @@
 		assertNotNull(log.getEvents());
 		assertEquals(2, log.getEvents().getEventCount());
 		assertEquals("JaxbUtilsTest", log.getEvents().getEvent(0).getSource());
-<<<<<<< HEAD
-		
-		final InputStream is = new ByteArrayInputStream(m_logXml.getBytes());
-		final Log log2 = CastorUtils.unmarshal(Log.class, is);
-		is.close();
-		
-		assertNotNull(log2.getEvents());
-		assertEquals(2, log2.getEvents().getEventCount());
-		assertEquals("JaxbUtilsTest", log2.getEvents().getEvent(0).getSource());
-		assertNotNull(log2.getEvents().getEvent(0).getTime());
-		LOG.debug("castor log = {}", log2);
-=======
 		assertEquals(1300739661000L, log.getEvents().getEvent(0).getTime().getTime());
->>>>>>> cf65d591
 	}
 
     /**
@@ -208,20 +195,7 @@
 		assertNotNull(log.getEvents());
 		assertEquals(2, log.getEvents().getEventCount());
 		assertEquals("JaxbUtilsTest", log.getEvents().getEvent(0).getSource());
-<<<<<<< HEAD
-		
-		final InputStream is = new ByteArrayInputStream(m_logXmlWithoutNamespace.getBytes());
-		final Log log2 = CastorUtils.unmarshal(Log.class, is);
-		is.close();
-		
-		assertNotNull(log2.getEvents());
-		assertEquals(2, log2.getEvents().getEventCount());
-		assertEquals("JaxbUtilsTest", log2.getEvents().getEvent(0).getSource());
-		assertNotNull(log2.getEvents().getEvent(0).getTime());
-		LOG.debug("castor log = {}", log2);
-=======
 		assertEquals(1300739661000L, log.getEvents().getEvent(0).getTime().getTime());
->>>>>>> cf65d591
 	}
 
 	private Event getEvent() {
