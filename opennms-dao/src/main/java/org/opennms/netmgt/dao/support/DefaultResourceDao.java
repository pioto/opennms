/*******************************************************************************
 * This file is part of OpenNMS(R).
 *
 * Copyright (C) 2007-2013 The OpenNMS Group, Inc.
 * OpenNMS(R) is Copyright (C) 1999-2013 The OpenNMS Group, Inc.
 *
 * OpenNMS(R) is a registered trademark of The OpenNMS Group, Inc.
 *
 * OpenNMS(R) is free software: you can redistribute it and/or modify
 * it under the terms of the GNU General Public License as published
 * by the Free Software Foundation, either version 3 of the License,
 * or (at your option) any later version.
 *
 * OpenNMS(R) is distributed in the hope that it will be useful,
 * but WITHOUT ANY WARRANTY; without even the implied warranty of
 * MERCHANTABILITY or FITNESS FOR A PARTICULAR PURPOSE.  See the
 * GNU General Public License for more details.
 *
 * You should have received a copy of the GNU General Public License
 * along with OpenNMS(R).  If not, see:
 *      http://www.gnu.org/licenses/
 *
 * For more information contact:
 *     OpenNMS(R) Licensing <license@opennms.org>
 *     http://www.opennms.org/
 *     http://www.opennms.com/
 *******************************************************************************/

package org.opennms.netmgt.dao.support;

import java.io.File;
import java.io.FileFilter;
import java.io.IOException;
import java.io.UnsupportedEncodingException;
import java.lang.reflect.UndeclaredThrowableException;
import java.net.URLDecoder;
import java.util.ArrayList;
import java.util.Collection;
import java.util.Collections;
import java.util.Comparator;
import java.util.Date;
import java.util.HashSet;
import java.util.LinkedHashMap;
import java.util.LinkedList;
import java.util.List;
import java.util.Map;
import java.util.Set;
import java.util.TreeSet;
import java.util.regex.Matcher;
import java.util.regex.Pattern;

import org.opennms.core.utils.InetAddressUtils;
import org.opennms.netmgt.collection.api.StorageStrategy;
import org.opennms.netmgt.config.CollectdConfigFactory;
import org.opennms.netmgt.config.DataCollectionConfigDao;
import org.opennms.netmgt.config.datacollection.ResourceType;
import org.opennms.netmgt.dao.api.LocationMonitorDao;
import org.opennms.netmgt.dao.api.NodeDao;
import org.opennms.netmgt.dao.api.ResourceDao;
import org.opennms.netmgt.model.OnmsIpInterface;
import org.opennms.netmgt.model.OnmsLocationMonitor;
import org.opennms.netmgt.model.OnmsNode;
import org.opennms.netmgt.model.OnmsResource;
import org.opennms.netmgt.model.OnmsResourceType;
import org.opennms.netmgt.model.ResourceTypeUtils;
import org.opennms.netmgt.rrd.RrdFileConstants;
import org.slf4j.Logger;
import org.slf4j.LoggerFactory;
import org.springframework.beans.factory.InitializingBean;
import org.springframework.orm.ObjectRetrievalFailureException;
import org.springframework.util.Assert;

/**
 * Encapsulates all SNMP performance reporting for the web user interface.
 *
 * @author <a href="mailto:seth@opennms.org">Seth Leger </a>
 * @author <a href="mailto:larry@opennms.org">Lawrence Karnowski </a>
 * @author <a href="mailto:dj@opennms.org">DJ Gregor</a>
 */
public class DefaultResourceDao implements ResourceDao, InitializingBean {
    
    private static final Logger LOG = LoggerFactory.getLogger(DefaultResourceDao.class);

    /** Constant <code>INTERFACE_GRAPH_TYPE="interface"</code> */
    public static final String INTERFACE_GRAPH_TYPE = "interface";

    private NodeDao m_nodeDao;
    private LocationMonitorDao m_locationMonitorDao;
    private File m_rrdDirectory;
    private CollectdConfigFactory m_collectdConfig;
    private DataCollectionConfigDao m_dataCollectionConfigDao;
    private Date m_lastUpdateDataCollectionConfig;

    private Map<String, OnmsResourceType> m_resourceTypes;
    private NodeResourceType m_nodeResourceType;
    private DomainResourceType m_domainResourceType;
    private NodeSourceResourceType m_nodeSourceResourceType;
    
    /**
     * <p>Constructor for DefaultResourceDao.</p>
     */
    public DefaultResourceDao() {
    }

    /**
     * <p>setRrdDirectory</p>
     *
     * @param rrdDirectory a {@link java.io.File} object.
     */
    public void setRrdDirectory(File rrdDirectory) {
        m_rrdDirectory = rrdDirectory;
    }

    /**
     * <p>getRrdDirectory</p>
     *
     * @return a {@link java.io.File} object.
     */
    @Override
    public File getRrdDirectory() {
        return m_rrdDirectory;
    }
    
    /** {@inheritDoc} */
    @Override
    public File getRrdDirectory(boolean verify) {
        if (verify && !getRrdDirectory().isDirectory()) {
            throw new ObjectRetrievalFailureException("RRD directory does not exist: " + getRrdDirectory().getAbsolutePath(), getRrdDirectory());
        }
        
        return getRrdDirectory();
    }

    /**
     * <p>getDataCollectionConfig</p>
     *
     * @return a {@link org.opennms.netmgt.config.DataCollectionConfigDao} object.
     */
    public DataCollectionConfigDao getDataCollectionConfigDao() {
        return m_dataCollectionConfigDao;
    }

    /**
     * <p>setDataCollectionConfig</p>
     *
     * @param dataCollectionConfigDao a {@link org.opennms.netmgt.config.DataCollectionConfigDao} object.
     */
    public void setDataCollectionConfigDao(DataCollectionConfigDao dataCollectionConfigDao) {
        m_dataCollectionConfigDao = dataCollectionConfigDao;
    }
    
    /**
     * <p>getNodeDao</p>
     *
     * @return a {@link org.opennms.netmgt.dao.api.NodeDao} object.
     */
    public NodeDao getNodeDao() {
        return m_nodeDao;
    }

    /**
     * <p>setNodeDao</p>
     *
     * @param nodeDao a {@link org.opennms.netmgt.dao.api.NodeDao} object.
     */
    public void setNodeDao(NodeDao nodeDao) {
        m_nodeDao = nodeDao;
    }
    
    /**
     * <p>getCollectdConfig</p>
     *
     * @return a {@link org.opennms.netmgt.config.CollectdConfigFactory} object.
     */
    public CollectdConfigFactory getCollectdConfig() {
        return m_collectdConfig;
    }

    /**
     * <p>setCollectdConfig</p>
     *
     * @param collectdConfig a {@link org.opennms.netmgt.config.CollectdConfigFactory} object.
     */
    public void setCollectdConfig(CollectdConfigFactory collectdConfig) {
        m_collectdConfig = collectdConfig;
    }
    
    /**
     * <p>getLocationMonitorDao</p>
     *
     * @return a {@link org.opennms.netmgt.dao.api.LocationMonitorDao} object.
     */
    public LocationMonitorDao getLocationMonitorDao() {
        return m_locationMonitorDao;
    }
    
    /**
     * <p>setLocationMonitorDao</p>
     *
     * @param locationMonitorDao a {@link org.opennms.netmgt.dao.api.LocationMonitorDao} object.
     */
    public void setLocationMonitorDao(LocationMonitorDao locationMonitorDao) {
        m_locationMonitorDao = locationMonitorDao;
    }

    /**
     * <p>afterPropertiesSet</p>
     *
     * @throws java.io.IOException if any.
     */
    @Override
    public void afterPropertiesSet() throws IOException {
        if (m_rrdDirectory == null) {
            throw new IllegalStateException("rrdDirectory property has not been set");
        }
        
        if (m_collectdConfig == null) {
            throw new IllegalStateException("collectdConfig property has not been set");
        }
        
        if (m_dataCollectionConfigDao == null) {
            throw new IllegalStateException("dataCollectionConfig property has not been set");
        }

        if (m_nodeDao == null) {
            throw new IllegalStateException("nodeDao property has not been set");
        }
        
        if (m_locationMonitorDao == null) {
            throw new IllegalStateException("locationMonitorDao property has not been set");
        }

        initResourceTypes();
    }
    

    private void initResourceTypes() throws IOException {
        Map<String, OnmsResourceType> resourceTypes;
        resourceTypes = new LinkedHashMap<String, OnmsResourceType>();
        OnmsResourceType resourceType;

        resourceType = new NodeSnmpResourceType(this);
        resourceTypes.put(resourceType.getName(), resourceType);
        
        resourceType = new InterfaceSnmpResourceType(this, m_nodeDao);
        resourceTypes.put(resourceType.getName(), resourceType);
        
        resourceType = new ResponseTimeResourceType(this, m_nodeDao);
        resourceTypes.put(resourceType.getName(), resourceType);
        
        resourceType = new DistributedStatusResourceType(this, m_locationMonitorDao);
        resourceTypes.put(resourceType.getName(), resourceType);

        resourceTypes.putAll(getGenericIndexResourceTypes());
        
        m_nodeResourceType = new NodeResourceType(this);
        resourceTypes.put(m_nodeResourceType.getName(), m_nodeResourceType);
        
        m_domainResourceType = new DomainResourceType(this);
        resourceTypes.put(m_domainResourceType.getName(), m_domainResourceType);
        
        m_nodeSourceResourceType = new NodeSourceResourceType(this, m_nodeDao);
        resourceTypes.put(m_nodeSourceResourceType.getName(), m_nodeSourceResourceType);

        m_resourceTypes = resourceTypes;
        m_lastUpdateDataCollectionConfig = m_dataCollectionConfigDao.getLastUpdate();
    }

    private Map<String, GenericIndexResourceType> getGenericIndexResourceTypes() {
        Map<String, GenericIndexResourceType> resourceTypes;
        resourceTypes = new LinkedHashMap<String, GenericIndexResourceType>();

        Map<String, ResourceType> configuredResourceTypes = m_dataCollectionConfigDao.getConfiguredResourceTypes();
        List<ResourceType> resourceTypeList = new LinkedList<ResourceType>(configuredResourceTypes.values());
        Collections.sort(resourceTypeList, new Comparator<ResourceType>() {
            @Override
            public int compare(ResourceType r0, ResourceType r1) {
                return r0.getLabel().compareTo(r1.getLabel());
            }
        });
        for (ResourceType resourceType : resourceTypeList) {
            String className = resourceType.getStorageStrategy().getClazz();
            Class<?> cinst;
            try {
                cinst = Class.forName(className);
            } catch (ClassNotFoundException e) {
                throw new ObjectRetrievalFailureException(StorageStrategy.class, className,
                   "Could not load class '" + className + "' for resource type '" + resourceType.getName() + "'", e);
            }
            StorageStrategy storageStrategy;
            try {
                storageStrategy = (StorageStrategy) cinst.newInstance();
            } catch (InstantiationException e) {
                throw new ObjectRetrievalFailureException(StorageStrategy.class, className,
                    "Could not instantiate class '" + className + "' for resource type '" + resourceType.getName() + "'", e);
            } catch (IllegalAccessException e) {
                throw new ObjectRetrievalFailureException(StorageStrategy.class, className,
                    "Could not instantiate class '" + className + "' for resource type '" + resourceType.getName() + "'", e);
            }
            
            storageStrategy.setResourceTypeName(resourceType.getName());
            
            GenericIndexResourceType genericIndexResourceType =
                new GenericIndexResourceType(this,
                                                  resourceType.getName(),
                                                  resourceType.getLabel(),
                                                  resourceType.getResourceLabel(),
                                                  storageStrategy);
            resourceTypes.put(genericIndexResourceType.getName(), genericIndexResourceType);
        }
        return resourceTypes;
    }
    
    /**
     * <p>getResourceTypes</p>
     *
     * @return a {@link java.util.Collection} object.
     */
    @Override
    public Collection<OnmsResourceType> getResourceTypes() {
        if (isDataCollectionConfigChanged()) {
            try {
                initResourceTypes();
            } catch (IOException e) {
                LOG.error("Can't reload resource types.", e);
            }
        }
        return m_resourceTypes.values();
    }
    
    private boolean isDataCollectionConfigChanged() {
        Date current = m_dataCollectionConfigDao.getLastUpdate();
        if (current.after(m_lastUpdateDataCollectionConfig)) {
            m_lastUpdateDataCollectionConfig = current;
            return true;
        }
        return false;
    }

    /**
     * Fetch a specific resource by string ID.
     * @return Resource or null if resource cannot be found.
     * @throws IllegalArgumentException When the resource ID string does not match the expected regex pattern
     * @throws ObjectRetrievalFailureException If any exceptions are thrown while searching for the resource
     */
    @Override
    public OnmsResource getResourceById(String id) {
        OnmsResource resource = null;

        Pattern p = Pattern.compile("([^\\[]+)\\[([^\\]]*)\\](?:\\.|$)");
        Matcher m = p.matcher(id);
        StringBuffer sb = new StringBuffer();

        while (m.find()) {
            String resourceTypeName = DefaultResourceDao.decode(m.group(1));
            String resourceName = DefaultResourceDao.decode(m.group(2));

            try {
                if (resource == null) {
                    resource = getTopLevelResource(resourceTypeName, resourceName);
                } else {
                    resource = getChildResource(resource, resourceTypeName, resourceName);
                }
            } catch (Throwable e) {
                LOG.warn("Could not get resource for resource ID \"{}\"", id, e);
                return null;
            }

            m.appendReplacement(sb, "");
        }

        m.appendTail(sb);

        if (sb.length() > 0) {
            LOG.warn("resource ID '{}' does not match pattern '{}' at '{}'", id, p.toString(), sb);
            return null;
        } else {
            return resource;
        }
    }

    /**
     * Fetch a specific list of resources by string ID.
     * @return Resources or null if resources cannot be found.
     * @throws IllegalArgumentException When the resource ID string does not match the expected regex pattern
     * @throws ObjectRetrievalFailureException If any exceptions are thrown while searching for the resource
     */
    @Override
    public List<OnmsResource> getResourceListById(String id) throws IllegalArgumentException, ObjectRetrievalFailureException {
        OnmsResource topLevelResource = null;

        Pattern p = Pattern.compile("([^\\[]+)\\[([^\\]]*)\\](?:\\.|$)");
        Matcher m = p.matcher(id);
        StringBuffer sb = new StringBuffer();
        
        while (m.find()) {
            String resourceTypeName = DefaultResourceDao.decode(m.group(1));
            String resourceName = DefaultResourceDao.decode(m.group(2));

            try {
                if (topLevelResource == null) {
                    topLevelResource = getTopLevelResource(resourceTypeName, resourceName);
                } else {
                    return getChildResourceList(topLevelResource);
                }
            } catch (Throwable e) {
                throw new ObjectRetrievalFailureException(OnmsResource.class, id, "Could not get resource for resource ID '" + id + "'", e);
            }
            
            m.appendReplacement(sb, "");
        }
        
        m.appendTail(sb);
        
        if (sb.length() > 0) {
            throw new IllegalArgumentException("resource ID '" + id
                                               + "' does not match pattern '"
                                               + p.toString() + "' at '"
                                               + sb + "'");
        }
        return null;
    }
    
    /**
     * <p>getTopLevelResource</p>
     *
     * @param resourceType a {@link java.lang.String} object.
     * @param resource a {@link java.lang.String} object.
     * @return a {@link org.opennms.netmgt.model.OnmsResource} object.
     */
    protected OnmsResource getTopLevelResource(String resourceType, String resource) throws ObjectRetrievalFailureException {
        if ("node".equals(resourceType)) {
            return getNodeEntityResource(resource);
        } else if ("nodeSource".equals(resourceType)) {
            return getForeignSourceNodeEntityResource(resource);
        } else if ("domain".equals(resourceType)) {
            return getDomainEntityResource(resource);
        } else {
            throw new ObjectRetrievalFailureException("Top-level resource type of '" + resourceType + "' is unknown", resourceType);
        }
    }
    
    /**
     * <p>getChildResource</p>
     *
     * @param parentResource a {@link org.opennms.netmgt.model.OnmsResource} object.
     * @param resourceType a {@link java.lang.String} object.
     * @param resource a {@link java.lang.String} object.
     * @return a {@link org.opennms.netmgt.model.OnmsResource} object.
     */
    protected OnmsResource getChildResource(OnmsResource parentResource, String resourceType, String resource) {
        for (OnmsResource r : parentResource.getChildResources()) {
            if (resourceType.equals(r.getResourceType().getName())
                    && resource.equals(r.getName())) {
                LOG.debug("getChildResource: returning resource {}", r);
                return r;
            }
        }
        
        throw new ObjectRetrievalFailureException(OnmsResource.class, resourceType + "/" + resource, "Could not find child resource '"
                                      + resource + "' with resource type '" + resourceType + "' on resource '" + resource + "'", null);
    }
    
    /**
     * <p>getChildResourceList</p>
     *
     * @param parentResource a {@link org.opennms.netmgt.model.OnmsResource} object.
     * @return a {@link java.util.List} object.
     */
    protected List<OnmsResource> getChildResourceList(OnmsResource parentResource) {
        LOG.debug("DefaultResourceDao: getChildResourceList for {}", parentResource.toString());
        return parentResource.getChildResources();
    }
    
    /**
     * Returns a list of resources for all the nodes.
     *
     * <ul>
     * <li>A resource must be listed once no matter if storeByForeignSource is enabled or not</li>
     * <li>Discovered nodes should have resources based on the nodeId</li>
     * <li>A requisitioned node should have resources based on nodeSource if storeByForeignSource is enabled</li>
     * <li>A requisitioned node should have resources based on nodeId if storeByForeignSource is not enabled</li>
     * </ul>
     * 
     * <p>TODO It does not currently fully check that an IP address that is found to have
     * distributed response time data is in the database on the proper node so it can have false positives.</p>
     * 
     * @return a {@link java.util.List} object.
     */
    protected List<OnmsResource> findNodeResources() {
        List<OnmsResource> resources = new LinkedList<OnmsResource>();

        Set<Integer> snmpNodes = findSnmpNodeDirectories();
        Set<String> nodeSources = findNodeSourceDirectories();
        Set<String> responseTimeInterfaces = findChildrenMatchingFilter(new File(getRrdDirectory(), ResourceTypeUtils.RESPONSE_DIRECTORY), RrdFileConstants.INTERFACE_DIRECTORY_FILTER);
        Set<String> distributedResponseTimeInterfaces = findChildrenChildrenMatchingFilter(new File(new File(getRrdDirectory(), ResourceTypeUtils.RESPONSE_DIRECTORY), "distributed"), RrdFileConstants.INTERFACE_DIRECTORY_FILTER);

        List<OnmsNode> nodes = m_nodeDao.findAll();
        Set<Integer> nodesFound = new TreeSet<Integer>();
        for (OnmsNode node : nodes) {
            // Only returns non-deleted nodes to fix NMS-2977
            if (nodesFound.contains(node.getId()) || (node.getType() != null && node.getType().equals("D"))) {
                continue;
            }
            boolean nodeIdfound = false;
            boolean nodeSourcefound = false;
            boolean responseTimeFound = false;
            if (node.getForeignSource() != null && node.getForeignId() != null && nodeSources.contains(node.getForeignSource() + ":" + node.getForeignId())) {
                nodeSourcefound = true;
            } else if (snmpNodes.contains(node.getId())) {
                nodeIdfound = true;
            } else if (responseTimeInterfaces.size() > 0 || distributedResponseTimeInterfaces.size() > 0) {
                for (final OnmsIpInterface ip : node.getIpInterfaces()) {
                    final String addr = InetAddressUtils.str(ip.getIpAddress());
                    if (responseTimeInterfaces.contains(addr) || distributedResponseTimeInterfaces.contains(addr)) {
                        responseTimeFound = true;
                        break;
                    }
                }
            }
            boolean storeByFS = ResourceTypeUtils.isStoreByForeignSource();
            if (nodeSourcefound || (responseTimeFound && storeByFS)) {
                LOG.debug("findNodeResources: adding resource for {}:{}", node.getForeignSource(), node.getForeignId());
                resources.add(m_nodeSourceResourceType.createChildResource(node.getForeignSource() + ":" + node.getForeignId()));
                nodesFound.add(node.getId());
            }
            if (nodeIdfound || (responseTimeFound && !storeByFS)) {
                LOG.debug("findNodeResources: adding resources for nodeId {}", node.getId());
                resources.add(m_nodeResourceType.createChildResource(node));
                nodesFound.add(node.getId());
            }
        }

        return resources;
    }
    
    /**
     * Returns a list of resources for domains.
     *
     * @return a {@link java.util.List} object.
     */
    public List<OnmsResource> findDomainResources() {
        List<OnmsResource> resources = new LinkedList<OnmsResource>();
        
        File snmp = new File(getRrdDirectory(), ResourceTypeUtils.SNMP_DIRECTORY);

        // Get all of the non-numeric directory names in the RRD directory; these
        // are the names of the domains that have performance data
        File[] domainDirs = snmp.listFiles(RrdFileConstants.DOMAIN_DIRECTORY_FILTER);

        if (domainDirs != null && domainDirs.length > 0) {
            for (File domainDir : domainDirs) {
                resources.add(m_domainResourceType.createChildResource(domainDir.getName()));
            }
        }
        
        return resources;
    }
    
    /**
     * <p>getNodeEntityResource</p>
     *
     * @param resource a {@link java.lang.String} object.
     * @return a {@link org.opennms.netmgt.model.OnmsResource} object.
     */
    protected OnmsResource getNodeEntityResource(String resource) {
        int nodeId;
        try {
            nodeId = Integer.parseInt(resource);
        } catch (NumberFormatException e) {
            throw new ObjectRetrievalFailureException(OnmsNode.class, resource, "Top-level resource of resource type node is not numeric: " + resource, null);
        }
        
        OnmsNode node = m_nodeDao.get(nodeId);
        if (node == null) {
            throw new ObjectRetrievalFailureException(OnmsNode.class, resource, "Top-level resource of resource type node could not be found: " + resource, null);
        }

        OnmsResource onmsResource = getResourceForNode(node);

        return onmsResource;
    }

    /**
     * <p>getForeignSourceNodeEntityResource</p>
     *
     * @param resource a {@link java.lang.String} object.
     * @return a {@link org.opennms.netmgt.model.OnmsResource} object.
     */
    protected OnmsResource getForeignSourceNodeEntityResource(String resource) {
        
        File idDir = new File(getRrdDirectory(), ResourceTypeUtils.SNMP_DIRECTORY + File.separator + ResourceTypeUtils.getRelativeNodeSourceDirectory(resource).toString());
        if (idDir.isDirectory() && RrdFileConstants.NODESOURCE_DIRECTORY_FILTER.accept(idDir)) {
            return m_nodeSourceResourceType.createChildResource(resource);
        } else {
           LOG.debug("resource {} not found by foreign source/foreignId. Trying as a node resource instead...", resource);
           String[] ident = resource.split(":");
           OnmsNode node = m_nodeDao.findByForeignId(ident[0], ident[1]);
           if (node == null) {
                throw new ObjectRetrievalFailureException(OnmsNode.class, resource, "Top-level resource of resource type node could not be found: " + resource, null);
           }
           
           OnmsResource onmsResource = getResourceForNode(node);
           
           return onmsResource;
        }
    }

    /**
     * <p>getDomainEntityResource</p>
     *
     * @param domain a {@link java.lang.String} object.
     * @return a {@link org.opennms.netmgt.model.OnmsResource} object.
     */
    protected OnmsResource getDomainEntityResource(String domain) {
        
        File directory = new File(getRrdDirectory(), ResourceTypeUtils.SNMP_DIRECTORY);
        File domainDir = new File(directory, domain);
        if (!domainDir.isDirectory()) {
            throw new ObjectRetrievalFailureException(OnmsResource.class, domain, "Domain not found due to domain RRD directory not existing or not a directory: " + domainDir.getAbsolutePath(), null);
        }
        
        if (!RrdFileConstants.DOMAIN_DIRECTORY_FILTER.accept(domainDir)) {
            throw new ObjectRetrievalFailureException(OnmsResource.class, domain, "Domain not found due to domain RRD directory not matching the domain directory filter: " + domainDir.getAbsolutePath(), null);
        }

        return m_domainResourceType.createChildResource(domain);
    }

    private Set<Integer> findSnmpNodeDirectories() {
        Set<Integer> nodes = new TreeSet<Integer>();
        
        File directory = new File(getRrdDirectory(), ResourceTypeUtils.SNMP_DIRECTORY);
        File[] nodeDirs = directory.listFiles(RrdFileConstants.NODE_DIRECTORY_FILTER);

        if (nodeDirs == null || nodeDirs.length == 0) {
            return nodes;
        }

        for (File nodeDir : nodeDirs) {
            try {
                Integer nodeId = Integer.valueOf(nodeDir.getName());
                nodes.add(nodeId);
            } catch (NumberFormatException e) {
                // skip... don't add
            }
        }
        
        return nodes;
    }
    
    /**
     * <p>findNodeSourceDirectories</p>
     *
     * @return a Set<String> of directory names.
     */
    protected Set<String> findNodeSourceDirectories() {
       Set<String> nodeSourceDirectories = new HashSet<String>();
<<<<<<< HEAD
       File snmpDir = new File(getRrdDirectory(), ResourceTypeUtils.SNMP_DIRECTORY);
       File forSrcDir = new File(snmpDir, ResourceTypeUtils.FOREIGN_SOURCE_DIRECTORY);
       File[] sourceDirs = forSrcDir.listFiles(RrdFileConstants.SOURCE_DIRECTORY_FILTER);
       if (sourceDirs != null) {
=======
       File snmpDir = new File(getRrdDirectory(), SNMP_DIRECTORY);
       File forSrcDir = new File(snmpDir, FOREIGN_SOURCE_DIRECTORY);
       File[] sourceDirs = forSrcDir.listFiles(); // TODO There is no need to filter by RrdFileConstants.SOURCE_DIRECTORY_FILTER
       if (sourceDirs != null && sourceDirs.length > 0) {
>>>>>>> 74fed107
           for (File sourceDir : sourceDirs) {
               File [] ids = sourceDir.listFiles(RrdFileConstants.NODESOURCE_DIRECTORY_FILTER);
               for (File id : ids) {
                   nodeSourceDirectories.add(sourceDir.getName() + ":" + id.getName());
               }
           }
       }
       
       return nodeSourceDirectories;
       
    }

    private static Set<String> findChildrenMatchingFilter(File directory, FileFilter filter) {
        Set<String> children = new HashSet<String>();
        
        File[] nodeDirs = directory.listFiles(filter);

        if (nodeDirs == null || nodeDirs.length == 0) {
            return children;
        }

        for (File nodeDir : nodeDirs) {
            children.add(nodeDir.getName());
        }
        
        return children;
    }

    /**
     * 
     * @param directory
     * @param filter
     * @return
     * 
     * XXX should include the location monitor in the returned data
     */
    private static Set<String> findChildrenChildrenMatchingFilter(File directory, FileFilter filter) {
        Set<String> children = new HashSet<String>();
        
        File[] locationMonitorDirs = directory.listFiles();
        if (locationMonitorDirs == null) {
            return children;
        }
        
        for (File locationMonitorDir : locationMonitorDirs) {
            File[] intfDirs = locationMonitorDir.listFiles(filter);

            if (intfDirs == null || intfDirs.length == 0) {
                continue;
            }

            for (File intfDir : intfDirs) {
                children.add(intfDir.getName());
            }
        }
        
        return children;
    }

    /**
     * Encapsulate the deprecated decode method to fix it in one place.
     *
     * @param string
     *            string to be decoded
     * @return decoded string
     */
    public static String decode(String string) {
        try {
            return URLDecoder.decode(string, "UTF-8");
        } catch (UnsupportedEncodingException e) {
            // UTF-8 should *never* throw this
            throw new UndeclaredThrowableException(e);
        }
    }

    /** {@inheritDoc} */
    @Override
    public OnmsResource getResourceForNode(OnmsNode node) {
        Assert.notNull(node, "node argument must not be null");
        
        return m_nodeResourceType.createChildResource(node);
    }

    private OnmsResource getChildResourceForNode(OnmsNode node, String resourceTypeName, String resourceName) {
        OnmsResource nodeResource = getResourceForNode(node);
        if (nodeResource == null) {
            return null;
        }
        
        List<OnmsResource> childResources = nodeResource.getChildResources();

        for (OnmsResource childResource : childResources) {
            if (!resourceTypeName.equals(childResource.getResourceType().getName())) {
                continue;
            }
            
            if (resourceName.equals(childResource.getName())) {
                return childResource;
            }
        }

        return null;
    }

    /**
     * @return OnmsResource for the <code>responseTime</code> resource on the interface or 
     * null if the <code>responseTime</code> resource cannot be found for the given IP interface.
     */ 
    @Override
    public OnmsResource getResourceForIpInterface(OnmsIpInterface ipInterface) {
        Assert.notNull(ipInterface, "ipInterface argument must not be null");
        Assert.notNull(ipInterface.getNode(), "getNode() on ipInterface must not return null");

        final String ipAddress = InetAddressUtils.str(ipInterface.getIpAddress());
		return getChildResourceForNode(ipInterface.getNode(), "responseTime", ipAddress);
    }

    /**
     * @return OnmsResource for the <code>distributedStatus</code> resource on the interface or 
     * null if the <code>distributedStatus</code> resource cannot be found for the given IP interface.
     */ 
    @Override
    public OnmsResource getResourceForIpInterface(OnmsIpInterface ipInterface, OnmsLocationMonitor locMon) {
        Assert.notNull(ipInterface, "ipInterface argument must not be null");
        Assert.notNull(locMon, "locMon argument must not be null");
        Assert.notNull(ipInterface.getNode(), "getNode() on ipInterface must not return null");
        
        final String ipAddress = InetAddressUtils.str(ipInterface.getIpAddress());
		return getChildResourceForNode(ipInterface.getNode(), "distributedStatus", locMon.getId() + File.separator + ipAddress);
    }
    
    /**
     * <p>findTopLevelResources</p>
     *
     * @return a {@link java.util.List} object.
     */
    @Override
    public List<OnmsResource> findTopLevelResources() {
        List<OnmsResource> resources = new ArrayList<OnmsResource>();
        resources.addAll(findNodeResources());
        resources.addAll(findDomainResources());
        return resources;
    }
}<|MERGE_RESOLUTION|>--- conflicted
+++ resolved
@@ -656,17 +656,10 @@
      */
     protected Set<String> findNodeSourceDirectories() {
        Set<String> nodeSourceDirectories = new HashSet<String>();
-<<<<<<< HEAD
        File snmpDir = new File(getRrdDirectory(), ResourceTypeUtils.SNMP_DIRECTORY);
        File forSrcDir = new File(snmpDir, ResourceTypeUtils.FOREIGN_SOURCE_DIRECTORY);
-       File[] sourceDirs = forSrcDir.listFiles(RrdFileConstants.SOURCE_DIRECTORY_FILTER);
-       if (sourceDirs != null) {
-=======
-       File snmpDir = new File(getRrdDirectory(), SNMP_DIRECTORY);
-       File forSrcDir = new File(snmpDir, FOREIGN_SOURCE_DIRECTORY);
        File[] sourceDirs = forSrcDir.listFiles(); // TODO There is no need to filter by RrdFileConstants.SOURCE_DIRECTORY_FILTER
        if (sourceDirs != null && sourceDirs.length > 0) {
->>>>>>> 74fed107
            for (File sourceDir : sourceDirs) {
                File [] ids = sourceDir.listFiles(RrdFileConstants.NODESOURCE_DIRECTORY_FILTER);
                for (File id : ids) {
