--- conflicted
+++ resolved
@@ -82,18 +82,8 @@
     private final ConcurrentMap<String, FileReloadContainer<PrefabGraphTypeDao>> m_types = new ConcurrentHashMap<>();
     private final ConcurrentMap<String, FileReloadContainer<AdhocGraphType>> m_adhocTypes = new ConcurrentHashMap<>();
 
-<<<<<<< HEAD
-    private Map<String, FileReloadContainer<AdhocGraphType>> m_adhocTypes =
-        new HashMap<String, FileReloadContainer<AdhocGraphType>>();
-
-    private PrefabGraphTypeCallback m_prefabCallback =
-        new PrefabGraphTypeCallback();
-    private AdhocGraphTypeCallback m_adhocCallback =
-        new AdhocGraphTypeCallback();
-=======
     private final PrefabGraphTypeCallback m_prefabCallback = new PrefabGraphTypeCallback();
     private final AdhocGraphTypeCallback m_adhocCallback = new AdhocGraphTypeCallback();
->>>>>>> cf65d591
 
     /**
      * <p>
@@ -770,11 +760,7 @@
 
     /** {@inheritDoc} */
     @Override
-<<<<<<< HEAD
-    public PrefabGraph[] getPrefabGraphsForResource(OnmsResource resource) {
-=======
     public PrefabGraph[] getPrefabGraphsForResource(final OnmsResource resource) {
->>>>>>> cf65d591
         if (resource == null) {
             LOG.warn("returning empty graph list for resource because it is null");
             return new PrefabGraph[0];
