--- conflicted
+++ resolved
@@ -56,387 +56,7 @@
   <bean id="dataSource" class="org.opennms.core.db.DataSourceFactoryBean" />
   <onmsgi:service interface="javax.sql.DataSource" ref="dataSource"/>
 
-<<<<<<< HEAD
   <!-- Configuration File DAOs -->
-=======
-  <bean id="jdbcTemplate" class="org.springframework.jdbc.core.JdbcTemplate">
-    <property name="dataSource" ref="dataSource" />
-  </bean>
-
-  <bean id="timeKeeper" class="org.opennms.netmgt.collection.support.DefaultTimeKeeper" />
-
-  <bean id="sessionFactory" class="org.springframework.orm.hibernate3.annotation.AnnotationSessionFactoryBean">
-    <property name="dataSource" ref="dataSource" />
-    <property name="packagesToScan">
-      <list>
-        <!-- TODO: Move into org.opennms.netmgt.model -->
-        <value>org.opennms.netmgt.bsm</value>
-        <value>org.opennms.netmgt.dao.hibernate</value>
-        <value>org.opennms.netmgt.model</value>
-        <value>org.opennms.netmgt.topology</value>
-        <value>org.opennms.netmgt.flows</value>
-      </list>
-    </property>
-    <!--  property name="schemaUpdate" value="true">
-      </property -->
-    <property name="annotatedPackages">
-      <list>
-        <value>org.opennms.netmgt.dao.hibernate</value>
-        <value>org.opennms.netmgt.model</value>
-      </list>
-    </property>
-    <property name="hibernateProperties">
-      <value>
-        hibernate.dialect=org.hibernate.dialect.PostgreSQLDialect
-        hibernate.cache.use_second_level_cache=false
-        hibernate.cache=false
-        hibernate.cache.use_query_cache=false
-        hibernate.jdbc.batch_size=0
-        <!-- hibernate.show_sql=true -->
-        <!-- hibernate.format_sql=true -->
-      </value>
-    </property>
-  </bean>
-  <bean id="sessionFactoryWrapper" class="org.opennms.netmgt.dao.hibernate.DefaultSessionFactoryWrapper">
-    <property name="sessionFactory" ref="sessionFactory"/>
-  </bean>
-  <onmsgi:service ref="sessionFactoryWrapper" interface="org.opennms.netmgt.dao.api.SessionFactoryWrapper"/>
-
-  <bean id="transactionManager" class="org.springframework.orm.hibernate3.HibernateTransactionManager">
-    <property name="sessionFactory" ref="sessionFactory" />
-    <property name="nestedTransactionAllowed" value="true"/>
-  </bean>
-  
-  <bean id="transactionTemplate" class="org.springframework.transaction.support.TransactionTemplate">
-    <property name="transactionManager" ref="transactionManager" />
-  </bean>
-  
-  <onmsgi:service interface="org.springframework.transaction.support.TransactionOperations" ref="transactionTemplate" />
-    
-  <bean id="filterManager" class="org.opennms.netmgt.dao.hibernate.HibernateFilterManager">
-    <property name="sessionFactory" ref="sessionFactory" />
-  </bean>
-
-  <onmsgi:service interface="org.opennms.netmgt.model.FilterManager" ref="filterManager" />
-
-  <bean id="lldpLinkDao" class="org.opennms.netmgt.dao.hibernate.LldpLinkDaoHibernate">
-    <property name="sessionFactory" ref="sessionFactory" />
-  </bean>
-  
-  <onmsgi:service interface="org.opennms.netmgt.dao.api.HwEntityDao" ref="hwEntityDao" />
-
-  <bean id="hwEntityDao" class="org.opennms.netmgt.dao.hibernate.HwEntityDaoHibernate">
-    <property name="sessionFactory" ref="sessionFactory" />
-  </bean>
-
-  <onmsgi:service interface="org.opennms.netmgt.dao.api.HwEntityAttributeTypeDao" ref="hwEntityAttributeTypeDao" />
-
-  <bean id="hwEntityAttributeTypeDao" class="org.opennms.netmgt.dao.hibernate.HwEntityAttributeTypeDaoHibernate">
-    <property name="sessionFactory" ref="sessionFactory" />
-  </bean>
-  
-  <onmsgi:service interface="org.opennms.netmgt.dao.api.LldpLinkDao" ref="lldpLinkDao" />
-    
-  <bean id="lldpElementDao" class="org.opennms.netmgt.dao.hibernate.LldpElementDaoHibernate">
-    <property name="sessionFactory" ref="sessionFactory" />
-  </bean>
-  
-  <onmsgi:service interface="org.opennms.netmgt.dao.api.LldpElementDao" ref="lldpElementDao" />
-    
-  <bean id="ospfLinkDao" class="org.opennms.netmgt.dao.hibernate.OspfLinkDaoHibernate">
-    <property name="sessionFactory" ref="sessionFactory" />
-  </bean>
-  
-  <onmsgi:service interface="org.opennms.netmgt.dao.api.OspfLinkDao" ref="ospfLinkDao" />
-    
-  <bean id="ospfElementDao" class="org.opennms.netmgt.dao.hibernate.OspfElementDaoHibernate">
-    <property name="sessionFactory" ref="sessionFactory" />
-  </bean>
-  
-  <onmsgi:service interface="org.opennms.netmgt.dao.api.OspfElementDao" ref="ospfElementDao" />
-    
-  <bean id="isisLinkDao" class="org.opennms.netmgt.dao.hibernate.IsIsLinkDaoHibernate">
-    <property name="sessionFactory" ref="sessionFactory" />
-  </bean>
-  
-  <onmsgi:service interface="org.opennms.netmgt.dao.api.IsIsLinkDao" ref="isisLinkDao" />
-    
-  <bean id="isisElementDao" class="org.opennms.netmgt.dao.hibernate.IsIsElementDaoHibernate">
-    <property name="sessionFactory" ref="sessionFactory" />
-  </bean>
-  
-  <onmsgi:service interface="org.opennms.netmgt.dao.api.IsIsElementDao" ref="isisElementDao" />
-
-  <bean id="ipNetToMediaDao" class="org.opennms.netmgt.dao.hibernate.IpNetToMediaDaoHibernate">
-    <property name="sessionFactory" ref="sessionFactory" />
-  </bean>
-  
-  <onmsgi:service interface="org.opennms.netmgt.dao.api.IpNetToMediaDao" ref="ipNetToMediaDao" />
-
-  <bean id="bridgeMacLinkDao" class="org.opennms.netmgt.dao.hibernate.BridgeMacLinkDaoHibernate">
-    <property name="sessionFactory" ref="sessionFactory" />
-  </bean>
-  
-  <onmsgi:service interface="org.opennms.netmgt.dao.api.BridgeMacLinkDao" ref="bridgeMacLinkDao" />
-    
-  <bean id="bridgeBridgeLinkDao" class="org.opennms.netmgt.dao.hibernate.BridgeBridgeLinkDaoHibernate">
-    <property name="sessionFactory" ref="sessionFactory" />
-  </bean>
-  
-  <onmsgi:service interface="org.opennms.netmgt.dao.api.BridgeBridgeLinkDao" ref="bridgeBridgeLinkDao" />
-    
-
-  <bean id="bridgeTopologyDao" class="org.opennms.netmgt.dao.hibernate.BridgeTopologyDaoHibernate">
-    <property name="nodeDao" ref="nodeDao" />
-    <property name="bridgeBridgeLinkDao" ref="bridgeBridgeLinkDao" />
-    <property name="bridgeMacLinkDao" ref="bridgeMacLinkDao" />
-  </bean>
-
-  <onmsgi:service interface="org.opennms.netmgt.dao.api.BridgeTopologyDao" ref="bridgeTopologyDao" />
-    
-  <bean id="bridgeStpLinkDao" class="org.opennms.netmgt.dao.hibernate.BridgeStpLinkDaoHibernate">
-    <property name="sessionFactory" ref="sessionFactory" />
-  </bean>
-  
-  <onmsgi:service interface="org.opennms.netmgt.dao.api.BridgeStpLinkDao" ref="bridgeStpLinkDao" />
-    
-  <bean id="bridgeElementDao" class="org.opennms.netmgt.dao.hibernate.BridgeElementDaoHibernate">
-    <property name="sessionFactory" ref="sessionFactory" />
-  </bean>
-  
-  <onmsgi:service interface="org.opennms.netmgt.dao.api.BridgeElementDao" ref="bridgeElementDao" />
-
-  <bean id="cdpLinkDao" class="org.opennms.netmgt.dao.hibernate.CdpLinkDaoHibernate">
-    <property name="sessionFactory" ref="sessionFactory" />
-  </bean>
-  
-  <onmsgi:service interface="org.opennms.netmgt.dao.api.CdpLinkDao" ref="cdpLinkDao" />
-    
-  <bean id="cdpElementDao" class="org.opennms.netmgt.dao.hibernate.CdpElementDaoHibernate">
-    <property name="sessionFactory" ref="sessionFactory" />
-  </bean>
-  
-  <onmsgi:service interface="org.opennms.netmgt.dao.api.CdpElementDao" ref="cdpElementDao" />
-
-  <bean id="acknowledgmentDao" class="org.opennms.netmgt.dao.hibernate.AcknowledgmentDaoHibernate">
-    <property name="sessionFactory" ref="sessionFactory" />
-  </bean>
-  
-  <onmsgi:service interface="org.opennms.netmgt.dao.api.AcknowledgmentDao" ref="acknowledgmentDao" />
- 
-  <bean id="alarmDao" class="org.opennms.netmgt.dao.hibernate.AlarmDaoHibernate">
-    <property name="sessionFactory" ref="sessionFactory" />
-  </bean>
-
-  <onmsgi:service interface="org.opennms.netmgt.dao.api.AlarmDao" ref="alarmDao" />
-
-  <bean id="alarmRepository" class="org.opennms.netmgt.dao.hibernate.AlarmRepositoryHibernate"/>
-
-  <onmsgi:service interface="org.opennms.netmgt.dao.api.AlarmRepository" ref="alarmRepository" />
-
-  <bean id="memoDao" class="org.opennms.netmgt.dao.hibernate.MemoDaoHibernate">
-    <property name="sessionFactory" ref="sessionFactory" />
-  </bean>
-
-  <onmsgi:service interface="org.opennms.netmgt.dao.api.MemoDao" ref="memoDao" />
-
-  <bean id="assetRecordDao" class="org.opennms.netmgt.dao.hibernate.AssetRecordDaoHibernate">
-    <property name="sessionFactory" ref="sessionFactory" />
-  </bean>
-
-  <onmsgi:service interface="org.opennms.netmgt.dao.api.AssetRecordDao" ref="assetRecordDao" />
-
-  <bean id="categoryDao" class="org.opennms.netmgt.dao.hibernate.CategoryDaoHibernate">
-    <property name="sessionFactory" ref="sessionFactory" />
-  </bean>
-
-  <onmsgi:service interface="org.opennms.netmgt.dao.api.CategoryDao" ref="categoryDao" />
-
-  <bean id="distPollerDao" class="org.opennms.netmgt.dao.hibernate.DistPollerDaoHibernate">
-    <property name="sessionFactory" ref="sessionFactory" />
-  </bean>
-
-  <onmsgi:service interface="org.opennms.netmgt.dao.api.DistPollerDao" ref="distPollerDao" />
-
-  <bean id="demandPollDao" class="org.opennms.netmgt.dao.hibernate.DemandPollDaoHibernate">
-    <property name="sessionFactory" ref="sessionFactory" />
-  </bean>
-
-  <onmsgi:service interface="org.opennms.netmgt.dao.api.DemandPollDao" ref="demandPollDao" />
-
-  <bean id="eventDao" class="org.opennms.netmgt.dao.hibernate.EventDaoHibernate">
-    <property name="sessionFactory" ref="sessionFactory" />
-  </bean>
-
-  <onmsgi:service interface="org.opennms.netmgt.dao.api.EventDao" ref="eventDao" />
-
-  <bean id="eventdServiceManager" class="org.opennms.netmgt.dao.hibernate.EventdServiceManagerHibernate">
-    <property name="serviceTypeDao" ref="serviceTypeDao"/>
-  </bean>
-
-  <onmsgi:service interface="org.opennms.netmgt.dao.api.EventdServiceManager" ref="eventdServiceManager" />
-
-  <bean id="ifLabel" class="org.opennms.netmgt.dao.hibernate.IfLabelDaoImpl"/>
-
-  <onmsgi:service interface="org.opennms.netmgt.dao.api.IfLabel" ref="ifLabel" />
-
-  <bean id="interfaceToNodeCache" class="org.opennms.netmgt.dao.hibernate.InterfaceToNodeCacheDaoImpl">
-    <constructor-arg value="${org.opennms.interface-node-cache.refresh-timer:300000}"/>
-  </bean>
-
-  <bean id="interfaceToNodeCache-init" class="org.springframework.beans.factory.config.MethodInvokingFactoryBean">
-    <property name="staticMethod">
-      <value>org.opennms.netmgt.dao.api.AbstractInterfaceToNodeCache.setInstance</value>
-    </property>
-    <property name="arguments">
-      <list>
-        <ref bean="interfaceToNodeCache" />
-      </list>
-    </property>
-  </bean>
-
-  <onmsgi:service interface="org.opennms.netmgt.dao.api.InterfaceToNodeCache" ref="interfaceToNodeCache" />
-
-  <bean id="ipInterfaceDao" class="org.opennms.netmgt.dao.hibernate.IpInterfaceDaoHibernate">
-    <property name="sessionFactory" ref="sessionFactory" />
-  </bean>
-
-  <onmsgi:service interface="org.opennms.netmgt.dao.api.IpInterfaceDao" ref="ipInterfaceDao" />
-
-  <bean id="monitoredServiceDao" class="org.opennms.netmgt.dao.hibernate.MonitoredServiceDaoHibernate">
-    <property name="sessionFactory" ref="sessionFactory" />
-  </bean>
-
-  <onmsgi:service interface="org.opennms.netmgt.dao.api.MonitoredServiceDao" ref="monitoredServiceDao" />
-
-  <bean id="minionDao" class="org.opennms.netmgt.dao.hibernate.MinionDaoHibernate">
-    <property name="sessionFactory" ref="sessionFactory" />
-  </bean>
-
-  <onmsgi:service interface="org.opennms.netmgt.dao.api.MinionDao" ref="minionDao" />
-
-  <bean id="monitoringSystemDao" class="org.opennms.netmgt.dao.hibernate.MonitoringSystemDaoHibernate">
-    <property name="sessionFactory" ref="sessionFactory" />
-  </bean>
-
-  <onmsgi:service interface="org.opennms.netmgt.dao.api.MonitoringSystemDao" ref="monitoringSystemDao" />
-
-  <bean id="nodeDao" class="org.opennms.netmgt.dao.hibernate.NodeDaoHibernate">
-    <property name="sessionFactory" ref="sessionFactory" />
-  </bean>
-  
-  <onmsgi:service interface="org.opennms.netmgt.dao.api.NodeDao" ref="nodeDao" />
-
-  <bean id="nodeLabel" class="org.opennms.netmgt.dao.hibernate.NodeLabelDaoImpl"/>
-  
-  <onmsgi:service interface="org.opennms.netmgt.dao.api.NodeLabel" ref="nodeLabel" />
-
-  <bean id="requisitionedCategoryAssociationDao" class="org.opennms.netmgt.dao.hibernate.RequisitionedCategoryAssociationDaoHibernate">
-    <property name="sessionFactory" ref="sessionFactory" />
-  </bean>
-  
-  <onmsgi:service interface="org.opennms.netmgt.dao.api.RequisitionedCategoryAssociationDao" ref="requisitionedCategoryAssociationDao" />
-
-  <bean id="reportCatalogDao" class="org.opennms.netmgt.dao.hibernate.ReportCatalogDaoHibernate">
-    <property name="sessionFactory" ref="sessionFactory" />
-  </bean>
-
-  <onmsgi:service interface="org.opennms.netmgt.dao.api.ReportCatalogDao" ref="reportCatalogDao" />
-
-  <bean id="notificationDao" class="org.opennms.netmgt.dao.hibernate.NotificationDaoHibernate">
-    <property name="sessionFactory" ref="sessionFactory" />
-  </bean>
-
-  <onmsgi:service interface="org.opennms.netmgt.dao.api.NotificationDao" ref="notificationDao" />
-
-  <bean id="outageDao" class="org.opennms.netmgt.dao.hibernate.OutageDaoHibernate">
-    <property name="sessionFactory" ref="sessionFactory" />
-  </bean>
-
-  <onmsgi:service interface="org.opennms.netmgt.dao.api.OutageDao" ref="outageDao" />
-
-   <bean id="pathOutageDao" class="org.opennms.netmgt.dao.hibernate.PathOutageDaoHibernate">
-    <property name="sessionFactory" ref="sessionFactory" />
-  </bean>
-
-  <onmsgi:service interface="org.opennms.netmgt.dao.api.PathOutageDao" ref="pathOutageDao" />
-
-  <bean name="pathOutageManager" class="org.opennms.netmgt.dao.hibernate.PathOutageManagerDaoImpl"/>
-
-  <onmsgi:service interface="org.opennms.netmgt.dao.api.PathOutageManager" ref="pathOutageManager" />
-
-  <bean id="serviceTypeDao" class="org.opennms.netmgt.dao.hibernate.ServiceTypeDaoHibernate">
-    <property name="sessionFactory" ref="sessionFactory" />
-  </bean>
-
-  <onmsgi:service interface="org.opennms.netmgt.dao.api.ServiceTypeDao" ref="serviceTypeDao" />
-
-  <bean id="snmpInterfaceDao" class="org.opennms.netmgt.dao.hibernate.SnmpInterfaceDaoHibernate">
-    <property name="sessionFactory" ref="sessionFactory" />
-  </bean>
-
-  <onmsgi:service interface="org.opennms.netmgt.dao.api.SnmpInterfaceDao" ref="snmpInterfaceDao" />
-
-  <bean id="userNotificationDao" class="org.opennms.netmgt.dao.hibernate.UserNotificationDaoHibernate">
-    <property name="sessionFactory" ref="sessionFactory" />
-  </bean>
-  
-  <onmsgi:service interface="org.opennms.netmgt.dao.api.UserNotificationDao" ref="userNotificationDao" />
-
-  <!--
-  <bean id="userDao" class="org.opennms.netmgt.dao.hibernate.UserDaoHibernate" >
-    <property name="sessionFactory" ref="sessionFactory" />
-  </bean>
-
- 
-  <bean id="groupDao" class="org.opennms.netmgt.dao.hibernate.GroupDaoHibernate" >
-    <property name="sessionFactory" ref="sessionFactory" />
-  </bean>
-  -->
- 
-  <bean id="applicationDao" class="org.opennms.netmgt.dao.hibernate.ApplicationDaoHibernate">
-    <property name="sessionFactory" ref="sessionFactory" />
-  </bean>
-
-  <onmsgi:service interface="org.opennms.netmgt.dao.api.ApplicationDao" ref="applicationDao" />
-
-  <bean id="statisticsReportDao" class="org.opennms.netmgt.dao.hibernate.StatisticsReportDaoHibernate">
-    <property name="sessionFactory" ref="sessionFactory" />
-  </bean>
-
-  <onmsgi:service interface="org.opennms.netmgt.dao.api.StatisticsReportDao" ref="statisticsReportDao" />
-
-  <bean id="statisticsReportDataDao" class="org.opennms.netmgt.dao.hibernate.StatisticsReportDataDaoHibernate">
-    <property name="sessionFactory" ref="sessionFactory" />
-  </bean>
-
-  <onmsgi:service interface="org.opennms.netmgt.dao.api.StatisticsReportDataDao" ref="statisticsReportDataDao" />
-
-  <bean id="resourceReferenceDao" class="org.opennms.netmgt.dao.hibernate.ResourceReferenceDaoHibernate">
-    <property name="sessionFactory" ref="sessionFactory" />
-  </bean>
-
-  <onmsgi:service interface="org.opennms.netmgt.dao.api.ResourceReferenceDao" ref="resourceReferenceDao" />
-
-  <bean id="monitoringLocationDao" class="org.opennms.netmgt.dao.hibernate.MonitoringLocationDaoHibernate">
-    <property name="sessionFactory" ref="sessionFactory" />
-  </bean>
-
-  <onmsgi:service interface="org.opennms.netmgt.dao.api.MonitoringLocationDao" ref="monitoringLocationDao" />
-
-  <bean id="locationMonitorDao" class="org.opennms.netmgt.dao.hibernate.LocationMonitorDaoHibernate">
-    <property name="sessionFactory" ref="sessionFactory" />
-  </bean>
- 
-  <onmsgi:service interface="org.opennms.netmgt.dao.api.LocationMonitorDao" ref="locationMonitorDao" />
-
-  <bean id="scanReportDao" class="org.opennms.netmgt.dao.hibernate.ScanReportDaoHibernate">
-    <property name="sessionFactory" ref="sessionFactory" />
-  </bean>
- 
-  <onmsgi:service interface="org.opennms.netmgt.dao.api.ScanReportDao" ref="scanReportDao" />
-
->>>>>>> 401e68d0
   <bean id="surveillanceViewConfigResourceLocation" class="java.lang.String">
     <constructor-arg value="file:${opennms.home}/etc/surveillance-views.xml" />
   </bean>
@@ -510,4 +130,17 @@
   </bean>
   <onmsgi:service interface="org.opennms.netmgt.dao.api.DistPollerDao" ref="distPollerDao" />
 
+  <!-- PathOutageManagerDaoImpl requires poller-configuration.xml which is not available in distributed containers -->
+  <bean name="pathOutageManager" class="org.opennms.netmgt.dao.hibernate.PathOutageManagerDaoImpl"/>
+  <onmsgi:service interface="org.opennms.netmgt.dao.api.PathOutageManager" ref="pathOutageManager" />
+
+  <!--
+       This is required for the PathOutageManagerDaoImpl in order to get access to the underlying
+       PollerConfiguration/PathOutageConfig and without adding additional dependencies to opennms-config or other modules
+    -->
+  <bean id="pathOutageConfiguration" class="org.springframework.beans.factory.config.MethodInvokingFactoryBean">
+    <property name="targetObject" ref="poller-configuration.xml"/>
+    <property name="targetMethod" value="get"/>
+  </bean>
+
 </beans>