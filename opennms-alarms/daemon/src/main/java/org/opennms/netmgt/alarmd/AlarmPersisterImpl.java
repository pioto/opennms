--- conflicted
+++ resolved
@@ -104,17 +104,15 @@
 
             ebldr = new EventBuilder(EventConstants.ALARM_UPDATED_WITH_REDUCED_EVENT_UEI, Alarmd.NAME);
         }
-<<<<<<< HEAD
 
         if (ebldr != null) {
             ebldr.addParam(EventConstants.PARM_ALARM_UEI, alarm.getUei());
             ebldr.addParam(EventConstants.PARM_ALARM_ID, alarm.getId());
             m_eventForwarder.sendNow(ebldr.getEvent());
-=======
-        
+        }
+
         if (alarm.getNodeId() != null) {
             alarm.getNode().getForeignSource(); // This should trigger the lazy loading of the node object, to properly populate the NorthboundAlarm class.
->>>>>>> b172867e
         }
 
         return alarm;
