--- conflicted
+++ resolved
@@ -33,13 +33,9 @@
 import java.util.Calendar;
 import java.util.Collection;
 import java.util.Collections;
-<<<<<<< HEAD
-import java.util.Objects;
-=======
 import java.util.List;
 import java.util.Objects;
 import java.util.Set;
->>>>>>> a5fa4ddd
 import java.util.concurrent.locks.Lock;
 import java.util.stream.Collectors;
 
@@ -51,11 +47,7 @@
 import org.opennms.netmgt.model.OnmsAlarm;
 import org.opennms.netmgt.model.OnmsEvent;
 import org.opennms.netmgt.model.OnmsSeverity;
-<<<<<<< HEAD
-=======
 import org.opennms.netmgt.model.Situation;
-import org.opennms.netmgt.model.events.EventBuilder;
->>>>>>> a5fa4ddd
 import org.opennms.netmgt.xml.event.Event;
 import org.opennms.netmgt.xml.event.Parm;
 import org.opennms.netmgt.xml.event.UpdateField;
@@ -156,7 +148,7 @@
             if (LOG.isDebugEnabled()) {
                 LOG.debug("addOrReduceEventAsAlarm: reductionKey:{} not found, instantiating new alarm", reductionKey);
             }
-            alarm = createNewAlarm(e, event, m_alarmDao);
+            alarm = createNewAlarm(e, event);
 
             m_alarmDao.save(alarm);
             m_eventDao.saveOrUpdate(e);
@@ -259,9 +251,9 @@
         e.setAlarm(alarm);
     }
 
-    private static OnmsAlarm createNewAlarm(OnmsEvent e, Event event, AlarmDao alarmDao) {
+    private OnmsAlarm createNewAlarm(OnmsEvent e, Event event) {
         OnmsAlarm alarm;
-        Set<OnmsAlarm> containedAlarms = getAlarms(event.getParmCollection(), alarmDao);
+        Set<OnmsAlarm> containedAlarms = getAlarms(event.getParmCollection());
         if (containedAlarms == null || containedAlarms.isEmpty()) {
             alarm = new OnmsAlarm();
         } else {
@@ -291,15 +283,13 @@
         e.setAlarm(alarm);
         return alarm;
     }
-<<<<<<< HEAD
-=======
-    
-    private static Set<OnmsAlarm> getAlarms(List<Parm> list, AlarmDao alarmDao) {
+
+    private Set<OnmsAlarm> getAlarms(List<Parm> list) {
         if (list == null || list.isEmpty()) {
             return Collections.emptySet();
         }
         Set<String> reductionKeys = list.stream().filter(AlarmPersisterImpl::isRelatedReductionKeyWithContent).map(p -> p.getValue().getContent()).collect(Collectors.toSet());
-        return reductionKeys.stream().map(reductionKey -> alarmDao.findByReductionKey(reductionKey)).filter(Objects::nonNull).collect(Collectors.toSet());
+        return reductionKeys.stream().map(m_alarmDao::findByReductionKey).filter(Objects::nonNull).collect(Collectors.toSet());
     }
 
     private static boolean isRelatedReductionKeyWithContent(Parm param) {
@@ -310,11 +300,6 @@
     }
 
     private static boolean checkEventSanityAndDoWeProcess(final Event event) {
-        // 2009-01-07 pbrane: TODO: Understand why we use Assert
-        Assert.notNull(event, "Incoming event was null, aborting"); 
->>>>>>> a5fa4ddd
-
-    private static boolean checkEventSanityAndDoWeProcess(final Event event) {
         if (event.getLogmsg() != null && LogDestType.DONOTPERSIST.toString().equalsIgnoreCase(event.getLogmsg().getDest())) {
             if (LOG.isDebugEnabled()) {
                 LOG.debug("checkEventSanity: uei '{}' marked as '{}'; not processing event.", event.getUei(), LogDestType.DONOTPERSIST);
