--- conflicted
+++ resolved
@@ -350,16 +350,12 @@
         return alarm;
     }
 
-<<<<<<< HEAD
-=======
-
     private boolean formingCyclicGraph(OnmsAlarm situation, OnmsAlarm relatedAlarm) {
 
         return situation.getReductionKey().equals(relatedAlarm.getReductionKey()) ||
                 relatedAlarm.getRelatedAlarms().stream().anyMatch(ra -> formingCyclicGraph(situation, ra));
     }
     
->>>>>>> 46bef822
     private Set<OnmsAlarm> getRelatedAlarms(List<Parm> list) {
         if (list == null || list.isEmpty()) {
             return Collections.emptySet();
