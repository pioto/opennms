/*******************************************************************************
 * This file is part of OpenNMS(R).
 *
 * Copyright (C) 2011-2016 The OpenNMS Group, Inc.
 * OpenNMS(R) is Copyright (C) 1999-2016 The OpenNMS Group, Inc.
 *
 * OpenNMS(R) is a registered trademark of The OpenNMS Group, Inc.
 *
 * OpenNMS(R) is free software: you can redistribute it and/or modify
 * it under the terms of the GNU Affero General Public License as published
 * by the Free Software Foundation, either version 3 of the License,
 * or (at your option) any later version.
 *
 * OpenNMS(R) is distributed in the hope that it will be useful,
 * but WITHOUT ANY WARRANTY; without even the implied warranty of
 * MERCHANTABILITY or FITNESS FOR A PARTICULAR PURPOSE.  See the
 * GNU Affero General Public License for more details.
 *
 * You should have received a copy of the GNU Affero General Public License
 * along with OpenNMS(R).  If not, see:
 *      http://www.gnu.org/licenses/
 *
 * For more information contact:
 *     OpenNMS(R) Licensing <license@opennms.org>
 *     http://www.opennms.org/
 *     http://www.opennms.com/
 *******************************************************************************/

package org.opennms.netmgt.alarmd.api;

import java.util.ArrayList;
import java.util.Date;
import java.util.HashMap;
import java.util.List;
import java.util.Map;

import javax.xml.bind.annotation.XmlAccessType;
import javax.xml.bind.annotation.XmlAccessorType;
import javax.xml.bind.annotation.XmlAttribute;
import javax.xml.bind.annotation.XmlElement;
<<<<<<< HEAD
=======
import javax.xml.bind.annotation.XmlElementWrapper;
>>>>>>> 3626404e
import javax.xml.bind.annotation.XmlRootElement;

import org.opennms.core.utils.InetAddressUtils;
import org.opennms.core.xml.ValidateUsing;
import org.opennms.netmgt.events.api.EventParameterUtils;
import org.opennms.netmgt.model.OnmsAlarm;
import org.opennms.netmgt.model.OnmsDistPoller;
<<<<<<< HEAD
=======
import org.opennms.netmgt.model.OnmsEventParameter;
>>>>>>> 3626404e
import org.opennms.netmgt.model.OnmsSeverity;
import org.opennms.netmgt.model.TroubleTicketState;
import org.opennms.netmgt.xml.event.Parm;

/**
 * Wraps the OnmsAlarm into a more generic Alarm instance
 * 
 * FIXME: Improve this alarm to support TIP and 3GPP collaboration.
 * FIXME: Most of these fields are not implemented waiting on above fix to be completed.
 * 
 * @author <a href="mailto:david@opennms.org">David Hustace</a>
<<<<<<< HEAD
=======
 * @author <a href="mailto:agalue@opennms.org">Alejandro Galue</a>
>>>>>>> 3626404e
 */
@XmlRootElement(name="northbound-alarm")
@ValidateUsing("northbound-alarm.xsd")
@XmlAccessorType(XmlAccessType.NONE)
public class NorthboundAlarm implements Preservable {

    /** The Constant SYNC_LOST_ALARM. */
    public static final NorthboundAlarm SYNC_LOST_ALARM = new NorthboundAlarm(-1, "uei.opennms.org/alarmd/northbounderSyncLost");

    /**
     * The Enumeration AlarmType.
     */
    public enum AlarmType {

        /** The problem. */
        PROBLEM,

        /** The resolution. */
        RESOLUTION,

        /** The notification. */
        NOTIFICATION;

        /**
         * To alarm type.
         *
         * @param alarmType the alarm type
         * @return the alarm type
         */
        static AlarmType toAlarmType(final int alarmType) {
            if (alarmType == OnmsAlarm.PROBLEM_TYPE) {
                return PROBLEM;
            } else if (alarmType == OnmsAlarm.RESOLUTION_TYPE) {
                return RESOLUTION;
            } else {
                return NOTIFICATION;
            }
        }
    }

    /**
     * The Enumeration x733ProbableCause.
     */
    public enum x733ProbableCause {

        /** The other. */
        other (1, "other"),

        /** The adapter error. */
        adapterError (2, "adapterError"),

        /** The application subsystem failure. */
        applicationSubsystemFailure (3, "applicationSubsystemFailure"),

        /** The bandwidth reduced. */
        bandwidthReduced (4, "bandwidthReduced"),

        /** The call establishment error. */
        callEstablishmentError (5, "callEstablishmentError"),

        /** The communications protocol error. */
        communicationsProtocolError (6, "communicationsProtocolError"),

        /** The communications subsystem failure. */
        communicationsSubsystemFailure (7, "communicationsSubsystemFailure"),

        /** The configuration or customization error. */
        configurationOrCustomizationError (8, "configurationOrCustomizationError"),

        /** The congestion. */
        congestion (9, "congestion"),

        /** The corrupt data. */
        corruptData (10, "corruptData"),

        /** The cpu cycles limit exceeded. */
        cpuCyclesLimitExceeded (11, "cpuCyclesLimitExceeded"),

        /** The data set or modem error. */
        dataSetOrModemError (12, "dataSetOrModemError"),

        /** The degraded signal. */
        degradedSignal (13, "degradedSignal"),

        /** The DTE/DCE interface error. */
        dteDceInterfaceError (14, "dteDceInterfaceError"),

        /** The enclosure door open. */
        enclosureDoorOpen (15, "enclosureDoorOpen"),

        /** The equipment malfunction. */
        equipmentMalfunction (16, "equipmentMalfunction"),

        /** The excessive vibration. */
        excessiveVibration (17, "excessiveVibration"),

        /** The file error. */
        fileError (18, "fileError"),

        /** The fire detected. */
        fireDetected (19, "fireDetected"),

        /** The flood detected. */
        floodDetected (20, "floodDetected"),

        /** The framing error. */
        framingError (21, "framingError"),

        /** The heating vent cooling system problem. */
        heatingVentCoolingSystemProblem (22, "heatingVentCoolingSystemProblem"),

        /** The humidity unacceptable. */
        humidityUnacceptable (23, "humidityUnacceptable"),

        /** The input output device error. */
        inputOutputDeviceError (24, "inputOutputDeviceError"),

        /** The input device error. */
        inputDeviceError (25, "inputDeviceError"),

        /** The LAN error. */
        lanError (26, "lanError"),

        /** The leak detected. */
        leakDetected (27, "leakDetected"),

        /** The local node transmission error. */
        localNodeTransmissionError (28, "localNodeTransmissionError"),

        /** The loss of frame. */
        lossOfFrame (29, "lossOfFrame"),

        /** The loss of signal. */
        lossOfSignal (30, "lossOfSignal"),

        /** The material supply exhausted. */
        materialSupplyExhausted (31, "materialSupplyExhausted"),

        /** The multiplexer problem. */
        multiplexerProblem (32, "multiplexerProblem"),

        /** The out of memory. */
        outOfMemory (33, "multiplexerProblem"),

        /** The output device error. */
        outputDeviceError (34, "outputDeviceError"),

        /** The performance degraded. */
        performanceDegraded (35, "performanceDegraded"),

        /** The power problem. */
        powerProblem (36, "powerProblem"),

        /** The pressure unacceptable. */
        pressureUnacceptable (37, "pressureUnacceptable"),

        /** The processor problem. */
        processorProblem (38, "processorProblem"),

        /** The pump failure. */
        pumpFailure (39, "pumpFailure"),

        /** The queue size exceeded. */
        queueSizeExceeded (40, "queueSizeExceeded"),

        /** The receive failure. */
        receiveFailure (41, "receiveFailure"),

        /** The receiver failure. */
        receiverFailure (42, "receiverFailure"),

        /** The remote node transmission error. */
        remoteNodeTransmissionError (43, "remoteNodeTransmissionError"),

        /** The resource at or nearing capacity. */
        resourceAtOrNearingCapacity (44, "resourceAtOrNearingCapacity"),

        /** The response time excessive. */
        responseTimeExecessive (45, "responseTimeExcessive"),

        /** The retransmission rate excessive. */
        retransmissionRateExcessive (46, "retransmissionRateExcessive"),

        /** The software error. */
        softwareError (47, "softwareError"),

        /** The software program abnormally terminated. */
        softwareProgramAbnormallyTerminated (48, "softwareProgramAbnormallyTerminated"),

        /** The software program error. */
        softwareProgramError (49, "softwareProgramError"),

        /** The storage capacity problem. */
        storageCapacityProblem (50, "storageCapacityProblem"),

        /** The temperature unacceptable. */
        temperatureUnacceptable (51, "temperatureUnacceptable"),

        /** The threshold crossed. */
        thresholdCrossed (52, "thresholdCrossed"),

        /** The timing problem. */
        timingProblem (53, "timingProblem"),

        /** The toxic leak detected. */
        toxicLeakDetected (54, "toxicLeakDetected"),

        /** The transmit failure. */
        transmitFailure (55, "transmitFailure"),

        /** The transmitter failure. */
        transmitterFailure (56, "transmitterFailure"),

        /** The underlying resource unavailable. */
        underlyingResourceUnavailable (57, "underlyingResourceUnavailable"),

        /** The version mismatch. */
        versionMismatch (58, "versionMismatch"),

        /** The authentication failure. */
        authenticationFailure (59, "authenticationFailure"),

        /** The breach of confidentiality. */
        breachOfConfidentiality (60, "breachOfConfidentiality"),

        /** The cable tamper. */
        cableTamper (61, "cableTamper"),

        /** The delayed information. */
        delayedInformation (62, "delayedInformation"),

        /** The denial of service. */
        denialOfService (63, "denialOfService"),

        /** The duplicate information. */
        duplicateInformation (64, "duplicateInformation"),

        /** The information missing. */
        informationMissing (65, "informationMissing"),

        /** The information modification detected. */
        informationModificationDetected (66, "informationModificationDetected"),

        /** The information out of sequence. */
        informationOutOfSequence (67, "informationOutOfSequence"),

        /** The intrusion detection. */
        intrusionDetection (68, "intrusionDetection"),

        /** The key expired. */
        keyExpired (69, "keyExpired"),

        /** The non repudiation failure. */
        nonRepudiationFailure (70, "nonRepudiationFailure"),

        /** The out of hours activity. */
        outOfHoursActivity (71, "outOfHoursActivity"),

        /** The out of service. */
        outOfService (72, "outOfService"),

        /** The procedural error. */
        proceduralError (73, "proceduralError"),

        /** The unauthorized access attempt. */
        unauthorizedAccessAttempt (74, "unauthorizedAccessAttempt"),

        /** The unexpected information. */
        unexpectedInformation (75, "unexpectedInformation");

        /** The Constant m_idMap. */
        private static final Map<Integer, x733ProbableCause> m_idMap;

        /** The ID. */
        private int m_id;

        /** The label. */
        private String m_label;

        /**
         * Instantiates a new x733 probable cause.
         *
         * @param id the ID
         * @param label the label
         */
        private x733ProbableCause(final int id, final String label) {
            m_id = id;
            m_label = label;
        }

        static {
            m_idMap = new HashMap<Integer, x733ProbableCause>(values().length);
            for (final x733ProbableCause cause : values()) {
                m_idMap.put(cause.getId(), cause);
            }
        }

        /**
         * Gets the ID.
         *
         * @return the ID
         */
        public int getId() {
            return m_id;
        }

        /**
         * Gets the label.
         *
         * @return the label
         */
        public String getLabel() {
            return m_label;
        }

        /**
         * This get returns the x733ProbableCause matching the requested label.  If
         * a null string is passed, x733ProbablCause.other is returned.
         *
         * @param label the label
         * @return the x733 probable cause
         */
        public static x733ProbableCause get(final String label) {
            x733ProbableCause cause = other;

            if (label == null) {
                return cause;
            }

            for (final Integer key : m_idMap.keySet()) {
                if (m_idMap.get(key).getLabel().equalsIgnoreCase(label)) {
                    cause = m_idMap.get(key);
                }
            }
            return cause;
        }

        /**
         * Return an x733ProbableCause by ID.
         *
         * @param id the id
         * @return the x733 probable cause
         */
        public static x733ProbableCause get(int id) {
            if (m_idMap.containsKey(id)) {
                return m_idMap.get(id);
            } else {
                throw new IllegalArgumentException("Unknown x733 Probable Cause ID requested: "+id);
            }
        }

    }

    /**
     * The Enumeration x733AlarmType.
     */
    public enum x733AlarmType {

        /** The other. */
        other (1, "other"),

        /** The communications alarm. */
        communicationsAlarm (2, "communicationsAlarm"),

        /** The quality of service alarm. */
        qualityOfServiceAlarm (3, "qualityOfServiceAlarm"),

        /** The processing error alarm. */
        processingErrorAlarm (4, "processingErrorAlarm"),

        /** The equipment alarm. */
        equipmentAlarm (5, "equipmentAlarm"),

        /** The environmental alarm. */
        environmentalAlarm (6, "environmentalAlarm"),

        /** The integrity violation. */
        integrityViolation (7, "integrityViolation"),

        /** The operational violation. */
        operationalViolation (8, "operationalViolation"),

        /** The physical violation. */
        physicalViolation (9, "physicalViolation"),

        /** The security service or mechanism violation. */
        securityServiceOrMechanismViolation (10, "securityServiceOrMechanismViolation"),

        /** The time domain violation. */
        timeDomainViolation (11, "timeDomainViolation");

        /** The ID map. */
        private static Map<Integer, x733AlarmType> m_idMap;

        /** The ID. */
        private int m_id;

        /** The label. */
        private String m_label;

        /**
         * Instantiates a new x733 alarm type.
         *
         * @param id the ID
         * @param label the label
         */
        private x733AlarmType(final int id, final String label) {
            m_id = id;
            m_label = label;
        }

        static {
            m_idMap = new HashMap<Integer, x733AlarmType>(values().length);
            for (final x733AlarmType type : values()) {
                m_idMap.put(type.getId(), type);
            }
        }

        /**
         * Gets the ID.
         *
         * @return the ID
         */
        public int getId() {
            return m_id;
        }

        /**
         * This get returns the x733ProbableCause matching the requested label.
         * <p>If a null string is passed, x733ProbablCause.other is returned.</p>
         *
         * @param label the label
         * @return the x733 alarm type
         */
        public static x733AlarmType get(final String label) {
            x733AlarmType cause = other;

            if (label == null) {
                return cause;
            }

            for (final Integer key : m_idMap.keySet()) {
                if (m_idMap.get(key).getLabel().equalsIgnoreCase(label)) {
                    cause = m_idMap.get(key);
                }
            }
            return cause;
        }

        /**
         * Gets the label.
         *
         * @return the label
         */
        private String getLabel() {
            return m_label;
        }

        /**
         * Return an x733ProbableCause by ID.
         *
         * @param id the id
         * @return the x733 alarm type
         */
        public static x733AlarmType get(int id) {
            if (m_idMap.containsKey(id)) {
                return m_idMap.get(id);
            } else {
                throw new IllegalArgumentException("Unknown x733 Alarm Type ID requested: "+id);
            }
        }

    }

    /** The ID. */
    @XmlAttribute(name="id")
    private Integer m_id;

    /** The UEI. */
    @XmlElement(name="uei")
    private String m_uei;

    /** The Node id. */
    @XmlElement(name="node-id")
    private Integer m_nodeId;

    /** The Node label. */
    @XmlElement(name="node-label")
    private String m_nodeLabel;

    /** The Node System Object ID. */
    @XmlElement(name="node-sysobjectid")
    private String m_nodeSysObjectId;

    /** The Node Foreign source. */
    @XmlElement(name="node-foreignsource")
    private String m_foreignSource;

    /** The Node Foreign ID. */
    @XmlElement(name="node-foreignid")
    private String m_foreignId;

    /** The acknowledge time. */
    @XmlElement(name="ack-time")
    private Date m_ackTime;

    /** The acknowledge user. */
    @XmlElement(name="ack-user")
    private String m_ackUser;

    /** The alarm type. */
    @XmlElement(name="alarm-type")
    private AlarmType m_alarmType;

    /** The App DN. */
    @XmlElement(name="app-dn")
    private String m_appDn;

    /** The clear key. */
    @XmlElement(name="clear-key")
    private String m_clearKey;

    /** The count. */
    @XmlElement(name="count")
    private Integer m_count;

    /** The description. */
    @XmlElement(name="description")
    private String m_desc;

    /** The distributed poller object. */
    private OnmsDistPoller m_poller;

    /** The first occurrence date. */
    @XmlElement(name="first-occurrence")
    private Date m_firstOccurrence;

    /** The IP address. */
    @XmlElement(name="ip-address")
    private String m_ipAddr;

    /** The last occurrence date. */
    @XmlElement(name="last-occurrence")
    private Date m_lastOccurrence;

    /** The LOG message. */
    @XmlElement(name="log-messsage")
    private String m_logMsg;

    /** The object instance. */
    @XmlElement(name="object-instance")
    private String m_objectInstance;

    /** The object type. */
    @XmlElement(name="object-type")
    private String m_objectType;

<<<<<<< HEAD
    /** The operator instructions */
=======
    /** The operator instructions. */
>>>>>>> 3626404e
    @XmlElement(name="operator-instructions")
    private String m_operInst;

    /** The OSS key. */
    @XmlElement(name="oss-key")
    private String m_ossKey;

    /** The OSS state. */
    @XmlElement(name="oss-state")
    private String m_ossState;

    /** The alarm key. */
    @XmlElement(name="alarm-key")
    private String m_alarmKey;

    /** The service. */
    @XmlElement(name="service")
    private String m_service;

    /** The severity. */
    @XmlElement(name="severity")
    private OnmsSeverity m_severity;

    /** The suppressed date. */
    @XmlElement(name="suppressed")
    private Date m_suppressed;

    /** The suppressed until date. */
    @XmlElement(name="suppressed-until")
    private Date m_suppressedUntil;

    /** The suppressed by. */
    @XmlElement(name="suppressed-by")
    private String m_suppressedBy;

    /** The ticket ID. */
    @XmlElement(name="ticket-id")
    private String m_ticketId;

    /** The ticket state. */
    @XmlElement(name="ticket-state")
    private TroubleTicketState m_ticketState;

    /** The x733 type. */
    @XmlElement(name="x733-type")
    private String m_x733Type;

    /** The x733 cause. */
    @XmlElement(name="x733-cause")
    private int m_x733Cause;

    /** The event parameters map. */
    private Map<String,String> m_eventParametersMap = new HashMap<String,String>();

<<<<<<< HEAD
    /** The m_event parameters collection. */
    private List<Parm> m_eventParametersCollection = new ArrayList<Parm>();
=======
    /** The event parameters collection. */
    @XmlElementWrapper(name="parameters")
    @XmlElement(name="parameter")
    private List<OnmsEventParameter> m_eventParametersCollection = new ArrayList<OnmsEventParameter>();
>>>>>>> 3626404e

    /** The preserved flag. */
    @XmlElement(name="preserved", defaultValue="false")
    private volatile boolean m_preserved = false;

<<<<<<< HEAD
=======
    /**
     * Instantiates a new northbound alarm.
     */
>>>>>>> 3626404e
    public NorthboundAlarm() {
        // No-arg constructore required by JAXB
    }

    /**
     * Instantiates a new northbound alarm.
     *
     * @param id the ID
     * @param uei the UEI
     */
    private NorthboundAlarm(int id, String uei) {
        // I only set these for the 'special event'
        m_id = id;
        m_uei = uei;

        m_nodeId = null;
        m_ackTime = null;
        m_ackUser = null;
        m_alarmType = null;
        m_appDn = null;
        m_clearKey = null;
        m_count = null;
        m_desc = null;
        m_poller = null;
        m_firstOccurrence = null;
        m_ipAddr = null;
        m_lastOccurrence = null;
        m_logMsg = null;
        m_objectInstance = null;
        m_objectType = null;
        m_operInst = null;
        m_ossKey = null;
        m_ossState = null;
        m_alarmKey = null;
        m_service = null;
        m_severity = null;
        m_suppressed = null;
        m_suppressedUntil = null;
        m_suppressedBy = null;
        m_ticketId = null;
        m_ticketState = null;
        m_x733Type = null;
        m_x733Cause = -1;
    }

    /**
     * Instantiates a new northbound alarm.
     *
     * @param alarm the alarm
     */
    public NorthboundAlarm(OnmsAlarm alarm) {
        m_nodeId = alarm.getNodeId();
        m_ackTime = alarm.getAlarmAckTime();
        m_ackUser = alarm.getAlarmAckUser();
        m_alarmType = alarm.getAlarmType() == null ? null : AlarmType.toAlarmType(alarm.getAlarmType());
        m_appDn = alarm.getApplicationDN();
        m_clearKey = alarm.getClearKey();
        m_count = alarm.getCounter();
        m_desc = alarm.getDescription();
        m_poller = alarm.getDistPoller();
        m_firstOccurrence = alarm.getFirstEventTime();
        m_id = alarm.getId();
        m_ipAddr = alarm.getIpAddr() != null ? InetAddressUtils.toIpAddrString(alarm.getIpAddr()) : null;
        m_lastOccurrence = alarm.getLastEventTime();
        m_logMsg = alarm.getLogMsg();
        m_objectInstance = alarm.getManagedObjectInstance();
        m_objectType = alarm.getManagedObjectType();
        m_operInst = alarm.getOperInstruct();
        m_ossKey = alarm.getOssPrimaryKey();
        m_ossState = alarm.getQosAlarmState();
        m_alarmKey = alarm.getReductionKey();
        m_service = alarm.getServiceType() == null ? null : alarm.getServiceType().getName();
        m_severity = alarm.getSeverity();
        m_suppressed = alarm.getSuppressedTime();
        m_suppressedUntil = alarm.getSuppressedUntil();
        m_suppressedBy = alarm.getSuppressedUser();
        m_ticketId = alarm.getTTicketId();
        m_ticketState = alarm.getTTicketState();
        m_uei = alarm.getUei();
        m_x733Type = alarm.getX733AlarmType();
        m_x733Cause = alarm.getX733ProbableCause();

        if (alarm.getNode() != null) {
            m_foreignSource = alarm.getNode().getForeignSource();
            m_foreignId = alarm.getNode().getForeignId();
            m_nodeLabel = alarm.getNode().getLabel();
            m_nodeSysObjectId = alarm.getNode().getSysObjectId();
        }

        if (alarm.getEventParms() != null) {
<<<<<<< HEAD
            m_eventParametersCollection.addAll(EventParameterUtils.decode(alarm.getEventParms()));
            for (Parm parm : m_eventParametersCollection) {
=======
            for (Parm parm : EventParameterUtils.decode(alarm.getEventParms())) {
                m_eventParametersCollection.add(new OnmsEventParameter(parm));
>>>>>>> 3626404e
                m_eventParametersMap.put(parm.getParmName(), parm.getValue().getContent());
            }
        }
    }

    /**
     * Gets the ID.
     *
     * @return the ID
     */
    public Integer getId() {
        return m_id;
    }

    /**
     * Gets the UEI.
     *
     * @return the UEI
     */
    public String getUei() {
        return m_uei;
    }

    /**
     * Gets the acknowledge time.
     *
     * @return the acknowledge time
     */
    public Date getAckTime() {
        return m_ackTime;
    }

    /**
     * Gets the acknowledge user.
     *
     * @return the acknowledge user
     */
    public String getAckUser() {
        return m_ackUser;
    }

    /**
     * Gets the alarm type.
     *
     * @return the alarm type
     */
    public AlarmType getAlarmType() {
        return m_alarmType;
    }

    /**
     * Gets the App DN.
     *
     * @return the App DN
     */
    public String getAppDn() {
        return m_appDn;
    }

    /**
     * Gets the clear key.
     *
     * @return the clear key
     */
    public String getClearKey() {
        return m_clearKey;
    }

    /**
     * Gets the count.
     *
     * @return the count
     */
    public Integer getCount() {
        return m_count;
    }

    /**
     * Gets the description.
     *
     * @return the description
     */
    public String getDesc() {
        return m_desc;
    }

    /**
     * Gets the poller.
     *
     * @return the poller
     */
    public OnmsDistPoller getPoller() {
        return m_poller;
    }

    /**
     * Gets the first occurrence.
     *
     * @return the first occurrence
     */
    public Date getFirstOccurrence() {
        return m_firstOccurrence;
    }

    /**
     * Gets the IP address.
     *
     * @return the IP address
     */
    public String getIpAddr() {
        return m_ipAddr;
    }

    /**
     * Gets the last occurrence.
     *
     * @return the last occurrence
     */
    public Date getLastOccurrence() {
        return m_lastOccurrence;
    }

    /**
     * Gets the log message.
     *
     * @return the log message
     */
    public String getLogMsg() {
        return m_logMsg;
    }

    /**
     * Gets the object instance.
     *
     * @return the object instance
     */
    public String getObjectInstance() {
        return m_objectInstance;
    }

    /**
     * Gets the object type.
     *
     * @return the object type
     */
    public String getObjectType() {
        return m_objectType;
    }

    /**
     * Gets the operator instructions.
     *
     * @return the operator instructions
     */
    public String getOperInst() {
        return m_operInst;
    }

    /**
     * Gets the OSS key.
     *
     * @return the OSS key
     */
    public String getOssKey() {
        return m_ossKey;
    }

    /**
     * Gets the OSS state.
     *
     * @return the OSS state
     */
    public String getOssState() {
        return m_ossState;
    }

    /**
     * Gets the alarm key.
     *
     * @return the alarm key
     */
    public String getAlarmKey() {
        return m_alarmKey;
    }

    /**
     * Gets the service.
     *
     * @return the service
     */
    public String getService() {
        return m_service;
    }

    /**
     * Gets the severity.
     *
     * @return the severity
     */
    public OnmsSeverity getSeverity() {
        return m_severity;
    }

    /**
     * Gets the suppressed.
     *
     * @return the suppressed
     */
    public Date getSuppressed() {
        return m_suppressed;
    }

    /**
     * Gets the suppressed until.
     *
     * @return the suppressed until
     */
    public Date getSuppressedUntil() {
        return m_suppressedUntil;
    }

    /**
     * Gets the suppressed by.
     *
     * @return the suppressed by
     */
    public String getSuppressedBy() {
        return m_suppressedBy;
    }

    /**
     * Gets the ticket id.
     *
     * @return the ticket id
     */
    public String getTicketId() {
        return m_ticketId;
    }

    /**
     * Gets the ticket state.
     *
     * @return the ticket state
     */
    public TroubleTicketState getTicketState() {
        return m_ticketState;
    }

    /**
     * Gets the x733 type.
     *
     * @return the x733 type
     */
    public String getX733Type() {
        return m_x733Type;
    }

    /**
     * Gets the x733 cause.
     *
     * @return the x733 cause
     */
    public int getX733Cause() {
        return m_x733Cause;
    }

    /**
     * Gets the parameters.
     *
     * @return the parameters
     */
    public Map<String,String> getParameters() {
        return m_eventParametersMap;
    }

    /**
     * Gets the event parameters collection.
     *
     * @return the event parameters collection
     */
<<<<<<< HEAD
    public List<Parm> getEventParametersCollection() {
=======
    public List<OnmsEventParameter> getEventParametersCollection() {
>>>>>>> 3626404e
        return m_eventParametersCollection;
    }

    /* (non-Javadoc)
     * @see org.opennms.netmgt.alarmd.api.Preservable#isPreserved()
     */
    @Override
    public boolean isPreserved() {
        return m_preserved;
    }

    /* (non-Javadoc)
     * @see org.opennms.netmgt.alarmd.api.Preservable#setPreserved(boolean)
     */
    @Override
    public void setPreserved(boolean preserved) {
        m_preserved = preserved;
    }

    /**
     * Gets the node id.
     *
     * @return the node id
     */
    public Integer getNodeId() {
        return m_nodeId;
    }

    /**
     * Gets the node label.
     *
     * @return the node label
     */
    public String getNodeLabel() {
        return m_nodeLabel;
    }

    /**
     * Gets the node system object id.
     *
     * @return the node system object id
     */
    public String getNodeSysObjectId() {
        return m_nodeSysObjectId;
    }

    /**
     * Gets the node foreign source.
     *
     * @return the node foreign source
     */
    public String getForeignSource() {
        return m_foreignSource;
    }

    /**
     * Gets the node foreign id.
     *
     * @return the node foreign id
     */
    public String getForeignId() {
        return m_foreignId;
    }

<<<<<<< HEAD
=======
    /**
     * Sets the id.
     *
     * @param id the new id
     */
>>>>>>> 3626404e
    public void setId(Integer id) {
        m_id = id;
    }

<<<<<<< HEAD
=======
    /**
     * Sets the UEI.
     *
     * @param uei the new UEI
     */
>>>>>>> 3626404e
    public void setUei(String uei) {
        m_uei = uei;
    }

<<<<<<< HEAD
=======
    /**
     * Sets the node id.
     *
     * @param nodeId the new node id
     */
>>>>>>> 3626404e
    public void setNodeId(Integer nodeId) {
        m_nodeId = nodeId;
    }

<<<<<<< HEAD
=======
    /**
     * Sets the node label.
     *
     * @param nodeLabel the new node label
     */
>>>>>>> 3626404e
    public void setNodeLabel(String nodeLabel) {
        m_nodeLabel = nodeLabel;
    }

<<<<<<< HEAD
=======
    /**
     * Sets the node sys object id.
     *
     * @param nodeSysObjectId the new node sys object id
     */
>>>>>>> 3626404e
    public void setNodeSysObjectId(String nodeSysObjectId) {
        m_nodeSysObjectId = nodeSysObjectId;
    }

<<<<<<< HEAD
=======
    /**
     * Sets the foreign source.
     *
     * @param foreignSource the new foreign source
     */
>>>>>>> 3626404e
    public void setForeignSource(String foreignSource) {
        m_foreignSource = foreignSource;
    }

<<<<<<< HEAD
=======
    /**
     * Sets the foreign id.
     *
     * @param foreignId the new foreign id
     */
>>>>>>> 3626404e
    public void setForeignId(String foreignId) {
        m_foreignId = foreignId;
    }

<<<<<<< HEAD
=======
    /**
     * Sets the acknowledge time.
     *
     * @param ackTime the new acknowledge time
     */
>>>>>>> 3626404e
    public void setAckTime(Date ackTime) {
        m_ackTime = ackTime;
    }

<<<<<<< HEAD
=======
    /**
     * Sets the acknowledge user.
     *
     * @param ackUser the new acknowledge user
     */
>>>>>>> 3626404e
    public void setAckUser(String ackUser) {
        m_ackUser = ackUser;
    }

<<<<<<< HEAD
=======
    /**
     * Sets the alarm type.
     *
     * @param alarmType the new alarm type
     */
>>>>>>> 3626404e
    public void setAlarmType(AlarmType alarmType) {
        m_alarmType = alarmType;
    }

<<<<<<< HEAD
=======
    /**
     * Sets the App DN.
     *
     * @param appDn the new App DN
     */
>>>>>>> 3626404e
    public void setAppDn(String appDn) {
        m_appDn = appDn;
    }

<<<<<<< HEAD
=======
    /**
     * Sets the clear key.
     *
     * @param clearKey the new clear key
     */
>>>>>>> 3626404e
    public void setClearKey(String clearKey) {
        m_clearKey = clearKey;
    }

<<<<<<< HEAD
=======
    /**
     * Sets the count.
     *
     * @param count the new count
     */
>>>>>>> 3626404e
    public void setCount(Integer count) {
        m_count = count;
    }

<<<<<<< HEAD
    public void setDesc(String desc) {
       m_desc = desc;
    }

=======
    /**
     * Sets the description.
     *
     * @param desc the new description
     */
    public void setDesc(String desc) {
        m_desc = desc;
    }

    /**
     * Sets the poller.
     *
     * @param poller the new poller
     */
>>>>>>> 3626404e
    public void setPoller(OnmsDistPoller poller) {
        m_poller = poller;
    }

<<<<<<< HEAD
=======
    /**
     * Sets the first occurrence.
     *
     * @param firstOccurrence the new first occurrence
     */
>>>>>>> 3626404e
    public void setFirstOccurrence(Date firstOccurrence) {
        m_firstOccurrence = firstOccurrence;
    }

<<<<<<< HEAD
=======
    /**
     * Sets the IP address.
     *
     * @param ipAddr the new IP address
     */
>>>>>>> 3626404e
    public void setIpAddr(String ipAddr) {
        m_ipAddr = ipAddr;
    }

<<<<<<< HEAD
=======
    /**
     * Sets the last occurrence.
     *
     * @param lastOccurrence the new last occurrence
     */
>>>>>>> 3626404e
    public void setLastOccurrence(Date lastOccurrence) {
        m_lastOccurrence = lastOccurrence;
    }

<<<<<<< HEAD
=======
    /**
     * Sets the log message.
     *
     * @param logMsg the new log message
     */
>>>>>>> 3626404e
    public void setLogMsg(String logMsg) {
        m_logMsg = logMsg;
    }

<<<<<<< HEAD
=======
    /**
     * Sets the object instance.
     *
     * @param objectInstance the new object instance
     */
>>>>>>> 3626404e
    public void setObjectInstance(String objectInstance) {
        m_objectInstance = objectInstance;
    }

<<<<<<< HEAD
=======
    /**
     * Sets the object type.
     *
     * @param objectType the new object type
     */
>>>>>>> 3626404e
    public void setObjectType(String objectType) {
        m_objectType = objectType;
    }

<<<<<<< HEAD
=======
    /**
     * Sets the operator instructions.
     *
     * @param operInst the new operator instructions
     */
>>>>>>> 3626404e
    public void setOperInst(String operInst) {
        m_operInst = operInst;
    }

<<<<<<< HEAD
=======
    /**
     * Sets the OSS key.
     *
     * @param ossKey the new OSS key
     */
>>>>>>> 3626404e
    public void setOssKey(String ossKey) {
        m_ossKey = ossKey;
    }

<<<<<<< HEAD
=======
    /**
     * Sets the OSS state.
     *
     * @param ossState the new OSS state
     */
>>>>>>> 3626404e
    public void setOssState(String ossState) {
        m_ossState = ossState;
    }

<<<<<<< HEAD
=======
    /**
     * Sets the alarm key.
     *
     * @param alarmKey the new alarm key
     */
>>>>>>> 3626404e
    public void setAlarmKey(String alarmKey) {
        m_alarmKey = alarmKey;
    }

<<<<<<< HEAD
=======
    /**
     * Sets the service.
     *
     * @param service the new service
     */
>>>>>>> 3626404e
    public void setService(String service) {
        m_service = service;
    }

<<<<<<< HEAD
=======
    /**
     * Sets the severity.
     *
     * @param severity the new severity
     */
>>>>>>> 3626404e
    public void setSeverity(OnmsSeverity severity) {
        m_severity = severity;
    }

<<<<<<< HEAD
=======
    /**
     * Sets the suppressed.
     *
     * @param suppressed the new suppressed
     */
>>>>>>> 3626404e
    public void setSuppressed(Date suppressed) {
        m_suppressed = suppressed;
    }

<<<<<<< HEAD
=======
    /**
     * Sets the suppressed until.
     *
     * @param suppressedUntil the new suppressed until
     */
>>>>>>> 3626404e
    public void setSuppressedUntil(Date suppressedUntil) {
        m_suppressedUntil = suppressedUntil;
    }

<<<<<<< HEAD
=======
    /**
     * Sets the suppressed by.
     *
     * @param suppressedBy the new suppressed by
     */
>>>>>>> 3626404e
    public void setSuppressedBy(String suppressedBy) {
        m_suppressedBy = suppressedBy;
    }

<<<<<<< HEAD
=======
    /**
     * Sets the ticket id.
     *
     * @param ticketId the new ticket id
     */
>>>>>>> 3626404e
    public void setTicketId(String ticketId) {
        m_ticketId = ticketId;
    }

<<<<<<< HEAD
=======
    /**
     * Sets the ticket state.
     *
     * @param ticketState the new ticket state
     */
>>>>>>> 3626404e
    public void setTicketState(TroubleTicketState ticketState) {
        m_ticketState = ticketState;
    }

<<<<<<< HEAD
=======
    /**
     * Sets the x733 type.
     *
     * @param x733Type the new x733 type
     */
>>>>>>> 3626404e
    public void setx733Type(String x733Type) {
        m_x733Type = x733Type;
    }

<<<<<<< HEAD
=======
    /**
     * Sets the x733 cause.
     *
     * @param x733Cause the new x733 cause
     */
>>>>>>> 3626404e
    public void setx733Cause(int x733Cause) {
        m_x733Cause = x733Cause;
    }

<<<<<<< HEAD
=======
    /**
     * Sets the event parameters map.
     *
     * @param eventParametersMap the event parameters map
     */
>>>>>>> 3626404e
    public void setEventParametersMap(Map<String, String> eventParametersMap) {
        m_eventParametersMap = eventParametersMap;
    }

<<<<<<< HEAD
    public void setEventParametersCollection(List<Parm> eventParametersCollection) {
=======
    /**
     * Sets the event parameters collection.
     *
     * @param eventParametersCollection the new event parameters collection
     */
    public void setEventParametersCollection(List<OnmsEventParameter> eventParametersCollection) {
>>>>>>> 3626404e
        m_eventParametersCollection = eventParametersCollection;
    }

    /* (non-Javadoc)
     * @see java.lang.Object#toString()
     */
    @Override
    public String toString() {
        return String.format("NorthboundAlarm[id=%d, uei='%s', nodeId=%d]", m_id, m_uei, m_nodeId);
    }

<<<<<<< HEAD
=======
    /* (non-Javadoc)
     * @see java.lang.Object#hashCode()
     */
>>>>>>> 3626404e
    @Override
    public int hashCode() {
        final int prime = 31;
        int result = 1;
        result = prime * result + ((m_ackTime == null) ? 0 : m_ackTime.hashCode());
        result = prime * result + ((m_ackUser == null) ? 0 : m_ackUser.hashCode());
        result = prime * result + ((m_alarmKey == null) ? 0 : m_alarmKey.hashCode());
        result = prime * result + ((m_alarmType == null) ? 0 : m_alarmType.hashCode());
        result = prime * result + ((m_appDn == null) ? 0 : m_appDn.hashCode());
        result = prime * result + ((m_clearKey == null) ? 0 : m_clearKey.hashCode());
        result = prime * result + ((m_count == null) ? 0 : m_count.hashCode());
        result = prime * result + ((m_desc == null) ? 0 : m_desc.hashCode());
        result = prime * result + ((m_eventParametersCollection == null) ? 0 : m_eventParametersCollection.hashCode());
        result = prime * result + ((m_eventParametersMap == null) ? 0 : m_eventParametersMap.hashCode());
        result = prime * result + ((m_firstOccurrence == null) ? 0 : m_firstOccurrence.hashCode());
        result = prime * result + ((m_foreignId == null) ? 0 : m_foreignId.hashCode());
        result = prime * result + ((m_foreignSource == null) ? 0 : m_foreignSource.hashCode());
        result = prime * result + ((m_id == null) ? 0 : m_id.hashCode());
        result = prime * result + ((m_ipAddr == null) ? 0 : m_ipAddr.hashCode());
        result = prime * result + ((m_lastOccurrence == null) ? 0 : m_lastOccurrence.hashCode());
        result = prime * result + ((m_logMsg == null) ? 0 : m_logMsg.hashCode());
        result = prime * result + ((m_nodeId == null) ? 0 : m_nodeId.hashCode());
        result = prime * result + ((m_nodeLabel == null) ? 0 : m_nodeLabel.hashCode());
        result = prime * result + ((m_nodeSysObjectId == null) ? 0 : m_nodeSysObjectId.hashCode());
        result = prime * result + ((m_objectInstance == null) ? 0 : m_objectInstance.hashCode());
        result = prime * result + ((m_objectType == null) ? 0 : m_objectType.hashCode());
        result = prime * result + ((m_operInst == null) ? 0 : m_operInst.hashCode());
        result = prime * result + ((m_ossKey == null) ? 0 : m_ossKey.hashCode());
        result = prime * result + ((m_ossState == null) ? 0 : m_ossState.hashCode());
        result = prime * result + ((m_poller == null) ? 0 : m_poller.hashCode());
        result = prime * result + (m_preserved ? 1231 : 1237);
        result = prime * result + ((m_service == null) ? 0 : m_service.hashCode());
        result = prime * result + ((m_severity == null) ? 0 : m_severity.hashCode());
        result = prime * result + ((m_suppressed == null) ? 0 : m_suppressed.hashCode());
        result = prime * result + ((m_suppressedBy == null) ? 0 : m_suppressedBy.hashCode());
        result = prime * result + ((m_suppressedUntil == null) ? 0 : m_suppressedUntil.hashCode());
        result = prime * result + ((m_ticketId == null) ? 0 : m_ticketId.hashCode());
        result = prime * result + ((m_ticketState == null) ? 0 : m_ticketState.hashCode());
        result = prime * result + ((m_uei == null) ? 0 : m_uei.hashCode());
        result = prime * result + m_x733Cause;
        result = prime * result + ((m_x733Type == null) ? 0 : m_x733Type.hashCode());
        return result;
    }

<<<<<<< HEAD
=======
    /* (non-Javadoc)
     * @see java.lang.Object#equals(java.lang.Object)
     */
>>>>>>> 3626404e
    @Override
    public boolean equals(Object obj) {
        if (this == obj)
            return true;
        if (obj == null)
            return false;
        if (getClass() != obj.getClass())
            return false;
        NorthboundAlarm other = (NorthboundAlarm) obj;
        if (m_ackTime == null) {
            if (other.m_ackTime != null)
                return false;
        } else if (!m_ackTime.equals(other.m_ackTime))
            return false;
        if (m_ackUser == null) {
            if (other.m_ackUser != null)
                return false;
        } else if (!m_ackUser.equals(other.m_ackUser))
            return false;
        if (m_alarmKey == null) {
            if (other.m_alarmKey != null)
                return false;
        } else if (!m_alarmKey.equals(other.m_alarmKey))
            return false;
        if (m_alarmType != other.m_alarmType)
            return false;
        if (m_appDn == null) {
            if (other.m_appDn != null)
                return false;
        } else if (!m_appDn.equals(other.m_appDn))
            return false;
        if (m_clearKey == null) {
            if (other.m_clearKey != null)
                return false;
        } else if (!m_clearKey.equals(other.m_clearKey))
            return false;
        if (m_count == null) {
            if (other.m_count != null)
                return false;
        } else if (!m_count.equals(other.m_count))
            return false;
        if (m_desc == null) {
            if (other.m_desc != null)
                return false;
        } else if (!m_desc.equals(other.m_desc))
            return false;
        if (m_eventParametersCollection == null) {
            if (other.m_eventParametersCollection != null)
                return false;
        } else if (!m_eventParametersCollection.equals(other.m_eventParametersCollection))
            return false;
        if (m_eventParametersMap == null) {
            if (other.m_eventParametersMap != null)
                return false;
        } else if (!m_eventParametersMap.equals(other.m_eventParametersMap))
            return false;
        if (m_firstOccurrence == null) {
            if (other.m_firstOccurrence != null)
                return false;
        } else if (!m_firstOccurrence.equals(other.m_firstOccurrence))
            return false;
        if (m_foreignId == null) {
            if (other.m_foreignId != null)
                return false;
        } else if (!m_foreignId.equals(other.m_foreignId))
            return false;
        if (m_foreignSource == null) {
            if (other.m_foreignSource != null)
                return false;
        } else if (!m_foreignSource.equals(other.m_foreignSource))
            return false;
        if (m_id == null) {
            if (other.m_id != null)
                return false;
        } else if (!m_id.equals(other.m_id))
            return false;
        if (m_ipAddr == null) {
            if (other.m_ipAddr != null)
                return false;
        } else if (!m_ipAddr.equals(other.m_ipAddr))
            return false;
        if (m_lastOccurrence == null) {
            if (other.m_lastOccurrence != null)
                return false;
        } else if (!m_lastOccurrence.equals(other.m_lastOccurrence))
            return false;
        if (m_logMsg == null) {
            if (other.m_logMsg != null)
                return false;
        } else if (!m_logMsg.equals(other.m_logMsg))
            return false;
        if (m_nodeId == null) {
            if (other.m_nodeId != null)
                return false;
        } else if (!m_nodeId.equals(other.m_nodeId))
            return false;
        if (m_nodeLabel == null) {
            if (other.m_nodeLabel != null)
                return false;
        } else if (!m_nodeLabel.equals(other.m_nodeLabel))
            return false;
        if (m_nodeSysObjectId == null) {
            if (other.m_nodeSysObjectId != null)
                return false;
        } else if (!m_nodeSysObjectId.equals(other.m_nodeSysObjectId))
            return false;
        if (m_objectInstance == null) {
            if (other.m_objectInstance != null)
                return false;
        } else if (!m_objectInstance.equals(other.m_objectInstance))
            return false;
        if (m_objectType == null) {
            if (other.m_objectType != null)
                return false;
        } else if (!m_objectType.equals(other.m_objectType))
            return false;
        if (m_operInst == null) {
            if (other.m_operInst != null)
                return false;
        } else if (!m_operInst.equals(other.m_operInst))
            return false;
        if (m_ossKey == null) {
            if (other.m_ossKey != null)
                return false;
        } else if (!m_ossKey.equals(other.m_ossKey))
            return false;
        if (m_ossState == null) {
            if (other.m_ossState != null)
                return false;
        } else if (!m_ossState.equals(other.m_ossState))
            return false;
        if (m_poller == null) {
            if (other.m_poller != null)
                return false;
        } else if (!m_poller.equals(other.m_poller))
            return false;
        if (m_preserved != other.m_preserved)
            return false;
        if (m_service == null) {
            if (other.m_service != null)
                return false;
        } else if (!m_service.equals(other.m_service))
            return false;
        if (m_severity != other.m_severity)
            return false;
        if (m_suppressed == null) {
            if (other.m_suppressed != null)
                return false;
        } else if (!m_suppressed.equals(other.m_suppressed))
            return false;
        if (m_suppressedBy == null) {
            if (other.m_suppressedBy != null)
                return false;
        } else if (!m_suppressedBy.equals(other.m_suppressedBy))
            return false;
        if (m_suppressedUntil == null) {
            if (other.m_suppressedUntil != null)
                return false;
        } else if (!m_suppressedUntil.equals(other.m_suppressedUntil))
            return false;
        if (m_ticketId == null) {
            if (other.m_ticketId != null)
                return false;
        } else if (!m_ticketId.equals(other.m_ticketId))
            return false;
        if (m_ticketState != other.m_ticketState)
            return false;
        if (m_uei == null) {
            if (other.m_uei != null)
                return false;
        } else if (!m_uei.equals(other.m_uei))
            return false;
        if (m_x733Cause != other.m_x733Cause)
            return false;
        if (m_x733Type == null) {
            if (other.m_x733Type != null)
                return false;
        } else if (!m_x733Type.equals(other.m_x733Type))
            return false;
        return true;
    }

}<|MERGE_RESOLUTION|>--- conflicted
+++ resolved
@@ -38,10 +38,7 @@
 import javax.xml.bind.annotation.XmlAccessorType;
 import javax.xml.bind.annotation.XmlAttribute;
 import javax.xml.bind.annotation.XmlElement;
-<<<<<<< HEAD
-=======
 import javax.xml.bind.annotation.XmlElementWrapper;
->>>>>>> 3626404e
 import javax.xml.bind.annotation.XmlRootElement;
 
 import org.opennms.core.utils.InetAddressUtils;
@@ -49,10 +46,7 @@
 import org.opennms.netmgt.events.api.EventParameterUtils;
 import org.opennms.netmgt.model.OnmsAlarm;
 import org.opennms.netmgt.model.OnmsDistPoller;
-<<<<<<< HEAD
-=======
 import org.opennms.netmgt.model.OnmsEventParameter;
->>>>>>> 3626404e
 import org.opennms.netmgt.model.OnmsSeverity;
 import org.opennms.netmgt.model.TroubleTicketState;
 import org.opennms.netmgt.xml.event.Parm;
@@ -64,10 +58,7 @@
  * FIXME: Most of these fields are not implemented waiting on above fix to be completed.
  * 
  * @author <a href="mailto:david@opennms.org">David Hustace</a>
-<<<<<<< HEAD
-=======
  * @author <a href="mailto:agalue@opennms.org">Alejandro Galue</a>
->>>>>>> 3626404e
  */
 @XmlRootElement(name="northbound-alarm")
 @ValidateUsing("northbound-alarm.xsd")
@@ -625,11 +616,7 @@
     @XmlElement(name="object-type")
     private String m_objectType;
 
-<<<<<<< HEAD
-    /** The operator instructions */
-=======
     /** The operator instructions. */
->>>>>>> 3626404e
     @XmlElement(name="operator-instructions")
     private String m_operInst;
 
@@ -684,26 +671,18 @@
     /** The event parameters map. */
     private Map<String,String> m_eventParametersMap = new HashMap<String,String>();
 
-<<<<<<< HEAD
-    /** The m_event parameters collection. */
-    private List<Parm> m_eventParametersCollection = new ArrayList<Parm>();
-=======
     /** The event parameters collection. */
     @XmlElementWrapper(name="parameters")
     @XmlElement(name="parameter")
     private List<OnmsEventParameter> m_eventParametersCollection = new ArrayList<OnmsEventParameter>();
->>>>>>> 3626404e
 
     /** The preserved flag. */
     @XmlElement(name="preserved", defaultValue="false")
     private volatile boolean m_preserved = false;
 
-<<<<<<< HEAD
-=======
     /**
      * Instantiates a new northbound alarm.
      */
->>>>>>> 3626404e
     public NorthboundAlarm() {
         // No-arg constructore required by JAXB
     }
@@ -794,13 +773,8 @@
         }
 
         if (alarm.getEventParms() != null) {
-<<<<<<< HEAD
-            m_eventParametersCollection.addAll(EventParameterUtils.decode(alarm.getEventParms()));
-            for (Parm parm : m_eventParametersCollection) {
-=======
             for (Parm parm : EventParameterUtils.decode(alarm.getEventParms())) {
                 m_eventParametersCollection.add(new OnmsEventParameter(parm));
->>>>>>> 3626404e
                 m_eventParametersMap.put(parm.getParmName(), parm.getValue().getContent());
             }
         }
@@ -1081,11 +1055,7 @@
      *
      * @return the event parameters collection
      */
-<<<<<<< HEAD
-    public List<Parm> getEventParametersCollection() {
-=======
     public List<OnmsEventParameter> getEventParametersCollection() {
->>>>>>> 3626404e
         return m_eventParametersCollection;
     }
 
@@ -1150,168 +1120,123 @@
         return m_foreignId;
     }
 
-<<<<<<< HEAD
-=======
     /**
      * Sets the id.
      *
      * @param id the new id
      */
->>>>>>> 3626404e
     public void setId(Integer id) {
         m_id = id;
     }
 
-<<<<<<< HEAD
-=======
     /**
      * Sets the UEI.
      *
      * @param uei the new UEI
      */
->>>>>>> 3626404e
     public void setUei(String uei) {
         m_uei = uei;
     }
 
-<<<<<<< HEAD
-=======
     /**
      * Sets the node id.
      *
      * @param nodeId the new node id
      */
->>>>>>> 3626404e
     public void setNodeId(Integer nodeId) {
         m_nodeId = nodeId;
     }
 
-<<<<<<< HEAD
-=======
     /**
      * Sets the node label.
      *
      * @param nodeLabel the new node label
      */
->>>>>>> 3626404e
     public void setNodeLabel(String nodeLabel) {
         m_nodeLabel = nodeLabel;
     }
 
-<<<<<<< HEAD
-=======
     /**
      * Sets the node sys object id.
      *
      * @param nodeSysObjectId the new node sys object id
      */
->>>>>>> 3626404e
     public void setNodeSysObjectId(String nodeSysObjectId) {
         m_nodeSysObjectId = nodeSysObjectId;
     }
 
-<<<<<<< HEAD
-=======
     /**
      * Sets the foreign source.
      *
      * @param foreignSource the new foreign source
      */
->>>>>>> 3626404e
     public void setForeignSource(String foreignSource) {
         m_foreignSource = foreignSource;
     }
 
-<<<<<<< HEAD
-=======
     /**
      * Sets the foreign id.
      *
      * @param foreignId the new foreign id
      */
->>>>>>> 3626404e
     public void setForeignId(String foreignId) {
         m_foreignId = foreignId;
     }
 
-<<<<<<< HEAD
-=======
     /**
      * Sets the acknowledge time.
      *
      * @param ackTime the new acknowledge time
      */
->>>>>>> 3626404e
     public void setAckTime(Date ackTime) {
         m_ackTime = ackTime;
     }
 
-<<<<<<< HEAD
-=======
     /**
      * Sets the acknowledge user.
      *
      * @param ackUser the new acknowledge user
      */
->>>>>>> 3626404e
     public void setAckUser(String ackUser) {
         m_ackUser = ackUser;
     }
 
-<<<<<<< HEAD
-=======
     /**
      * Sets the alarm type.
      *
      * @param alarmType the new alarm type
      */
->>>>>>> 3626404e
     public void setAlarmType(AlarmType alarmType) {
         m_alarmType = alarmType;
     }
 
-<<<<<<< HEAD
-=======
     /**
      * Sets the App DN.
      *
      * @param appDn the new App DN
      */
->>>>>>> 3626404e
     public void setAppDn(String appDn) {
         m_appDn = appDn;
     }
 
-<<<<<<< HEAD
-=======
     /**
      * Sets the clear key.
      *
      * @param clearKey the new clear key
      */
->>>>>>> 3626404e
     public void setClearKey(String clearKey) {
         m_clearKey = clearKey;
     }
 
-<<<<<<< HEAD
-=======
     /**
      * Sets the count.
      *
      * @param count the new count
      */
->>>>>>> 3626404e
     public void setCount(Integer count) {
         m_count = count;
     }
 
-<<<<<<< HEAD
-    public void setDesc(String desc) {
-       m_desc = desc;
-    }
-
-=======
     /**
      * Sets the description.
      *
@@ -1326,261 +1251,196 @@
      *
      * @param poller the new poller
      */
->>>>>>> 3626404e
     public void setPoller(OnmsDistPoller poller) {
         m_poller = poller;
     }
 
-<<<<<<< HEAD
-=======
     /**
      * Sets the first occurrence.
      *
      * @param firstOccurrence the new first occurrence
      */
->>>>>>> 3626404e
     public void setFirstOccurrence(Date firstOccurrence) {
         m_firstOccurrence = firstOccurrence;
     }
 
-<<<<<<< HEAD
-=======
     /**
      * Sets the IP address.
      *
      * @param ipAddr the new IP address
      */
->>>>>>> 3626404e
     public void setIpAddr(String ipAddr) {
         m_ipAddr = ipAddr;
     }
 
-<<<<<<< HEAD
-=======
     /**
      * Sets the last occurrence.
      *
      * @param lastOccurrence the new last occurrence
      */
->>>>>>> 3626404e
     public void setLastOccurrence(Date lastOccurrence) {
         m_lastOccurrence = lastOccurrence;
     }
 
-<<<<<<< HEAD
-=======
     /**
      * Sets the log message.
      *
      * @param logMsg the new log message
      */
->>>>>>> 3626404e
     public void setLogMsg(String logMsg) {
         m_logMsg = logMsg;
     }
 
-<<<<<<< HEAD
-=======
     /**
      * Sets the object instance.
      *
      * @param objectInstance the new object instance
      */
->>>>>>> 3626404e
     public void setObjectInstance(String objectInstance) {
         m_objectInstance = objectInstance;
     }
 
-<<<<<<< HEAD
-=======
     /**
      * Sets the object type.
      *
      * @param objectType the new object type
      */
->>>>>>> 3626404e
     public void setObjectType(String objectType) {
         m_objectType = objectType;
     }
 
-<<<<<<< HEAD
-=======
     /**
      * Sets the operator instructions.
      *
      * @param operInst the new operator instructions
      */
->>>>>>> 3626404e
     public void setOperInst(String operInst) {
         m_operInst = operInst;
     }
 
-<<<<<<< HEAD
-=======
     /**
      * Sets the OSS key.
      *
      * @param ossKey the new OSS key
      */
->>>>>>> 3626404e
     public void setOssKey(String ossKey) {
         m_ossKey = ossKey;
     }
 
-<<<<<<< HEAD
-=======
     /**
      * Sets the OSS state.
      *
      * @param ossState the new OSS state
      */
->>>>>>> 3626404e
     public void setOssState(String ossState) {
         m_ossState = ossState;
     }
 
-<<<<<<< HEAD
-=======
     /**
      * Sets the alarm key.
      *
      * @param alarmKey the new alarm key
      */
->>>>>>> 3626404e
     public void setAlarmKey(String alarmKey) {
         m_alarmKey = alarmKey;
     }
 
-<<<<<<< HEAD
-=======
     /**
      * Sets the service.
      *
      * @param service the new service
      */
->>>>>>> 3626404e
     public void setService(String service) {
         m_service = service;
     }
 
-<<<<<<< HEAD
-=======
     /**
      * Sets the severity.
      *
      * @param severity the new severity
      */
->>>>>>> 3626404e
     public void setSeverity(OnmsSeverity severity) {
         m_severity = severity;
     }
 
-<<<<<<< HEAD
-=======
     /**
      * Sets the suppressed.
      *
      * @param suppressed the new suppressed
      */
->>>>>>> 3626404e
     public void setSuppressed(Date suppressed) {
         m_suppressed = suppressed;
     }
 
-<<<<<<< HEAD
-=======
     /**
      * Sets the suppressed until.
      *
      * @param suppressedUntil the new suppressed until
      */
->>>>>>> 3626404e
     public void setSuppressedUntil(Date suppressedUntil) {
         m_suppressedUntil = suppressedUntil;
     }
 
-<<<<<<< HEAD
-=======
     /**
      * Sets the suppressed by.
      *
      * @param suppressedBy the new suppressed by
      */
->>>>>>> 3626404e
     public void setSuppressedBy(String suppressedBy) {
         m_suppressedBy = suppressedBy;
     }
 
-<<<<<<< HEAD
-=======
     /**
      * Sets the ticket id.
      *
      * @param ticketId the new ticket id
      */
->>>>>>> 3626404e
     public void setTicketId(String ticketId) {
         m_ticketId = ticketId;
     }
 
-<<<<<<< HEAD
-=======
     /**
      * Sets the ticket state.
      *
      * @param ticketState the new ticket state
      */
->>>>>>> 3626404e
     public void setTicketState(TroubleTicketState ticketState) {
         m_ticketState = ticketState;
     }
 
-<<<<<<< HEAD
-=======
     /**
      * Sets the x733 type.
      *
      * @param x733Type the new x733 type
      */
->>>>>>> 3626404e
     public void setx733Type(String x733Type) {
         m_x733Type = x733Type;
     }
 
-<<<<<<< HEAD
-=======
     /**
      * Sets the x733 cause.
      *
      * @param x733Cause the new x733 cause
      */
->>>>>>> 3626404e
     public void setx733Cause(int x733Cause) {
         m_x733Cause = x733Cause;
     }
 
-<<<<<<< HEAD
-=======
     /**
      * Sets the event parameters map.
      *
      * @param eventParametersMap the event parameters map
      */
->>>>>>> 3626404e
     public void setEventParametersMap(Map<String, String> eventParametersMap) {
         m_eventParametersMap = eventParametersMap;
     }
 
-<<<<<<< HEAD
-    public void setEventParametersCollection(List<Parm> eventParametersCollection) {
-=======
     /**
      * Sets the event parameters collection.
      *
      * @param eventParametersCollection the new event parameters collection
      */
     public void setEventParametersCollection(List<OnmsEventParameter> eventParametersCollection) {
->>>>>>> 3626404e
         m_eventParametersCollection = eventParametersCollection;
     }
 
@@ -1592,12 +1452,9 @@
         return String.format("NorthboundAlarm[id=%d, uei='%s', nodeId=%d]", m_id, m_uei, m_nodeId);
     }
 
-<<<<<<< HEAD
-=======
     /* (non-Javadoc)
      * @see java.lang.Object#hashCode()
      */
->>>>>>> 3626404e
     @Override
     public int hashCode() {
         final int prime = 31;
@@ -1642,12 +1499,9 @@
         return result;
     }
 
-<<<<<<< HEAD
-=======
     /* (non-Javadoc)
      * @see java.lang.Object#equals(java.lang.Object)
      */
->>>>>>> 3626404e
     @Override
     public boolean equals(Object obj) {
         if (this == obj)
