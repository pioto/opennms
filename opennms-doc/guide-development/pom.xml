--- conflicted
+++ resolved
@@ -1,34 +1,11 @@
 <?xml version="1.0"?>
 <project xmlns="http://maven.apache.org/POM/4.0.0" xmlns:xsi="http://www.w3.org/2001/XMLSchema-instance"
          xsi:schemaLocation="http://maven.apache.org/POM/4.0.0 http://maven.apache.org/maven-v4_0_0.xsd">
-<<<<<<< HEAD
-  <modelVersion>4.0.0</modelVersion>
-  <parent>
-    <groupId>org.opennms.doc</groupId>
-    <artifactId>parent</artifactId>
-    <version>15.0.0-PJSM-SNAPSHOT</version>
-  </parent>
-  <artifactId>guide-development</artifactId>
-  <packaging>pom</packaging>
-  <name>OpenNMS :: Documentation :: Guide Development</name>
-  <description>Guide for OpenNMS Developers</description>
-  <build>
-    <plugins>
-      <plugin>
-        <groupId>org.apache.maven.plugins</groupId>
-        <artifactId>maven-assembly-plugin</artifactId>
-        <configuration>
-            <skipAssembly>false</skipAssembly>
-	</configuration>
-      </plugin>
-    </plugins>
-  </build>
-=======
     <modelVersion>4.0.0</modelVersion>
     <parent>
         <groupId>org.opennms.doc</groupId>
         <artifactId>parent</artifactId>
-        <version>16.0.0-SNAPSHOT</version>
+        <version>16.0.0-PJSM-SNAPSHOT</version>
     </parent>
     <artifactId>guide-development</artifactId>
     <packaging>pom</packaging>
@@ -45,5 +22,4 @@
             </plugin>
         </plugins>
     </build>
->>>>>>> dbd73538
 </project>