// Global settings
:ascii-ids:
:encoding: UTF-8
:lang: en
:icons: font
:toc: left
:toclevels: 3
:numbered!:

= OpenNMS Release Notes
<<<<<<< HEAD
:author: Copyright (c) 2016-2017 The OpenNMS Group, Inc.
=======
:author: Copyright (c) 2018 The OpenNMS Group, Inc.
>>>>>>> 8885dc6d
:revnumber: OpenNMS v{opennms-version}
:revdate: {last-update-label} {docdatetime}
:version-label!:

:numbered:
// Global header
include::common/copyright.adoc[]

include::common/legalnotice.adoc[]
include::common/preface.adoc[]

:numbered!:

include::releasenotes/whatsnew-17.adoc[]
include::releasenotes/changelog-17.adoc[]

include::releasenotes/whatsnew-16.adoc[]
include::releasenotes/changelog-16.adoc[]

include::releasenotes/whatsnew-15.adoc[]
include::releasenotes/changelog-15.adoc[]

include::releasenotes/whatsnew-14.adoc[]
include::releasenotes/changelog-14.adoc[]

include::releasenotes/changelog-1.13.adoc[]

include::releasenotes/changelog-1.12.adoc[]

include::releasenotes/changelog-1.11.adoc[]

include::releasenotes/changelog-1.10.adoc[]

include::releasenotes/changelog-1.9.adoc[]<|MERGE_RESOLUTION|>--- conflicted
+++ resolved
@@ -8,12 +8,8 @@
 :numbered!:
 
 = OpenNMS Release Notes
-<<<<<<< HEAD
-:author: Copyright (c) 2016-2017 The OpenNMS Group, Inc.
-=======
-:author: Copyright (c) 2018 The OpenNMS Group, Inc.
->>>>>>> 8885dc6d
-:revnumber: OpenNMS v{opennms-version}
+:author: Copyright (c) 2016-2018 The OpenNMS Group, Inc.
+:revnumber: {opennms-product-name} v{opennms-version}
 :revdate: {last-update-label} {docdatetime}
 :version-label!:
 
