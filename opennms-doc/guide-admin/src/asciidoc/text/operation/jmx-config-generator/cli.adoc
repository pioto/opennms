
// Allow GitHub image rendering
:imagesdir: ../../images

=== CLI based utility

The command line _(CLI)_ based tool is not installed by default.
It is available as _Debian_ and _RPM_ package in the official repositories.

==== Installation

.RHEL based installation with Yum

[source, shell]
----
yum install opennms-jmx-config-generator
----

.Debian based installation with apt

[source, shell]
----
apt-get install opennms-jmx-config-generator
----

.Installation from source

It is required to have the _Java 8 Development Kit_ with _Apache Maven_ installed.
The `mvn` binary has to be in the path environment.
After cloning the repository you have to enter the source folder and compile an executable _JAR_.

[source, shell]
----
cd opennms/features/jmx-config-generator
mvn package
----

Inside the newly created `target` folder a file named `jmxconfiggenerator-<VERSION>-onejar.jar` is present.
This file can be invoked by:

[source, shell]
----
java -jar target/jmxconfiggenerator-17.0.0-SNAPSHOT-onejar.jar
----

==== Usage

After installing the the _JMX Config Generator_ the tool's wrapper script is located in the `${OPENNMS_HOME}/bin` directory.

[source, shell]
----
$ cd /path/to/opennms/bin
$ ./jmx-config-generator
----

TIP: When invoked without parameters the usage and help information is printed.

The _JMX Config Generator_ uses sub-commands for the different configuration generation tasks.
Each of these sub-commands provide different options and parameters.
The command line tool accepts the following sub-commands.

[options="header, autowidth"]
|===
| Sub-command             | Description
| `query`                 | Queries a _MBean Server_ for certain _MBeans_ and _attributes_.
| `generate-conf`         | Generates a valid `jmx-datacollection-config.xml` file.
| `generate-graph`        | Generates a _RRD_ graph definition file with matching graph definitions for a given `jmx-datacollection-config.xml`.
|===

The following global options are available in each of the sub-commands of the tool:

[options="header, autowidth"]
|===
| Option/Argument  | Description                                  | Default
| `-h (--help)`    | Show help and usage information.             | false
| `-v (--verbose)` | Enables verbose mode for debugging purposes. | false
|===

==== Sub-command: query

This sub-command is used to query a _MBean Server_ for it's available _MBean_ objects.
The following example queries the server `myserver` with the credentials `myusername/mypassword` on port `7199` for _MBean objects_ in the `java.lang` domain.

[source, shell]
----
./jmx-config-generator query --host myserver --username myusername --password mypassword --port 7199 "java.lang:*"
java.lang:type=ClassLoading
	description: Information on the management interface of the MBean
	class name: sun.management.ClassLoadingImpl
	attributes: (5/5)
		TotalLoadedClassCount
			id: java.lang:type=ClassLoading:TotalLoadedClassCount
			description: TotalLoadedClassCount
			type: long
			isReadable: true
			isWritable: false
			isIs: false
		LoadedClassCount
			id: java.lang:type=ClassLoading:LoadedClassCount
			description: LoadedClassCount
			type: int
			isReadable: true
			isWritable: false
			isIs: false

<output omitted>
----

The following command line options are available for the _query_ sub-command.

[options="header, autowidth"]
|===
| Option/Argument              | Description                                                                                                | Default
| `<filter criteria>`          | A filter criteria to query the _MBean Server_ for.
                                 The format is `<objectname>[:attribute name]`.
                                 The `<objectname>` accepts the default _JMX_ object name pattern to identify the _MBeans_ to be retrieved.
                                 If `null` all domains are shown.
                                 If no key properties are specified, the domain's _MBeans_ are retrieved.
                                 To execute for certain attributes, you have to add `:<attribute name>`.
                                 The `<attribute name>` accepts regular expressions.
                                 When multiple `<filter criteria>` are provided they are `OR` concatenated.                                 | -
| `--host <host>`              | Hostname or IP address of the remote _JMX_ host.                                                           | -
| `--ids-only`                 | Only show the ids of the attributes.                                                                       | false
| `--ignore <filter criteria>` | Set `<filter criteria>` to ignore while running.                                                           | -
| `--include-values`           | Include attribute values.                                                                                  | false
| `--jmxmp`                    | Use _JMXMP_ and not _JMX over RMI_.                                                                        | false
| `--password <password>`      | Password for _JMX_ authentication.                                                                         | -
| `--port <port>`              | Port of _JMX_ service.                                                                                     | -
| `--show-domains`             | Only lists the available domains.                                                                          | true
| `--show-empty`               | Includes _MBeans_, even if they do not have attributes.
                                 Either due to the `<filter criteria>` or while there are none.                                             | false
| `--url <url>`                | Custom connection _URL_ +
                                 `<hostname>:<port>` +
                                 `service:jmx:<protocol>:<sap>` +
                                 `service:jmx:remoting-jmx://<hostname>:<port>`                                                             | -
| `--username <username>`      | Username for _JMX_ authentication.                                                                         | -
| `-h (--help)`                | Show help and usage information.                                                                           | false
| `-v (--verbose)`             | Enables verbose mode for debugging purposes.                                                               | false
|===

==== Sub-command: generate-conf

This sub-command can be used to generate a valid `jmx-datacollection-config.xml` for a given set of _MBean objects_ queried from a _MBean Server_.

The following example generate a configuration file `myconfig.xml` for _MBean_ objects in the `java.lang` domain of the server `myserver` on port `7199` with the credentials `myusername/mypassword`.
You have to define either an _URL_ or a hostname and port to connect to a _JMX_ server.

[source, shell]
----
jmx-config-generator generate-conf --host myserver --username myusername --password mypassword --port 7199 "java.lang:*" --output myconfig.xml
Dictionary entries loaded: '18'
----

The following options are available for the _generate-conf_ sub-command.

[options="header, autowidth"]
|===
<<<<<<< HEAD
| Option/Argument         | Description                                                                                                            | Default
| `<attribute id>`        | A list of attribute Ids to be included for the generation of the configuration file.                                   | -
| `--dictionary <file>`   | Dictionary properties file used for alias generation.                                                                  | -
| `--host <host>`         | Hostname or IP-Address of JMX-RMI host.                                                                                | -
| `--jmxmp`               | Use JMXMP and not JMX-RMI.                                                                                             | false
| `--output <file>`       | Output filename to write generated `jmx-datacollection-config.xml`.                                                    | -
| `--password <password>` | Password for JMX-RMI authentication.                                                                                   | -
| `--port <port>`         | Port of JMX-RMI service                                                                                                | -
| `--print-dictionary`    | Prints the used dictionary to STDOUT. May be used with `--dictionary`                                                  | false
| `--service <value>`     | Your optional service-name, like cassandra, jboss or tomcat.                                                           | anyservice
| `--skipDefaultVM`       | Skip default JavaVM Beans.                                                                                             | false
| `--skipNonNumber`       | Skip attributes with non-number values                                                                                 | false
| `--url <url>`           | JMX URL Usage: `<hostname>:<port>` or `service:jmx:<protocol>:<sap>` or `service:jmx:remoting-jmx://<hostname>:<port>` | -
| `--username <username>` | Username for JMX-RMI authentication                                                                                    | -
| `-h (--help)`           | Show help and usage information.                                                                                       | false
| `-v (--verbose)`        | Enables verbose mode for debugging purposes.                                                                           | false
=======
| Option/Argument         | Description                                                                             | Default
| `<attribute id>`        | A list of attribute Ids to be included for the generation of the configuration file.    | -
| `--dictionary <file>`   | Path to a dictionary file for replacing attribute names and part of _MBean_ attributes.
                            The file should have for each line a replacement, e.g. Auxillary:Auxil.                 | -
| `--host <host>`         | Hostname or IP address of _JMX_ host.                                                   | -
| `--jmxmp`               | Use _JMXMP_ and not _JMX over RMI_.                                                     | false
| `--output <file>`       | Output filename to write generated `jmx-datacollection-config.xml`.                     | -
| `--password <password>` | Password for _JMX_ authentication.                                                      | -
| `--port <port>`         | Port of _JMX_ service                                                                   | -
| `--print-dictionary`    | Prints the used dictionary to _STDOUT_.
                            May be used with `--dictionary`                                                         | false
| `--service <value>`     | The _Service Name_ used as _JMX_ data collection name.                                  | anyservice
| `--skipDefaultVM`       | Skip default JavaVM Beans.                                                              | false
| `--url <url>`           | Custom connection _URL_ +
                            `<hostname>:<port>` +
                            `service:jmx:<protocol>:<sap>` +
                            `service:jmx:remoting-jmx://<hostname>:<port>`                                          | -
| `--username <username>` | Username for _JMX_ authentication                                                       | -
| `-h (--help)`           | Show help and usage information.                                                        | false
| `-v (--verbose)`        | Enables verbose mode for debugging purposes.                                            | false
>>>>>>> c8c040dd
|===

TIP: The option `--skipDefaultVM` offers the ability to ignore the _MBeans_ provided as standard by the _JVM_ and just create configurations for the _MBeans_ provided by the _Java Application_ itself.
This is particularly useful if an optimized configuration for the JVM already exists.
If the `--skipDefaultVM` option is not set the generated configuration will include the MBeans of the JVM and the MBeans of the Java Application.

IMPORTANT: Check the file and see if there are `alias` names with more than 19 characters.
           This errors are marked with `NAME_CRASH_AS_19_CHAR_VALUE`

==== Sub-command: generate-graph

This sub-command generates a _RRD_ graph definition file for a given configuration file.
The following example generates a graph definition file `mygraph.properties` using the configuration in file `myconfig.xml`.

[source, shell]
----
./jmx-config-generator generate-graph --input myconfig.xml --output mygraph.properties
reports=java.lang.ClassLoading.MBeanReport, \
java.lang.ClassLoading.0TotalLoadeClassCnt.AttributeReport, \
java.lang.ClassLoading.0LoadedClassCnt.AttributeReport, \
java.lang.ClassLoading.0UnloadedClassCnt.AttributeReport, \
java.lang.Compilation.MBeanReport, \
<output omitted>
----

The following options are available for this sub-command.

[options="header, autowidth"]
|===
| Option/Argument                    | Description                                                                                        | Default
| `--input <jmx-datacollection.xml>` | Configuration file to use as input to generate the graph properties file                           | -
| `--output <file>`                  | Output filename for the generated graph properties file.                                           | -
| `--print-template`                 | Prints the default template.                                                                       | false
| `--template <file>`                | Template file using http://velocity.apache.org[_Apache Velocity_] template engine to be used to generate the graph properties. | -
| `-h (--help)`                      | Show help and usage information.                                                                   | false
| `-v (--verbose)`                   | Enables verbose mode for debugging purposes.                                                       | false
|===

==== Graph Templates

The _JMX Config Generator_ uses a template file to generate the graphs.
It is possible to use a user-defined template.
The option `--template` followed by a file lets the _JMX Config Generator_ use the external template file as base for the graph generation.
The following example illustrates how a custom template `mytemplate.vm` is used to generate the graph definition file `mygraph.properties` using the configuration in file `myconfig.xml`.

[source, shell]
----
./jmx-config-generator generate-graph --input myconfig.xml --output mygraph.properties --template mytemplate.vm
----

The template file has to be an http://velocity.apache.org[_Apache Velocity_] template.
The following sample represents the template that is used by default:

[source]
----
reports=#foreach( $report in $reportsList )
${report.id}#if( $foreach.hasNext ), \
#end
#end

#foreach( $report in $reportsBody )

#[[###########################################]]#
#[[##]]# $report.id
#[[###########################################]]#
report.${report.id}.name=${report.name}
report.${report.id}.columns=${report.graphResources}
report.${report.id}.type=interfaceSnmp
report.${report.id}.command=--title="${report.title}" \
 --vertical-label="${report.verticalLabel}" \
#foreach($graph in $report.graphs )
 DEF:${graph.id}={rrd${foreach.count}}:${graph.resourceName}:AVERAGE \
 AREA:${graph.id}#${graph.coloreB} \
 LINE2:${graph.id}#${graph.coloreA}:"${graph.description}" \
 GPRINT:${graph.id}:AVERAGE:" Avg \\: %8.2lf %s" \
 GPRINT:${graph.id}:MIN:" Min \\: %8.2lf %s" \
 GPRINT:${graph.id}:MAX:" Max \\: %8.2lf %s\\n" \
#end

#end
----

The _JMX Config Generator_ generates different types of graphs from the `jmx-datacollection-config.xml`.
The different types are listed below:

[options="header, autowidth"]
|===
| Type                     | Description
| AttributeReport          | For each attribute of any _MBean_ a graph will be generated.
                             Composite attributes will be ignored.
| MbeanReport              | For each _MBean_ a combined graph with all attributes of the _MBeans_ is generated.
                             Composite attributes will be ignored.
| CompositeReport          | For each composite attribute of every _MBean_ a graph is generated.
| CompositeAttributeReport | For each composite member of every _MBean_ a combined graph with all composite attributes is generated.
|===<|MERGE_RESOLUTION|>--- conflicted
+++ resolved
@@ -155,24 +155,6 @@
 
 [options="header, autowidth"]
 |===
-<<<<<<< HEAD
-| Option/Argument         | Description                                                                                                            | Default
-| `<attribute id>`        | A list of attribute Ids to be included for the generation of the configuration file.                                   | -
-| `--dictionary <file>`   | Dictionary properties file used for alias generation.                                                                  | -
-| `--host <host>`         | Hostname or IP-Address of JMX-RMI host.                                                                                | -
-| `--jmxmp`               | Use JMXMP and not JMX-RMI.                                                                                             | false
-| `--output <file>`       | Output filename to write generated `jmx-datacollection-config.xml`.                                                    | -
-| `--password <password>` | Password for JMX-RMI authentication.                                                                                   | -
-| `--port <port>`         | Port of JMX-RMI service                                                                                                | -
-| `--print-dictionary`    | Prints the used dictionary to STDOUT. May be used with `--dictionary`                                                  | false
-| `--service <value>`     | Your optional service-name, like cassandra, jboss or tomcat.                                                           | anyservice
-| `--skipDefaultVM`       | Skip default JavaVM Beans.                                                                                             | false
-| `--skipNonNumber`       | Skip attributes with non-number values                                                                                 | false
-| `--url <url>`           | JMX URL Usage: `<hostname>:<port>` or `service:jmx:<protocol>:<sap>` or `service:jmx:remoting-jmx://<hostname>:<port>` | -
-| `--username <username>` | Username for JMX-RMI authentication                                                                                    | -
-| `-h (--help)`           | Show help and usage information.                                                                                       | false
-| `-v (--verbose)`        | Enables verbose mode for debugging purposes.                                                                           | false
-=======
 | Option/Argument         | Description                                                                             | Default
 | `<attribute id>`        | A list of attribute Ids to be included for the generation of the configuration file.    | -
 | `--dictionary <file>`   | Path to a dictionary file for replacing attribute names and part of _MBean_ attributes.
@@ -186,6 +168,7 @@
                             May be used with `--dictionary`                                                         | false
 | `--service <value>`     | The _Service Name_ used as _JMX_ data collection name.                                  | anyservice
 | `--skipDefaultVM`       | Skip default JavaVM Beans.                                                              | false
+| `--skipNonNumber`       | Skip attributes with non-number values                                                  | false
 | `--url <url>`           | Custom connection _URL_ +
                             `<hostname>:<port>` +
                             `service:jmx:<protocol>:<sap>` +
@@ -193,7 +176,6 @@
 | `--username <username>` | Username for _JMX_ authentication                                                       | -
 | `-h (--help)`           | Show help and usage information.                                                        | false
 | `-v (--verbose)`        | Enables verbose mode for debugging purposes.                                            | false
->>>>>>> c8c040dd
 |===
 
 TIP: The option `--skipDefaultVM` offers the ability to ignore the _MBeans_ provided as standard by the _JVM_ and just create configurations for the _MBeans_ provided by the _Java Application_ itself.
