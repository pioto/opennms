--- conflicted
+++ resolved
@@ -156,33 +156,10 @@
 featuresBoot = \
       (aries-blueprint, \
       deployer), \
-<<<<<<< HEAD
-      instance/4.1.5, \
-      package/4.1.5, \
-      log/4.1.5, \
-      scv/25.0.0-SNAPSHOT, \
-      ssh/4.1.5, \
-      framework/4.1.5, \
-      system/4.1.5, \
-      eventadmin/4.1.5, \
-      feature/4.1.5, \
-      shell/4.1.5, \
-      management/4.1.5, \
-      service/4.1.5, \
-      system/4.1.5, \
-      eventadmin/4.1.5, \
-      feature/4.1.5, \
-      shell/4.1.5, \
-      management/4.1.5, \
-      service/4.1.5, \
-      jaas/4.1.5, \
-      shell-compat/4.1.5, \
-      diagnostic/4.1.5, \
-=======
       instance/4.2.2, \
       package/4.2.2, \
       log/4.2.2, \
-      scv/24.0.0-SNAPSHOT, \
+      scv/25.0.0-SNAPSHOT, \
       ssh/4.2.2, \
       framework/4.2.2, \
       system/4.2.2, \
@@ -200,7 +177,6 @@
       jaas/4.2.2, \
       shell-compat/4.2.2, \
       diagnostic/4.2.2, \
->>>>>>> 76371e80
       wrap, \
       bundle/4.2.2, \
       config/4.2.2, \
