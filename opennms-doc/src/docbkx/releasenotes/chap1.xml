<?xml version="1.0" encoding="UTF-8"?>
<chapter id="introduction">
	<title>Introduction</title>

	<subtitle>About This Release</subtitle>

	<!-- Start 1.13 -->

<<<<<<< HEAD
=======
	<section id="introduction-1.13.3">
		<title>Release 1.13.3</title>

		<para>
			Release 1.13.3 is the 4th unstable release; it is a preview of
			what will eventually become the OpenNMS 1.14.x stable series.
			It contains a critical security fix.
		</para>
		<para>
			The codename for 1.13.3 is <emphasis>De Musikalske Dvergene</emphasis>
		</para>
	</section>

>>>>>>> ab450a7a
	<section id="introduction-1.13.2">
		<title>Release 1.13.2</title>

		<para>
			Release 1.13.2 is the 3rd unstable release; it is a preview of
			what will eventually become the OpenNMS 1.14.x stable series.
			It contains a large number of changes over 1.13.1, including
			collection updates, lots of refactoring, more topology UI
			enhancements, auto-acknowledge notification updates, Linkd
			updates, VMware graph enhancements, and many other small
			improvements.
		</para>
		<para>
			The codename for 1.13.2 is <emphasis>Boston</emphasis>
		</para>
	</section>

	<section id="introduction-1.13.1">
		<title>Release 1.13.1</title>

		<para>
			Release 1.13.1 is the 2nd unstable release; it is a preview of
			what will eventually become the OpenNMS 1.14.x stable series.
			It contains a large number of changes over 1.13.0, including
			Java8 support, many core cleanups, support for running Camel
         and ActiveMQ in the OpenNMS Karaf container, MANY ReST-related
         cleanups for XML and JSON output, plus tons of other fixes
         and features.
		</para>
		<para>
			The codename for 1.13.1 is <emphasis>Seigmen</emphasis>
		</para>
	</section>

	<section id="introduction-1.13.0">
		<title>Release 1.13.0</title>

		<para>
			Release 1.13.0 is the first unstable release; it is a preview of
			what will eventually become the OpenNMS 1.14.x stable series.
			It contains a number of enhancements, most notably GUI work in the
			topology UI, as well as some code cleanup and other updates that
			are too invasive to include in 1.12.
		</para>
		<para>
			The codename for 1.13.0 is <emphasis>Hedningarna</emphasis>
		</para>
	</section>

	<!-- Start 1.12 -->

	<section id="introduction-1.12.8">
		<title>Release 1.12.8</title>

		<para>
			Release 1.12.8 is the 9th in the stable 1.12 series of OpenNMS.
			It contains an important fix for a security issue that can expose
			files outside of the OpenNMS directory through the web interface.
			See <ulink url="http://www.opennms.org/wiki/What%27s_New_in_OpenNMS_1.12">What's
			New in OpenNMS 1.12</ulink> for a general list of changes in the
			1.12 series.
		</para>
		<para>
			The codename for 1.12.8 is <emphasis>John Petrucci</emphasis>
		</para>
	</section>

	<section id="introduction-1.12.7">
		<title>Release 1.12.7</title>

		<para>
			Release 1.12.7 is the eighth in the stable 1.12 series of OpenNMS.
			It contains a number of important fixes including a XSS vulnerability, and
			also introduces a potentially incompatible change to the way the web UI
			is configured.  For details on the web UI changes,
			see "<ulink url="http://www.opennms.org/wiki/What%27s_New_in_OpenNMS_1.12#Changes_to_Web_UI_Startup">Changes
			to the Web UI Startup</ulink>" on the "<ulink url="http://www.opennms.org/wiki/What%27s_New_in_OpenNMS_1.12">What's
			New in OpenNMS 1.12</ulink>" page.
		</para>
		<para>
			The codename for 1.12.7 is <emphasis>Bob Marley</emphasis>
		</para>
	</section>

	<section id="introduction-1.12.6">
		<title>Release 1.12.6</title>

		<para>
			Release 1.12.6 is the seventh in the stable 1.12 series of OpenNMS.
			It contains a number of important fixes including a potential security leak
			in the ReST interface.
			see <ulink url="http://www.opennms.org/wiki/What%27s_New_in_OpenNMS_1.12">What's
			New in OpenNMS 1.12</ulink>.
		</para>
		<para>
			The codename for 1.12.6 is <emphasis>Sascha Konietzko</emphasis>
		</para>
	</section>

	<section id="introduction-1.12.5">
		<title>Release 1.12.5</title>

		<para>
			Release 1.12.5 is the sixth in the stable 1.12 series of OpenNMS.
			It contains a fix for upgrades when using storeByForeignSource, plus
			a few other small changes.
			see <ulink url="http://www.opennms.org/wiki/What%27s_New_in_OpenNMS_1.12">What's
			New in OpenNMS 1.12</ulink>.
		</para>
		<para>
			The codename for 1.12.5 is <emphasis>John Lee Hooker</emphasis>
		</para>
	</section>

	<section id="introduction-1.12.4">
		<title>Release 1.12.4</title>

		<para>
			Release 1.12.4 is the fifth in the stable 1.12 series of OpenNMS.
			It contains more upgrade tool bugfixes, as well as a number of small
			bug fixes and enhancements.
			see <ulink url="http://www.opennms.org/wiki/What%27s_New_in_OpenNMS_1.12">What's
			New in OpenNMS 1.12</ulink>.
		</para>
		<para>
			The codename for 1.12.4 is <emphasis>Iggy Pop</emphasis>
		</para>
	</section>

	<section id="introduction-1.12.3">
		<title>Release 1.12.3</title>

		<para>
			Release 1.12.3 is the fourth in the stable 1.12 series of OpenNMS.
			It contains a critical bugfix to the upgrade tools added in 1.12.2,
			as well as a few small config updates.
			see <ulink url="http://www.opennms.org/wiki/What%27s_New_in_OpenNMS_1.12">What's
			New in OpenNMS 1.12</ulink>.
		</para>
		<para>
			The codename for 1.12.3 is <emphasis>Charles Mingus</emphasis>
		</para>
	</section>

	<section id="introduction-1.12.2">
		<title>Release 1.12.2</title>

		<para>
			Release 1.12.2 is the third in the stable 1.12 series of OpenNMS.
			It contains quite a few bug fixes and enhancements since the
			1.12.1 release.  For a high-level overview of what has changed
			since OpenNMS 1.10,
			see <ulink url="http://www.opennms.org/wiki/What%27s_New_in_OpenNMS_1.12">What's
			New in OpenNMS 1.12</ulink>.
		</para>
		<para>
			The codename for 1.12.2 is <emphasis>Liberace</emphasis>
		</para>
	</section>

	<section id="introduction-1.12.1">
		<title>Release 1.12.1</title>

		<para>
			Release 1.12.1 is the second in the stable 1.12 series of OpenNMS.
			It contains a number of bug fixes and small enhancements since the
			1.12.0 release.  For a high-level overview of what has changed
			since OpenNMS 1.10,
			see <ulink url="http://www.opennms.org/wiki/What%27s_New_in_OpenNMS_1.12">What's
			New in OpenNMS 1.12</ulink>.
		</para>
		<para>
			The codename for 1.12.1 is <emphasis>Patrick Murphy</emphasis>
		</para>
	</section>

	<section id="introduction-1.12.0">
		<title>Release 1.12.0</title>

		<para>
			Release 1.12.0 is the first in the stable 1.12 series of OpenNMS.
			It contains a number of bug fixes since the 1.11.94 release.
			For a high-level overview of what has changed since OpenNMS 1.10,
			see <ulink url="http://www.opennms.org/wiki/What%27s_New_in_OpenNMS_1.12">What's
			New in OpenNMS 1.12</ulink>.
		</para>
		<para>
			The codename for 1.12.0 is <emphasis>Barry Privett</emphasis>
		</para>
	</section>

	<!-- Start 1.11 -->

	<section id="introduction-1.11.94">
		<title>Release 1.11.94</title>

		<para>
			Release 1.11.94 is the third release candidate for the OpenNMS 1.12 series.
			It contains more bugfixes and cleanups.
		</para>
		<para>
			The codename for 1.11.94 is <emphasis>Dave Grohl</emphasis>
		</para>
	</section>

	<section id="introduction-1.11.93">
		<title>Release 1.11.93</title>

		<para>
			Release 1.11.93 is the third release candidate for the OpenNMS 1.12 series.
			It contains more bugfixes, and makes Provisiond the default for answering
			node newSuspect events, rather than Capsd.  To revert to the old behavior,
			set org.opennms.provisiond.enableDiscovery=false in opennms.properties.
		</para>
		<para>
			The codename for 1.11.93 is <emphasis>Alan Doyle</emphasis>
		</para>
	</section>

	<section id="introduction-1.11.92">
		<title>Release 1.11.92</title>

		<para>
			Release 1.11.92 is the third release candidate for the OpenNMS 1.12 series.
			It is identical to 1.11.91 except for a fix for reading eventconf.xml files
			that don't have an XML namespace attribute.
		</para>
		<para>
			The codename for 1.11.92 is <emphasis>Steve Vai</emphasis>
		</para>
	</section>

	<section id="introduction-1.11.91">
		<title>Release 1.11.91</title>

		<para>
			Release 1.11.91 is the second release candidate for the OpenNMS 1.12 series.
		</para>
		<para>
			The codename for 1.11.91 is <emphasis>Joe Satriani</emphasis>
		</para>
	</section>

	<section id="introduction-1.11.90">
		<title>Release 1.11.90</title>

		<para>
			Release 1.11.90 is the first release candidate for the OpenNMS 1.12 series.
		</para>
		<para>
			The codename for 1.11.90 is <emphasis>John Roderick</emphasis>
		</para>
	</section>

	<section id="introduction-1.11.3">
		<title>Release 1.11.3</title>

		<para>
			Release 1.11.3 is the latest in the unstable series of OpenNMS.
			It contains what will eventually be a part of the OpenNMS 1.12.x stable
			releases.
		</para>
		<para>
			The codename for 1.11.3 is <emphasis>Jonathan Coulton</emphasis>
		</para>
	</section>

	<section id="introduction-1.11.2">
		<title>Release 1.11.2</title>

		<para>
			Release 1.11.2 is the latest in the unstable series of OpenNMS.
			It contains what will eventually be a part of the OpenNMS 1.12.x stable
			releases.
		</para>
		<para>
			The codename for 1.11.2 is <emphasis>Damian Hess</emphasis>
		</para>
	</section>

	<section id="introduction-1.11.1">
		<title>Release 1.11.1</title>

		<para>
			Release 1.11.1 is the latest in the unstable series of OpenNMS.
			It contains what will eventually be a part of the OpenNMS 1.12.x stable
			releases.
		</para>
		<para>
			The codename for 1.11.1 is <emphasis>Mike Doughty</emphasis>
		</para>
	</section>

	<section id="introduction-1.11.0">
		<title>Release 1.11.0</title>

		<para>
			Release 1.11.0 is the first in the latest unstable series of OpenNMS.
			It contains what will eventually be a part of the OpenNMS 1.12.x stable
			releases.
		</para>
		<para>
			The codename for 1.11.0 is <emphasis>MCA</emphasis>
		</para>
	</section>


	<!-- Start 1.10 -->

	<section id="introduction-1.10.14">
		<title>Release 1.10.14</title>

		<para>
			Release 1.10.14 is the latest in the stable 1.10 series of OpenNMS
			releases.  It contains a few small bugfixes including an important
			security fix.
		</para>
		<para>
			The codename for 1.10.14 is <emphasis>Chalumeau</emphasis>.
		</para>
	</section>

	<section id="introduction-1.10.13">
		<title>Release 1.10.13</title>

		<para>
			Release 1.10.13 is the latest in the stable 1.10 series of OpenNMS
			releases.  It contains a few small bugfixes.
		</para>
		<para>
			The codename for 1.10.13 is <emphasis>Sopila</emphasis>.
		</para>
	</section>

	<section id="introduction-1.10.12">
		<title>Release 1.10.12</title>

		<para>
			Release 1.10.12 is the latest in the stable series of OpenNMS releases.
			It contains a few bugfixes and enhancements, including a fix for the
			alarm detail page.
		</para>
		<para>
			The codename for 1.10.12 is <emphasis>Arghul</emphasis>.
		</para>
	</section>

	<section id="introduction-1.10.11">
		<title>Release 1.10.11</title>

		<para>
			Release 1.10.11 is the latest in the stable series of OpenNMS releases.
			It contains a few bugfixes and enhancements.
		</para>
		<para>
			The codename for 1.10.11 is <emphasis>Nadaswaram</emphasis>.
		</para>
	</section>

	<section id="introduction-1.10.10">
		<title>Release 1.10.10</title>

		<para>
			Release 1.10.10 is the latest in the stable series of OpenNMS releases.
			It contains a number of bugfixes and enhancements.
		</para>
		<para>
			The codename for 1.10.10 is <emphasis>Tumpong</emphasis>.
		</para>
	</section>

	<section id="introduction-1.10.9">
		<title>Release 1.10.9</title>

		<para>
			Release 1.10.9 is the latest in the stable series of OpenNMS releases.
			It contains a number of bugfixes and enhancements.
		</para>
		<para>
			The codename for 1.10.9 is <emphasis>Nose Flute</emphasis>.
		</para>
	</section>

	<section id="introduction-1.10.8">
		<title>Release 1.10.8</title>

		<para>
			Release 1.10.8 is the latest in the stable series of OpenNMS releases.
			It contains a number of bugfixes and enhancements.
		</para>
		<para>
			The codename for 1.10.8 is <emphasis>Trikiti</emphasis>.
		</para>
	</section>

	<section id="introduction-1.10.7">
		<title>Release 1.10.7</title>

		<para>
			Release 1.10.7 is the latest in the stable series of OpenNMS releases.
			It contains a number of bugfixes and enhancements.
		</para>
		<para>
			The codename for 1.10.7 is <emphasis>Buccina</emphasis>
		</para>
	</section>

	<section id="introduction-1.10.6">
		<title>Release 1.10.6</title>

		<para>
			Release 1.10.6 is the latest in the stable series of OpenNMS releases.
			It contains a number of bugfixes and enhancements.
		</para>
		<para>
			The codename for 1.10.6 is <emphasis>Cornamuse</emphasis>.
		</para>
	</section>

	<section id="introduction-1.10.5">
		<title>Release 1.10.5</title>

		<para>
			Release 1.10.5 is the latest in the stable series of OpenNMS releases.
			It contains a few minor bugfixes and enhancements.
		</para>
		<para>
			The codename for 1.10.5 is <emphasis>Tromboon</emphasis>.
		</para>
	</section>

	<section id="introduction-1.10.4">
		<title>Release 1.10.4</title>

		<para>
			Release 1.10.4 is the latest in the stable series of OpenNMS releases.
			It contains a few minor bugfixes and enhancements.
		</para>
		<para>
			The codename for 1.10.4 is <emphasis>Archlute</emphasis>.
		</para>
	</section>

	<section id="introduction-1.10.3">
		<title>Release 1.10.3</title>

		<para>
			Release 1.10.3 is the latest in the stable series of OpenNMS releases.
			It contains a few bugfixes, most notably an important deadlock fix when
			using provisiond.
		</para>
		<para>
			The codename for 1.10.3 is <emphasis>Fiscorn</emphasis>.
		</para>
	</section>

	<section id="introduction-1.10.2">
		<title>Release 1.10.2</title>

		<para>
			Release 1.10.2 is the latest in the stable series of OpenNMS releases.
			It contains bugfixes, including a fix for a filehandle leak regression,
         Windows installer fixes, and some minor enhancements.
		</para>
		<para>
			The codename for 1.10.2 is <emphasis>Charango</emphasis>.
		</para>
	</section>

	<section id="introduction-1.10.1">
		<title>Release 1.10.1</title>

		<para>
			Release 1.10.1 is the second in the latest series of stable releases.
			It contains plenty of bugfixes, as well as a few minor enhancements.
		</para>
		<para>
			The codename for 1.10.1 is <emphasis>Hurdy Gurdy</emphasis>.
		</para>
	</section>

	<section id="introduction-1.10.0">
		<title>Release 1.10.0</title>

		<para>
			Release 1.10.0 is the first in the latest series of stable releases.
		</para>
		<para>
			The codename for 1.10.0 is <emphasis>Alboka</emphasis>.
		</para>
	</section>

	<!-- Start 1.9 -->

	<section id="introduction-1.9.93">
		<title>Release 1.9.93</title>

		<para>
			Release 1.9.93 is the latest in a series of development releases of OpenNMS.  This
			represents what will eventually become OpenNMS 1.10.0 when it is blessed as the
			next stable release.
		</para>
		<para>
			The codename for 1.9.93 is <emphasis>Kora</emphasis>.
		</para>
	</section>

	<section id="introduction-1.9.92">
		<title>Release 1.9.92</title>

		<para>
			Release 1.9.92 is the latest in a series of development releases of OpenNMS.  This
			represents what will eventually become OpenNMS 1.10.0 when it is blessed as the
			next stable release.
		</para>
		<para>
			The codename for 1.9.92 is <emphasis>Superbone</emphasis>.
		</para>
	</section>

	<section id="introduction-1.9.91">
		<title>Release 1.9.91</title>

		<para>
			Release 1.9.91 is the latest in a series of development releases of OpenNMS.  This
			represents what will eventually become OpenNMS 1.10.0 when it is blessed as the
			next stable release.
		</para>
		<para>
			The codename for 1.9.91 is <emphasis>Crumhorn</emphasis>.
		</para>
	</section>

	<section id="introduction-1.9.90">
		<title>Release 1.9.90</title>

		<para>
			Release 1.9.90 is the latest in a series of development releases of OpenNMS.  This
			represents what will eventually become OpenNMS 1.10.0 when it is blessed as the
			next stable release.
		</para>
		<para>
			The codename for 1.9.90 is <emphasis>Balafon</emphasis>.
		</para>
	</section>

	<section id="introduction-1.9.8">
		<title>Release 1.9.8</title>

		<para>
			Release 1.9.8 is the latest in a series of development releases of OpenNMS.  This
			represents what will eventually become OpenNMS 1.10.0 when it is declared
			feature-complete and stable.
		</para>
		<para>
			The codename for 1.9.8 is <emphasis>Pulalu</emphasis>.
		</para>
	</section>

	<section id="introduction-1.9.7">
		<title>Release 1.9.7</title>

		<para>
			Release 1.9.7 is the latest in a series of development releases of OpenNMS.  This
			represents what will eventually become OpenNMS 1.10.0 when it is declared
			feature-complete and stable.
		</para>
		<para>
			The codename for 1.9.7 is <emphasis>Naqara</emphasis>.
		</para>
	</section>

	<section id="introduction-1.9.6">
		<title>Release 1.9.6</title>

		<para>
			Release 1.9.6 is the latest in a series of development releases of OpenNMS.  This
			represents what will eventually become OpenNMS 1.10.0 when it is declared
			feature-complete and stable.
		</para>
		<para>
			The codename for 1.9.6 is <emphasis>Barbat</emphasis>.
		</para>
	</section>

	<section id="introduction-1.9.5">
		<title>Release 1.9.5</title>

		<para>
			Release 1.9.5 is the latest in a series of development releases of OpenNMS.  This
			represents what will eventually become OpenNMS 1.10.0 when it is declared
			feature-complete and stable.
		</para>
		<para>
			The codename for 1.9.5 is <emphasis>Canjo</emphasis>.
		</para>
	</section>

	<section id="introduction-1.9.4">
		<title>Release 1.9.4</title>

		<para>
			Release 1.9.4 is the latest in a series of development releases of OpenNMS.  This
			represents what will eventually become OpenNMS 1.10.0 when it is declared
			feature-complete and stable.
		</para>
		<para>
			The codename for 1.9.4 is <emphasis>Guzheng</emphasis>.
		</para>
	</section>

	<section id="introduction-1.9.3">
		<title>Release 1.9.3</title>

		<para>
			Release 1.9.3 is the latest in a series of development releases of OpenNMS.  This
			represents what will eventually become OpenNMS 1.10.0 when it is declared
			feature-complete and stable.
		</para>
		<para>
			The codename for 1.9.3 is <emphasis>Recorder</emphasis>.
		</para>
	</section>

	<section id="introduction-1.9.2">
		<title>Release 1.9.2</title>

		<para>
			Release 1.9.2 is the latest in a series of development releases of OpenNMS.  This
			represents what will eventually become OpenNMS 1.10.0 when it is declared
			feature-complete and stable.
		</para>
		<para>
			The codename for 1.9.2 is <emphasis>Psaltery</emphasis>.
		</para>
	</section>

	<section id="introduction-1.9.1">
		<title>Release 1.9.1</title>

		<para>
			Release 1.9.1 is the latest in a series of development releases of OpenNMS.  This
			represents what will eventually become OpenNMS 1.10.0 when it is declared
			feature-complete and stable.
		</para>
		<para>
			Since 1.9.0, <ulink url="http://bugzilla.opennms.org/buglist.cgi?target_milestone=1.9.1">a few new
			features</ulink> were added.
		</para>
		<para>
			The codename for 1.9.1 is <emphasis>Oboe</emphasis>.
		</para>
	</section>

	<section id="introduction-1.9.0">
		<title>Release 1.9.0</title>

		<para>
			Release 1.9.0 is the latest in a series of development releases of OpenNMS.  This
			represents what will eventually become OpenNMS 1.10.0 when it is declared
			feature-complete and stable.
		</para>
		<para>
			Since 1.8, <ulink url="http://bugzilla.opennms.org/buglist.cgi?target_milestone=1.9.0">a few new
			features</ulink> were added.
		</para>
		<para>
			The codename for 1.9.0 is <emphasis>Timple</emphasis>.
		</para>
	</section>

</chapter><|MERGE_RESOLUTION|>--- conflicted
+++ resolved
@@ -6,8 +6,6 @@
 
 	<!-- Start 1.13 -->
 
-<<<<<<< HEAD
-=======
 	<section id="introduction-1.13.3">
 		<title>Release 1.13.3</title>
 
@@ -21,7 +19,6 @@
 		</para>
 	</section>
 
->>>>>>> ab450a7a
 	<section id="introduction-1.13.2">
 		<title>Release 1.13.2</title>
 
