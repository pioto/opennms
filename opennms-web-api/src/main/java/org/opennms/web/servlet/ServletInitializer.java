--- conflicted
+++ resolved
@@ -49,19 +49,15 @@
  * @author <A HREF="mailto:larry@opennms.org">Lawrence Karnowski </A>
  * @author <A HREF="http://www.opennms.org/">OpenNMS </A>
  */
-<<<<<<< HEAD
-public class ServletInitializer extends Object {
+public abstract class ServletInitializer {
+
+    private static final Logger LOG = LoggerFactory.getLogger(ServletInitializer.class);
     /**
      * Private, empty constructor so that this class cannot be instantiated
      * outside of itself.
      */
     private ServletInitializer() {
     }
-=======
-public abstract class ServletInitializer {
-
-    private static final Logger LOG = LoggerFactory.getLogger(ServletInitializer.class);
->>>>>>> 5768a955
 
     /**
      * Initialize servlet and JSP configuration on the first invocation of this
