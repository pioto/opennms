--- conflicted
+++ resolved
@@ -38,11 +38,6 @@
 import javax.servlet.http.HttpServletRequest;
 import javax.servlet.http.HttpServletRequestWrapper;
 
-<<<<<<< HEAD
-=======
-import org.opennms.core.utils.LogUtils;
-import org.opennms.core.utils.ThreadCategory;
->>>>>>> aecda6b4
 import org.opennms.core.utils.WebSecurityUtils;
 import org.slf4j.Logger;
 import org.slf4j.LoggerFactory;
@@ -73,11 +68,7 @@
         super(req);
         original_parameters = req.getParameterMap();   
         sanitized_parameters = getParameterMap();
-<<<<<<< HEAD
-            snzLogger();
-=======
         snzLogger();
->>>>>>> aecda6b4
     }       
 
     /** {@inheritDoc} */
@@ -158,28 +149,17 @@
     }
 
 
-<<<<<<< HEAD
     private void snzLogger() {
         for (final Entry<String,String[]> entry : original_parameters.entrySet()) {
             final String key = entry.getKey();
             final String[] rawVals = entry.getValue();
             final String[] snzVals = sanitized_parameters.get(key);
-=======
-    private void snzLogger()
-    {
-        LogUtils.debugf(this, "XssRequestWrapper sanitization details follow");
-        for (String key : (Set<String>) original_parameters.keySet())
-        {
-            String[] rawVals = original_parameters.get(key);
-            String[] snzVals = sanitized_parameters.get(key);
->>>>>>> aecda6b4
             if (rawVals !=null && rawVals.length>0)
             {
                 for (int i=0; i < rawVals.length; i++) 
                 {
                     if (rawVals[i].equals(snzVals[i]))                                                          
-<<<<<<< HEAD
-                        LOG.debug("Sanitization. Param seems safe: {}[{}]={}", key, i, snzVals[i]);               
+                        LOG.debug("Sanitization. Param seems safe: {}[{}]={}", key, i, snzVals[i]);
                     else
                         LOG.debug("Sanitization. Param modified: {}[{}]={}", key, i, snzVals[i]);
                 }       
@@ -187,15 +167,4 @@
         }
     }
 
-
-=======
-                        LogUtils.debugf(this, "Sanitization. Param seems safe: %s[%d]=%s", key, i, snzVals[i]);               
-                    else
-                        LogUtils.debugf(this, "Sanitization. Param modified: %s[%d]=%s", key, i, snzVals[i]);
-                }       
-            }
-        }
-    }
-
->>>>>>> aecda6b4
 }