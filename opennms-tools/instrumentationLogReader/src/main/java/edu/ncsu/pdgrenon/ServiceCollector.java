--- conflicted
+++ resolved
@@ -67,7 +67,10 @@
 	public long getTotalCollectionTime() {
 		return m_totalTime;
 	}
-<<<<<<< HEAD
+
+	public Duration getTotalCollectionDuration() {
+		return new Duration(getTotalCollectionTime());
+	}
 	
 	long getErrorCollectionTime() {
 	    return m_errorTime;
@@ -89,12 +92,16 @@
         return getErrorCollectionCount()*100.0/getCollectionCount();
 	}
 
-	long averageCollectionTime() {
+	long getAverageCollectionTime() {
 		int count = getCollectionCount();
 		if (count == 0) return 0;
 		return totalCollectionTime()/count;
 	}
 	
+	public Duration getAverageCollectionDuration() {
+		return new Duration(getAverageCollectionTime());
+	}
+
 	long averageErrorCollectionTime() {
 	    int count = getErrorCollectionCount();
 	    if (count == 0) return 0;
@@ -112,21 +119,6 @@
 	    return m_totalBetweenTime/m_betweenCount;
 	}
 
-=======
-	public Duration getTotalCollectionDuration() {
-		return new Duration(getTotalCollectionTime());
-	}
-
-	public long getAverageCollectionTime() {
-		int collectionsPerService = getCollectionCount();
-		if (collectionsPerService == 0) return 0;
-		return getTotalCollectionTime()/collectionsPerService;
-	}
-	
-	public Duration getAverageCollectionDuration() {
-		return new Duration(getAverageCollectionTime());
-	}
->>>>>>> eeb0a84e
 	@Override
 	public boolean equals(Object obj) {
 		if (obj instanceof ServiceCollector) {
