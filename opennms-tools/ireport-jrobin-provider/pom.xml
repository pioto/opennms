--- conflicted
+++ resolved
@@ -4,11 +4,7 @@
   <groupId>org.opennms.jasper</groupId>
   <artifactId>jrobin-provider</artifactId>
   <packaging>jar</packaging>
-<<<<<<< HEAD
-  <version>1.13.4-PJSM-SNAPSHOT</version>
-=======
   <version>1.13.5-SNAPSHOT</version>
->>>>>>> caf3224c
   <name>JRobin iReport Fields Provider</name>
   <build>
     <pluginManagement>
