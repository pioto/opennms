--- conflicted
+++ resolved
@@ -3,11 +3,7 @@
   <parent>
     <artifactId>dependencies</artifactId>
     <groupId>org.opennms</groupId>
-<<<<<<< HEAD
-    <version>1.13.3-SNAPSHOT</version>
-=======
     <version>1.13.3</version>
->>>>>>> ab450a7a
   </parent>
   <modelVersion>4.0.0</modelVersion>
   <groupId>org.opennms.dependencies</groupId>
