<?xml version="1.0" encoding="UTF-8"?>
<project xmlns="http://maven.apache.org/POM/4.0.0" xmlns:xsi="http://www.w3.org/2001/XMLSchema-instance" xsi:schemaLocation="http://maven.apache.org/POM/4.0.0 http://maven.apache.org/maven-v4_0_0.xsd">
  <parent>
    <groupId>org.opennms</groupId>
    <artifactId>dependencies</artifactId>
<<<<<<< HEAD
    <version>1.11.4-SPACE-SNAPSHOT</version>
=======
    <version>1.11.91-SNAPSHOT</version>
>>>>>>> 7dddf663
  </parent>
  <modelVersion>4.0.0</modelVersion>
  <groupId>org.opennms.dependencies</groupId>
  <artifactId>gwt-dependencies</artifactId>
  <packaging>pom</packaging>
  <name>OpenNMS GWT Dependencies</name>
  <description>
    This module is used to provide a single artifact that the opennms project
    can depend on to use Google Web Toolkit
  </description>
  <dependencies>
    <dependency>
      <groupId>com.google.gwt</groupId>
      <artifactId>gwt-servlet</artifactId>
      <version>${gwtVersion}</version>
    </dependency>
    <dependency>
      <groupId>org.gwtwidgets</groupId>
      <artifactId>gwt-widgets</artifactId>
      <version>0.2.0</version>
      <!-- we use provided since this is compiled to javascript 
            and need to not be included with opennms -->
      <scope>provided</scope>
    </dependency>
    <dependency>
      <groupId>org.gwtwidgets</groupId>
      <artifactId>gwt-widgets-server</artifactId>
      <version>1.1</version>
    </dependency>
    <dependency>
      <groupId>de.novanic</groupId>
      <artifactId>gwteventservice</artifactId>
      <version>1.1.1</version>
    </dependency>
    <dependency>
      <groupId>com.google.gwt.google-apis</groupId>
      <artifactId>gwt-ajaxloader</artifactId>
      <version>1.1.0</version>
      <exclusions>
        <exclusion>
          <groupId>com.google.gwt</groupId>
          <artifactId>gwt-user</artifactId>
        </exclusion>
      </exclusions>
      <scope>provided</scope>
    </dependency>
  </dependencies>
  <repositories>
    <repository>
      <snapshots>
        <enabled>false</enabled>
        <updatePolicy>${updatePolicy}</updatePolicy>
      </snapshots>
      <releases>
        <enabled>true</enabled>
        <updatePolicy>${updatePolicy}</updatePolicy>
      </releases>
      <id>opennms-repo</id>
      <name>OpenNMS Maven Repository</name>
      <url>http://maven.opennms.org/content/groups/opennms.org-release</url>
    </repository>
  </repositories>
</project><|MERGE_RESOLUTION|>--- conflicted
+++ resolved
@@ -3,11 +3,7 @@
   <parent>
     <groupId>org.opennms</groupId>
     <artifactId>dependencies</artifactId>
-<<<<<<< HEAD
     <version>1.11.4-SPACE-SNAPSHOT</version>
-=======
-    <version>1.11.91-SNAPSHOT</version>
->>>>>>> 7dddf663
   </parent>
   <modelVersion>4.0.0</modelVersion>
   <groupId>org.opennms.dependencies</groupId>
