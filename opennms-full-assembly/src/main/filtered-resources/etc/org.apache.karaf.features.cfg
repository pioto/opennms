--- conflicted
+++ resolved
@@ -40,10 +40,6 @@
   vaadin-surveillance-views, \
   vaadin-jmxconfiggenerator, \
   vaadin-opennms-pluginmanager, \
-<<<<<<< HEAD
   vaadin-adminpage, \
-  org.opennms.features.bsm.shell-commands
-=======
-  internal-plugins-descriptor
-  
->>>>>>> 1a736261
+  org.opennms.features.bsm.shell-commands, \
+  internal-plugins-descriptor